--- conflicted
+++ resolved
@@ -818,7 +818,7 @@
     TypeLoc TL = TSInfo->getTypeLoc().IgnoreParens();
     FunctionTypeLoc FTL = TL.getAs<FunctionTypeLoc>();
     const bool HasTrailingRT = HasTrailingReturnType(ND);
-    
+
     // If we have a function declared directly (without the use of a typedef),
     // visit just the return type. Otherwise, just visit the function's type
     // now.
@@ -1563,18 +1563,17 @@
   return false;
 }
 
-<<<<<<< HEAD
 bool CursorVisitor::VisitTypeOpaqueTypeLoc(TypeOpaqueTypeLoc TL) {
-  return Visit(MakeCursorTypeRef(TL.getTypeOpaqueTypeDecl(), TL.getNameLoc(), TU));
+    return Visit(MakeCursorTypeRef(TL.getTypeOpaqueTypeDecl(), TL.getNameLoc(), TU));
 }
 
 bool CursorVisitor::VisitTypeRevealTypeLoc(TypeRevealTypeLoc TL) {
-  return Visit(MakeCursorTypeRef(TL.getTypeRevealTypeDecl(), TL.getNameLoc(), TU));
-=======
+    return Visit(MakeCursorTypeRef(TL.getTypeRevealTypeDecl(), TL.getNameLoc(), TU));
+}
+
 bool CursorVisitor::VisitExistentialTypeLoc(ExistentialTypeLoc TL) {
   // TODO: properly recurse on both components (checkedc issue #661)
   return false;
->>>>>>> da2b5426
 }
 
 bool CursorVisitor::VisitUnresolvedUsingTypeLoc(UnresolvedUsingTypeLoc TL) {
@@ -6890,7 +6889,7 @@
 
   void AnnotateTokens();
   
-  /// Determine whether the annotator saw any cursors that have 
+  /// Determine whether the annotator saw any cursors that have
   /// context-sensitive keywords.
   bool hasContextSensitiveKeywords() const {
     return HasContextSensitiveKeywords;
