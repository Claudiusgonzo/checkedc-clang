//===--- ParseDeclCXX.cpp - C++ Declaration Parsing -------------*- C++ -*-===//
//
//                     The LLVM Compiler Infrastructure
//
// This file is distributed under the University of Illinois Open Source
// License. See LICENSE.TXT for details.
//
//===----------------------------------------------------------------------===//
//
//  This file implements the C++ Declaration portions of the Parser interfaces.
//
//===----------------------------------------------------------------------===//

#include "clang/Parse/Parser.h"
#include "clang/AST/ASTContext.h"
#include "clang/AST/DeclTemplate.h"
#include "clang/AST/PrettyDeclStackTrace.h"
#include "clang/Basic/Attributes.h"
#include "clang/Basic/CharInfo.h"
#include "clang/Basic/OperatorKinds.h"
#include "clang/Basic/TargetInfo.h"
#include "clang/Parse/ParseDiagnostic.h"
#include "clang/Parse/RAIIObjectsForParser.h"
#include "clang/Sema/DeclSpec.h"
#include "clang/Sema/ParsedTemplate.h"
#include "clang/Sema/Scope.h"
#include "llvm/ADT/SmallString.h"

using namespace clang;

/// ParseNamespace - We know that the current token is a namespace keyword. This
/// may either be a top level namespace or a block-level namespace alias. If
/// there was an inline keyword, it has already been parsed.
///
///       namespace-definition: [C++: namespace.def]
///         named-namespace-definition
///         unnamed-namespace-definition
///         nested-namespace-definition
///
///       named-namespace-definition:
///         'inline'[opt] 'namespace' attributes[opt] identifier '{'
///         namespace-body '}'
///
///       unnamed-namespace-definition:
///         'inline'[opt] 'namespace' attributes[opt] '{' namespace-body '}'
///
///       nested-namespace-definition:
///         'namespace' enclosing-namespace-specifier '::' 'inline'[opt]
///         identifier '{' namespace-body '}'
///
///       enclosing-namespace-specifier:
///         identifier
///         enclosing-namespace-specifier '::' 'inline'[opt] identifier
///
///       namespace-alias-definition:  [C++ 7.3.2: namespace.alias]
///         'namespace' identifier '=' qualified-namespace-specifier ';'
///
Parser::DeclGroupPtrTy Parser::ParseNamespace(DeclaratorContext Context,
                                              SourceLocation &DeclEnd,
                                              SourceLocation InlineLoc) {
  assert(Tok.is(tok::kw_namespace) && "Not a namespace!");
  SourceLocation NamespaceLoc = ConsumeToken();  // eat the 'namespace'.
  ObjCDeclContextSwitch ObjCDC(*this);

  if (Tok.is(tok::code_completion)) {
    Actions.CodeCompleteNamespaceDecl(getCurScope());
    cutOffParsing();
    return nullptr;
  }

  SourceLocation IdentLoc;
  IdentifierInfo *Ident = nullptr;
  InnerNamespaceInfoList ExtraNSs;
  SourceLocation FirstNestedInlineLoc;

  ParsedAttributesWithRange attrs(AttrFactory);
  SourceLocation attrLoc;
  if (getLangOpts().CPlusPlus11 && isCXX11AttributeSpecifier()) {
    Diag(Tok.getLocation(), getLangOpts().CPlusPlus17
                                ? diag::warn_cxx14_compat_ns_enum_attribute
                                : diag::ext_ns_enum_attribute)
      << 0 /*namespace*/;
    attrLoc = Tok.getLocation();
    ParseCXX11Attributes(attrs);
  }

  if (Tok.is(tok::identifier)) {
    Ident = Tok.getIdentifierInfo();
    IdentLoc = ConsumeToken();  // eat the identifier.
    while (Tok.is(tok::coloncolon) &&
           (NextToken().is(tok::identifier) ||
            (NextToken().is(tok::kw_inline) &&
             GetLookAheadToken(2).is(tok::identifier)))) {

      InnerNamespaceInfo Info;
      Info.NamespaceLoc = ConsumeToken();

      if (Tok.is(tok::kw_inline)) {
        Info.InlineLoc = ConsumeToken();
        if (FirstNestedInlineLoc.isInvalid())
          FirstNestedInlineLoc = Info.InlineLoc;
      }

      Info.Ident = Tok.getIdentifierInfo();
      Info.IdentLoc = ConsumeToken();

      ExtraNSs.push_back(Info);
    }
  }

  // A nested namespace definition cannot have attributes.
  if (!ExtraNSs.empty() && attrLoc.isValid())
    Diag(attrLoc, diag::err_unexpected_nested_namespace_attribute);

  // Read label attributes, if present.
  if (Tok.is(tok::kw___attribute)) {
    attrLoc = Tok.getLocation();
    ParseGNUAttributes(attrs);
  }

  if (Tok.is(tok::equal)) {
    if (!Ident) {
      Diag(Tok, diag::err_expected) << tok::identifier;
      // Skip to end of the definition and eat the ';'.
      SkipUntil(tok::semi);
      return nullptr;
    }
    if (attrLoc.isValid())
      Diag(attrLoc, diag::err_unexpected_namespace_attributes_alias);
    if (InlineLoc.isValid())
      Diag(InlineLoc, diag::err_inline_namespace_alias)
          << FixItHint::CreateRemoval(InlineLoc);
    Decl *NSAlias = ParseNamespaceAlias(NamespaceLoc, IdentLoc, Ident, DeclEnd);
    return Actions.ConvertDeclToDeclGroup(NSAlias);
}

  BalancedDelimiterTracker T(*this, tok::l_brace);
  if (T.consumeOpen()) {
    if (Ident)
      Diag(Tok, diag::err_expected) << tok::l_brace;
    else
      Diag(Tok, diag::err_expected_either) << tok::identifier << tok::l_brace;
    return nullptr;
  }

  if (getCurScope()->isClassScope() || getCurScope()->isTemplateParamScope() ||
      getCurScope()->isInObjcMethodScope() || getCurScope()->getBlockParent() ||
      getCurScope()->getFnParent()) {
    Diag(T.getOpenLocation(), diag::err_namespace_nonnamespace_scope);
    SkipUntil(tok::r_brace);
    return nullptr;
  }

  if (ExtraNSs.empty()) {
    // Normal namespace definition, not a nested-namespace-definition.
  } else if (InlineLoc.isValid()) {
    Diag(InlineLoc, diag::err_inline_nested_namespace_definition);
  } else if (getLangOpts().CPlusPlus2a) {
    Diag(ExtraNSs[0].NamespaceLoc,
         diag::warn_cxx14_compat_nested_namespace_definition);
    if (FirstNestedInlineLoc.isValid())
      Diag(FirstNestedInlineLoc,
           diag::warn_cxx17_compat_inline_nested_namespace_definition);
  } else if (getLangOpts().CPlusPlus17) {
    Diag(ExtraNSs[0].NamespaceLoc,
         diag::warn_cxx14_compat_nested_namespace_definition);
    if (FirstNestedInlineLoc.isValid())
      Diag(FirstNestedInlineLoc, diag::ext_inline_nested_namespace_definition);
  } else {
    TentativeParsingAction TPA(*this);
    SkipUntil(tok::r_brace, StopBeforeMatch);
    Token rBraceToken = Tok;
    TPA.Revert();

    if (!rBraceToken.is(tok::r_brace)) {
      Diag(ExtraNSs[0].NamespaceLoc, diag::ext_nested_namespace_definition)
          << SourceRange(ExtraNSs.front().NamespaceLoc,
                         ExtraNSs.back().IdentLoc);
    } else {
      std::string NamespaceFix;
      for (const auto &ExtraNS : ExtraNSs) {
        NamespaceFix += " { ";
        if (ExtraNS.InlineLoc.isValid())
          NamespaceFix += "inline ";
        NamespaceFix += "namespace ";
        NamespaceFix += ExtraNS.Ident->getName();
      }

      std::string RBraces;
      for (unsigned i = 0, e = ExtraNSs.size(); i != e; ++i)
        RBraces +=  "} ";

      Diag(ExtraNSs[0].NamespaceLoc, diag::ext_nested_namespace_definition)
          << FixItHint::CreateReplacement(
                 SourceRange(ExtraNSs.front().NamespaceLoc,
                             ExtraNSs.back().IdentLoc),
                 NamespaceFix)
          << FixItHint::CreateInsertion(rBraceToken.getLocation(), RBraces);
    }

    // Warn about nested inline namespaces.
    if (FirstNestedInlineLoc.isValid())
      Diag(FirstNestedInlineLoc, diag::ext_inline_nested_namespace_definition);
  }

  // If we're still good, complain about inline namespaces in non-C++0x now.
  if (InlineLoc.isValid())
    Diag(InlineLoc, getLangOpts().CPlusPlus11 ?
         diag::warn_cxx98_compat_inline_namespace : diag::ext_inline_namespace);

  // Enter a scope for the namespace.
  ParseScope NamespaceScope(this, Scope::DeclScope);

  UsingDirectiveDecl *ImplicitUsingDirectiveDecl = nullptr;
  Decl *NamespcDecl = Actions.ActOnStartNamespaceDef(
      getCurScope(), InlineLoc, NamespaceLoc, IdentLoc, Ident,
      T.getOpenLocation(), attrs, ImplicitUsingDirectiveDecl);

  PrettyDeclStackTraceEntry CrashInfo(Actions.Context, NamespcDecl,
                                      NamespaceLoc, "parsing namespace");

  // Parse the contents of the namespace.  This includes parsing recovery on
  // any improperly nested namespaces.
  ParseInnerNamespace(ExtraNSs, 0, InlineLoc, attrs, T);

  // Leave the namespace scope.
  NamespaceScope.Exit();

  DeclEnd = T.getCloseLocation();
  Actions.ActOnFinishNamespaceDef(NamespcDecl, DeclEnd);

  return Actions.ConvertDeclToDeclGroup(NamespcDecl,
                                        ImplicitUsingDirectiveDecl);
}

/// ParseInnerNamespace - Parse the contents of a namespace.
void Parser::ParseInnerNamespace(const InnerNamespaceInfoList &InnerNSs,
                                 unsigned int index, SourceLocation &InlineLoc,
                                 ParsedAttributes &attrs,
                                 BalancedDelimiterTracker &Tracker) {
  if (index == InnerNSs.size()) {
    while (!tryParseMisplacedModuleImport() && Tok.isNot(tok::r_brace) &&
           Tok.isNot(tok::eof)) {
      ParsedAttributesWithRange attrs(AttrFactory);
      MaybeParseCXX11Attributes(attrs);
      ParseExternalDeclaration(attrs);
    }

    // The caller is what called check -- we are simply calling
    // the close for it.
    Tracker.consumeClose();

    return;
  }

  // Handle a nested namespace definition.
  // FIXME: Preserve the source information through to the AST rather than
  // desugaring it here.
  ParseScope NamespaceScope(this, Scope::DeclScope);
  UsingDirectiveDecl *ImplicitUsingDirectiveDecl = nullptr;
  Decl *NamespcDecl = Actions.ActOnStartNamespaceDef(
      getCurScope(), InnerNSs[index].InlineLoc, InnerNSs[index].NamespaceLoc,
      InnerNSs[index].IdentLoc, InnerNSs[index].Ident,
      Tracker.getOpenLocation(), attrs, ImplicitUsingDirectiveDecl);
  assert(!ImplicitUsingDirectiveDecl &&
         "nested namespace definition cannot define anonymous namespace");

  ParseInnerNamespace(InnerNSs, ++index, InlineLoc, attrs, Tracker);

  NamespaceScope.Exit();
  Actions.ActOnFinishNamespaceDef(NamespcDecl, Tracker.getCloseLocation());
}

/// ParseNamespaceAlias - Parse the part after the '=' in a namespace
/// alias definition.
///
Decl *Parser::ParseNamespaceAlias(SourceLocation NamespaceLoc,
                                  SourceLocation AliasLoc,
                                  IdentifierInfo *Alias,
                                  SourceLocation &DeclEnd) {
  assert(Tok.is(tok::equal) && "Not equal token");

  ConsumeToken(); // eat the '='.

  if (Tok.is(tok::code_completion)) {
    Actions.CodeCompleteNamespaceAliasDecl(getCurScope());
    cutOffParsing();
    return nullptr;
  }

  CXXScopeSpec SS;
  // Parse (optional) nested-name-specifier.
  ParseOptionalCXXScopeSpecifier(SS, nullptr, /*EnteringContext=*/false,
                                 /*MayBePseudoDestructor=*/nullptr,
                                 /*IsTypename=*/false,
                                 /*LastII=*/nullptr,
                                 /*OnlyNamespace=*/true);

  if (Tok.isNot(tok::identifier)) {
    Diag(Tok, diag::err_expected_namespace_name);
    // Skip to end of the definition and eat the ';'.
    SkipUntil(tok::semi);
    return nullptr;
  }

  if (SS.isInvalid()) {
    // Diagnostics have been emitted in ParseOptionalCXXScopeSpecifier.
    // Skip to end of the definition and eat the ';'.
    SkipUntil(tok::semi);
    return nullptr;
  }

  // Parse identifier.
  IdentifierInfo *Ident = Tok.getIdentifierInfo();
  SourceLocation IdentLoc = ConsumeToken();

  // Eat the ';'.
  DeclEnd = Tok.getLocation();
  if (ExpectAndConsume(tok::semi, diag::err_expected_semi_after_namespace_name))
    SkipUntil(tok::semi);

  return Actions.ActOnNamespaceAliasDef(getCurScope(), NamespaceLoc, AliasLoc,
                                        Alias, SS, IdentLoc, Ident);
}

/// ParseLinkage - We know that the current token is a string_literal
/// and just before that, that extern was seen.
///
///       linkage-specification: [C++ 7.5p2: dcl.link]
///         'extern' string-literal '{' declaration-seq[opt] '}'
///         'extern' string-literal declaration
///
Decl *Parser::ParseLinkage(ParsingDeclSpec &DS, DeclaratorContext Context) {
  assert(isTokenStringLiteral() && "Not a string literal!");
  ExprResult Lang = ParseStringLiteralExpression(false);

  ParseScope LinkageScope(this, Scope::DeclScope);
  Decl *LinkageSpec =
      Lang.isInvalid()
          ? nullptr
          : Actions.ActOnStartLinkageSpecification(
                getCurScope(), DS.getSourceRange().getBegin(), Lang.get(),
                Tok.is(tok::l_brace) ? Tok.getLocation() : SourceLocation());

  ParsedAttributesWithRange attrs(AttrFactory);
  MaybeParseCXX11Attributes(attrs);

  if (Tok.isNot(tok::l_brace)) {
    // Reset the source range in DS, as the leading "extern"
    // does not really belong to the inner declaration ...
    DS.SetRangeStart(SourceLocation());
    DS.SetRangeEnd(SourceLocation());
    // ... but anyway remember that such an "extern" was seen.
    DS.setExternInLinkageSpec(true);
    ParseExternalDeclaration(attrs, &DS);
    return LinkageSpec ? Actions.ActOnFinishLinkageSpecification(
                             getCurScope(), LinkageSpec, SourceLocation())
                       : nullptr;
  }

  DS.abort();

  ProhibitAttributes(attrs);

  BalancedDelimiterTracker T(*this, tok::l_brace);
  T.consumeOpen();

  unsigned NestedModules = 0;
  while (true) {
    switch (Tok.getKind()) {
    case tok::annot_module_begin:
      ++NestedModules;
      ParseTopLevelDecl();
      continue;

    case tok::annot_module_end:
      if (!NestedModules)
        break;
      --NestedModules;
      ParseTopLevelDecl();
      continue;

    case tok::annot_module_include:
      ParseTopLevelDecl();
      continue;

    case tok::eof:
      break;

    case tok::r_brace:
      if (!NestedModules)
        break;
      LLVM_FALLTHROUGH;
    default:
      ParsedAttributesWithRange attrs(AttrFactory);
      MaybeParseCXX11Attributes(attrs);
      ParseExternalDeclaration(attrs);
      continue;
    }

    break;
  }

  T.consumeClose();
  return LinkageSpec ? Actions.ActOnFinishLinkageSpecification(
                           getCurScope(), LinkageSpec, T.getCloseLocation())
                     : nullptr;
}

/// Parse a C++ Modules TS export-declaration.
///
///       export-declaration:
///         'export' declaration
///         'export' '{' declaration-seq[opt] '}'
///
Decl *Parser::ParseExportDeclaration() {
  assert(Tok.is(tok::kw_export));
  SourceLocation ExportLoc = ConsumeToken();

  ParseScope ExportScope(this, Scope::DeclScope);
  Decl *ExportDecl = Actions.ActOnStartExportDecl(
      getCurScope(), ExportLoc,
      Tok.is(tok::l_brace) ? Tok.getLocation() : SourceLocation());

  if (Tok.isNot(tok::l_brace)) {
    // FIXME: Factor out a ParseExternalDeclarationWithAttrs.
    ParsedAttributesWithRange Attrs(AttrFactory);
    MaybeParseCXX11Attributes(Attrs);
    MaybeParseMicrosoftAttributes(Attrs);
    ParseExternalDeclaration(Attrs);
    return Actions.ActOnFinishExportDecl(getCurScope(), ExportDecl,
                                         SourceLocation());
  }

  BalancedDelimiterTracker T(*this, tok::l_brace);
  T.consumeOpen();

  // The Modules TS draft says "An export-declaration shall declare at least one
  // entity", but the intent is that it shall contain at least one declaration.
  if (Tok.is(tok::r_brace))
    Diag(ExportLoc, diag::err_export_empty)
        << SourceRange(ExportLoc, Tok.getLocation());

  while (!tryParseMisplacedModuleImport() && Tok.isNot(tok::r_brace) &&
         Tok.isNot(tok::eof)) {
    ParsedAttributesWithRange Attrs(AttrFactory);
    MaybeParseCXX11Attributes(Attrs);
    MaybeParseMicrosoftAttributes(Attrs);
    ParseExternalDeclaration(Attrs);
  }

  T.consumeClose();
  return Actions.ActOnFinishExportDecl(getCurScope(), ExportDecl,
                                       T.getCloseLocation());
}

/// ParseUsingDirectiveOrDeclaration - Parse C++ using using-declaration or
/// using-directive. Assumes that current token is 'using'.
Parser::DeclGroupPtrTy
Parser::ParseUsingDirectiveOrDeclaration(DeclaratorContext Context,
                                         const ParsedTemplateInfo &TemplateInfo,
                                         SourceLocation &DeclEnd,
                                         ParsedAttributesWithRange &attrs) {
  assert(Tok.is(tok::kw_using) && "Not using token");
  ObjCDeclContextSwitch ObjCDC(*this);

  // Eat 'using'.
  SourceLocation UsingLoc = ConsumeToken();

  if (Tok.is(tok::code_completion)) {
    Actions.CodeCompleteUsing(getCurScope());
    cutOffParsing();
    return nullptr;
  }

  // 'using namespace' means this is a using-directive.
  if (Tok.is(tok::kw_namespace)) {
    // Template parameters are always an error here.
    if (TemplateInfo.Kind) {
      SourceRange R = TemplateInfo.getSourceRange();
      Diag(UsingLoc, diag::err_templated_using_directive_declaration)
        << 0 /* directive */ << R << FixItHint::CreateRemoval(R);
    }

    Decl *UsingDir = ParseUsingDirective(Context, UsingLoc, DeclEnd, attrs);
    return Actions.ConvertDeclToDeclGroup(UsingDir);
  }

  // Otherwise, it must be a using-declaration or an alias-declaration.

  // Using declarations can't have attributes.
  ProhibitAttributes(attrs);

  return ParseUsingDeclaration(Context, TemplateInfo, UsingLoc, DeclEnd,
                               AS_none);
}

/// ParseUsingDirective - Parse C++ using-directive, assumes
/// that current token is 'namespace' and 'using' was already parsed.
///
///       using-directive: [C++ 7.3.p4: namespace.udir]
///        'using' 'namespace' ::[opt] nested-name-specifier[opt]
///                 namespace-name ;
/// [GNU] using-directive:
///        'using' 'namespace' ::[opt] nested-name-specifier[opt]
///                 namespace-name attributes[opt] ;
///
Decl *Parser::ParseUsingDirective(DeclaratorContext Context,
                                  SourceLocation UsingLoc,
                                  SourceLocation &DeclEnd,
                                  ParsedAttributes &attrs) {
  assert(Tok.is(tok::kw_namespace) && "Not 'namespace' token");

  // Eat 'namespace'.
  SourceLocation NamespcLoc = ConsumeToken();

  if (Tok.is(tok::code_completion)) {
    Actions.CodeCompleteUsingDirective(getCurScope());
    cutOffParsing();
    return nullptr;
  }

  CXXScopeSpec SS;
  // Parse (optional) nested-name-specifier.
  ParseOptionalCXXScopeSpecifier(SS, nullptr, /*EnteringContext=*/false,
                                 /*MayBePseudoDestructor=*/nullptr,
                                 /*IsTypename=*/false,
                                 /*LastII=*/nullptr,
                                 /*OnlyNamespace=*/true);

  IdentifierInfo *NamespcName = nullptr;
  SourceLocation IdentLoc = SourceLocation();

  // Parse namespace-name.
  if (Tok.isNot(tok::identifier)) {
    Diag(Tok, diag::err_expected_namespace_name);
    // If there was invalid namespace name, skip to end of decl, and eat ';'.
    SkipUntil(tok::semi);
    // FIXME: Are there cases, when we would like to call ActOnUsingDirective?
    return nullptr;
  }

  if (SS.isInvalid()) {
    // Diagnostics have been emitted in ParseOptionalCXXScopeSpecifier.
    // Skip to end of the definition and eat the ';'.
    SkipUntil(tok::semi);
    return nullptr;
  }

  // Parse identifier.
  NamespcName = Tok.getIdentifierInfo();
  IdentLoc = ConsumeToken();

  // Parse (optional) attributes (most likely GNU strong-using extension).
  bool GNUAttr = false;
  if (Tok.is(tok::kw___attribute)) {
    GNUAttr = true;
    ParseGNUAttributes(attrs);
  }

  // Eat ';'.
  DeclEnd = Tok.getLocation();
  if (ExpectAndConsume(tok::semi,
                       GNUAttr ? diag::err_expected_semi_after_attribute_list
                               : diag::err_expected_semi_after_namespace_name))
    SkipUntil(tok::semi);

  return Actions.ActOnUsingDirective(getCurScope(), UsingLoc, NamespcLoc, SS,
                                     IdentLoc, NamespcName, attrs);
}

/// Parse a using-declarator (or the identifier in a C++11 alias-declaration).
///
///     using-declarator:
///       'typename'[opt] nested-name-specifier unqualified-id
///
bool Parser::ParseUsingDeclarator(DeclaratorContext Context,
                                  UsingDeclarator &D) {
  D.clear();

  // Ignore optional 'typename'.
  // FIXME: This is wrong; we should parse this as a typename-specifier.
  TryConsumeToken(tok::kw_typename, D.TypenameLoc);

  if (Tok.is(tok::kw___super)) {
    Diag(Tok.getLocation(), diag::err_super_in_using_declaration);
    return true;
  }

  // Parse nested-name-specifier.
  IdentifierInfo *LastII = nullptr;
  ParseOptionalCXXScopeSpecifier(D.SS, nullptr, /*EnteringContext=*/false,
                                 /*MayBePseudoDtor=*/nullptr,
                                 /*IsTypename=*/false,
                                 /*LastII=*/&LastII);
  if (D.SS.isInvalid())
    return true;

  // Parse the unqualified-id. We allow parsing of both constructor and
  // destructor names and allow the action module to diagnose any semantic
  // errors.
  //
  // C++11 [class.qual]p2:
  //   [...] in a using-declaration that is a member-declaration, if the name
  //   specified after the nested-name-specifier is the same as the identifier
  //   or the simple-template-id's template-name in the last component of the
  //   nested-name-specifier, the name is [...] considered to name the
  //   constructor.
  if (getLangOpts().CPlusPlus11 &&
      Context == DeclaratorContext::MemberContext &&
      Tok.is(tok::identifier) &&
      (NextToken().is(tok::semi) || NextToken().is(tok::comma) ||
       NextToken().is(tok::ellipsis)) &&
      D.SS.isNotEmpty() && LastII == Tok.getIdentifierInfo() &&
      !D.SS.getScopeRep()->getAsNamespace() &&
      !D.SS.getScopeRep()->getAsNamespaceAlias()) {
    SourceLocation IdLoc = ConsumeToken();
    ParsedType Type =
        Actions.getInheritingConstructorName(D.SS, IdLoc, *LastII);
    D.Name.setConstructorName(Type, IdLoc, IdLoc);
  } else {
    if (ParseUnqualifiedId(
            D.SS, /*EnteringContext=*/false,
            /*AllowDestructorName=*/true,
            /*AllowConstructorName=*/!(Tok.is(tok::identifier) &&
                                       NextToken().is(tok::equal)),
            /*AllowDeductionGuide=*/false,
            nullptr, nullptr, D.Name))
      return true;
  }

  if (TryConsumeToken(tok::ellipsis, D.EllipsisLoc))
    Diag(Tok.getLocation(), getLangOpts().CPlusPlus17 ?
         diag::warn_cxx17_compat_using_declaration_pack :
         diag::ext_using_declaration_pack);

  return false;
}

/// ParseUsingDeclaration - Parse C++ using-declaration or alias-declaration.
/// Assumes that 'using' was already seen.
///
///     using-declaration: [C++ 7.3.p3: namespace.udecl]
///       'using' using-declarator-list[opt] ;
///
///     using-declarator-list: [C++1z]
///       using-declarator '...'[opt]
///       using-declarator-list ',' using-declarator '...'[opt]
///
///     using-declarator-list: [C++98-14]
///       using-declarator
///
///     alias-declaration: C++11 [dcl.dcl]p1
///       'using' identifier attribute-specifier-seq[opt] = type-id ;
///
Parser::DeclGroupPtrTy
Parser::ParseUsingDeclaration(DeclaratorContext Context,
                              const ParsedTemplateInfo &TemplateInfo,
                              SourceLocation UsingLoc, SourceLocation &DeclEnd,
                              AccessSpecifier AS) {
  // Check for misplaced attributes before the identifier in an
  // alias-declaration.
  ParsedAttributesWithRange MisplacedAttrs(AttrFactory);
  MaybeParseCXX11Attributes(MisplacedAttrs);

  UsingDeclarator D;
  bool InvalidDeclarator = ParseUsingDeclarator(Context, D);

  ParsedAttributesWithRange Attrs(AttrFactory);
  MaybeParseGNUAttributes(Attrs);
  MaybeParseCXX11Attributes(Attrs);

  // Maybe this is an alias-declaration.
  if (Tok.is(tok::equal)) {
    if (InvalidDeclarator) {
      SkipUntil(tok::semi);
      return nullptr;
    }

    // If we had any misplaced attributes from earlier, this is where they
    // should have been written.
    if (MisplacedAttrs.Range.isValid()) {
      Diag(MisplacedAttrs.Range.getBegin(), diag::err_attributes_not_allowed)
        << FixItHint::CreateInsertionFromRange(
               Tok.getLocation(),
               CharSourceRange::getTokenRange(MisplacedAttrs.Range))
        << FixItHint::CreateRemoval(MisplacedAttrs.Range);
      Attrs.takeAllFrom(MisplacedAttrs);
    }

    Decl *DeclFromDeclSpec = nullptr;
    Decl *AD = ParseAliasDeclarationAfterDeclarator(
        TemplateInfo, UsingLoc, D, DeclEnd, AS, Attrs, &DeclFromDeclSpec);
    return Actions.ConvertDeclToDeclGroup(AD, DeclFromDeclSpec);
  }

  // C++11 attributes are not allowed on a using-declaration, but GNU ones
  // are.
  ProhibitAttributes(MisplacedAttrs);
  ProhibitAttributes(Attrs);

  // Diagnose an attempt to declare a templated using-declaration.
  // In C++11, alias-declarations can be templates:
  //   template <...> using id = type;
  if (TemplateInfo.Kind) {
    SourceRange R = TemplateInfo.getSourceRange();
    Diag(UsingLoc, diag::err_templated_using_directive_declaration)
      << 1 /* declaration */ << R << FixItHint::CreateRemoval(R);

    // Unfortunately, we have to bail out instead of recovering by
    // ignoring the parameters, just in case the nested name specifier
    // depends on the parameters.
    return nullptr;
  }

  SmallVector<Decl *, 8> DeclsInGroup;
  while (true) {
    // Parse (optional) attributes (most likely GNU strong-using extension).
    MaybeParseGNUAttributes(Attrs);

    if (InvalidDeclarator)
      SkipUntil(tok::comma, tok::semi, StopBeforeMatch);
    else {
      // "typename" keyword is allowed for identifiers only,
      // because it may be a type definition.
      if (D.TypenameLoc.isValid() &&
          D.Name.getKind() != UnqualifiedIdKind::IK_Identifier) {
        Diag(D.Name.getSourceRange().getBegin(),
             diag::err_typename_identifiers_only)
            << FixItHint::CreateRemoval(SourceRange(D.TypenameLoc));
        // Proceed parsing, but discard the typename keyword.
        D.TypenameLoc = SourceLocation();
      }

      Decl *UD = Actions.ActOnUsingDeclaration(getCurScope(), AS, UsingLoc,
                                               D.TypenameLoc, D.SS, D.Name,
                                               D.EllipsisLoc, Attrs);
      if (UD)
        DeclsInGroup.push_back(UD);
    }

    if (!TryConsumeToken(tok::comma))
      break;

    // Parse another using-declarator.
    Attrs.clear();
    InvalidDeclarator = ParseUsingDeclarator(Context, D);
  }

  if (DeclsInGroup.size() > 1)
    Diag(Tok.getLocation(), getLangOpts().CPlusPlus17 ?
         diag::warn_cxx17_compat_multi_using_declaration :
         diag::ext_multi_using_declaration);

  // Eat ';'.
  DeclEnd = Tok.getLocation();
  if (ExpectAndConsume(tok::semi, diag::err_expected_after,
                       !Attrs.empty() ? "attributes list"
                                      : "using declaration"))
    SkipUntil(tok::semi);

  return Actions.BuildDeclaratorGroup(DeclsInGroup);
}

Decl *Parser::ParseAliasDeclarationAfterDeclarator(
    const ParsedTemplateInfo &TemplateInfo, SourceLocation UsingLoc,
    UsingDeclarator &D, SourceLocation &DeclEnd, AccessSpecifier AS,
    ParsedAttributes &Attrs, Decl **OwnedType) {
  if (ExpectAndConsume(tok::equal)) {
    SkipUntil(tok::semi);
    return nullptr;
  }

  Diag(Tok.getLocation(), getLangOpts().CPlusPlus11 ?
       diag::warn_cxx98_compat_alias_declaration :
       diag::ext_alias_declaration);

  // Type alias templates cannot be specialized.
  int SpecKind = -1;
  if (TemplateInfo.Kind == ParsedTemplateInfo::Template &&
      D.Name.getKind() == UnqualifiedIdKind::IK_TemplateId)
    SpecKind = 0;
  if (TemplateInfo.Kind == ParsedTemplateInfo::ExplicitSpecialization)
    SpecKind = 1;
  if (TemplateInfo.Kind == ParsedTemplateInfo::ExplicitInstantiation)
    SpecKind = 2;
  if (SpecKind != -1) {
    SourceRange Range;
    if (SpecKind == 0)
      Range = SourceRange(D.Name.TemplateId->LAngleLoc,
                          D.Name.TemplateId->RAngleLoc);
    else
      Range = TemplateInfo.getSourceRange();
    Diag(Range.getBegin(), diag::err_alias_declaration_specialization)
      << SpecKind << Range;
    SkipUntil(tok::semi);
    return nullptr;
  }

  // Name must be an identifier.
  if (D.Name.getKind() != UnqualifiedIdKind::IK_Identifier) {
    Diag(D.Name.StartLocation, diag::err_alias_declaration_not_identifier);
    // No removal fixit: can't recover from this.
    SkipUntil(tok::semi);
    return nullptr;
  } else if (D.TypenameLoc.isValid())
    Diag(D.TypenameLoc, diag::err_alias_declaration_not_identifier)
        << FixItHint::CreateRemoval(SourceRange(
               D.TypenameLoc,
               D.SS.isNotEmpty() ? D.SS.getEndLoc() : D.TypenameLoc));
  else if (D.SS.isNotEmpty())
    Diag(D.SS.getBeginLoc(), diag::err_alias_declaration_not_identifier)
      << FixItHint::CreateRemoval(D.SS.getRange());
  if (D.EllipsisLoc.isValid())
    Diag(D.EllipsisLoc, diag::err_alias_declaration_pack_expansion)
      << FixItHint::CreateRemoval(SourceRange(D.EllipsisLoc));

  Decl *DeclFromDeclSpec = nullptr;
  TypeResult TypeAlias = ParseTypeName(
      nullptr,
      TemplateInfo.Kind ? DeclaratorContext::AliasTemplateContext
                        : DeclaratorContext::AliasDeclContext,
      AS, &DeclFromDeclSpec, &Attrs);
  if (OwnedType)
    *OwnedType = DeclFromDeclSpec;

  // Eat ';'.
  DeclEnd = Tok.getLocation();
  if (ExpectAndConsume(tok::semi, diag::err_expected_after,
                       !Attrs.empty() ? "attributes list"
                                      : "alias declaration"))
    SkipUntil(tok::semi);

  TemplateParameterLists *TemplateParams = TemplateInfo.TemplateParams;
  MultiTemplateParamsArg TemplateParamsArg(
    TemplateParams ? TemplateParams->data() : nullptr,
    TemplateParams ? TemplateParams->size() : 0);
  return Actions.ActOnAliasDeclaration(getCurScope(), AS, TemplateParamsArg,
                                       UsingLoc, D.Name, Attrs, TypeAlias,
                                       DeclFromDeclSpec);
}

/// ParseStaticAssertDeclaration - Parse C++0x or C11 static_assert-declaration.
///
/// [C++0x] static_assert-declaration:
///           static_assert ( constant-expression  ,  string-literal  ) ;
///
/// [C11]   static_assert-declaration:
///           _Static_assert ( constant-expression  ,  string-literal  ) ;
///
Decl *Parser::ParseStaticAssertDeclaration(SourceLocation &DeclEnd){
  assert(Tok.isOneOf(tok::kw_static_assert, tok::kw__Static_assert) &&
         "Not a static_assert declaration");

  if (Tok.is(tok::kw__Static_assert) && !getLangOpts().C11)
    Diag(Tok, diag::ext_c11_static_assert);
  if (Tok.is(tok::kw_static_assert))
    Diag(Tok, diag::warn_cxx98_compat_static_assert);

  SourceLocation StaticAssertLoc = ConsumeToken();

  BalancedDelimiterTracker T(*this, tok::l_paren);
  if (T.consumeOpen()) {
    Diag(Tok, diag::err_expected) << tok::l_paren;
    SkipMalformedDecl();
    return nullptr;
  }

  EnterExpressionEvaluationContext ConstantEvaluated(
      Actions, Sema::ExpressionEvaluationContext::ConstantEvaluated);
  ExprResult AssertExpr(ParseConstantExpressionInExprEvalContext());
  if (AssertExpr.isInvalid()) {
    SkipMalformedDecl();
    return nullptr;
  }

  ExprResult AssertMessage;
  if (Tok.is(tok::r_paren)) {
    Diag(Tok, getLangOpts().CPlusPlus17
                  ? diag::warn_cxx14_compat_static_assert_no_message
                  : diag::ext_static_assert_no_message)
      << (getLangOpts().CPlusPlus17
              ? FixItHint()
              : FixItHint::CreateInsertion(Tok.getLocation(), ", \"\""));
  } else {
    if (ExpectAndConsume(tok::comma)) {
      SkipUntil(tok::semi);
      return nullptr;
    }

    if (!isTokenStringLiteral()) {
      Diag(Tok, diag::err_expected_string_literal)
        << /*Source='static_assert'*/1;
      SkipMalformedDecl();
      return nullptr;
    }

    AssertMessage = ParseStringLiteralExpression();
    if (AssertMessage.isInvalid()) {
      SkipMalformedDecl();
      return nullptr;
    }
  }

  T.consumeClose();

  DeclEnd = Tok.getLocation();
  ExpectAndConsumeSemi(diag::err_expected_semi_after_static_assert);

  return Actions.ActOnStaticAssertDeclaration(StaticAssertLoc,
                                              AssertExpr.get(),
                                              AssertMessage.get(),
                                              T.getCloseLocation());
}

/// ParseDecltypeSpecifier - Parse a C++11 decltype specifier.
///
/// 'decltype' ( expression )
/// 'decltype' ( 'auto' )      [C++1y]
///
SourceLocation Parser::ParseDecltypeSpecifier(DeclSpec &DS) {
  assert(Tok.isOneOf(tok::kw_decltype, tok::annot_decltype)
           && "Not a decltype specifier");

  ExprResult Result;
  SourceLocation StartLoc = Tok.getLocation();
  SourceLocation EndLoc;

  if (Tok.is(tok::annot_decltype)) {
    Result = getExprAnnotation(Tok);
    EndLoc = Tok.getAnnotationEndLoc();
    ConsumeAnnotationToken();
    if (Result.isInvalid()) {
      DS.SetTypeSpecError();
      return EndLoc;
    }
  } else {
    if (Tok.getIdentifierInfo()->isStr("decltype"))
      Diag(Tok, diag::warn_cxx98_compat_decltype);

    ConsumeToken();

    BalancedDelimiterTracker T(*this, tok::l_paren);
    if (T.expectAndConsume(diag::err_expected_lparen_after,
                           "decltype", tok::r_paren)) {
      DS.SetTypeSpecError();
      return T.getOpenLocation() == Tok.getLocation() ?
             StartLoc : T.getOpenLocation();
    }

    // Check for C++1y 'decltype(auto)'.
    if (Tok.is(tok::kw_auto)) {
      // No need to disambiguate here: an expression can't start with 'auto',
      // because the typename-specifier in a function-style cast operation can't
      // be 'auto'.
      Diag(Tok.getLocation(),
           getLangOpts().CPlusPlus14
             ? diag::warn_cxx11_compat_decltype_auto_type_specifier
             : diag::ext_decltype_auto_type_specifier);
      ConsumeToken();
    } else {
      // Parse the expression

      // C++11 [dcl.type.simple]p4:
      //   The operand of the decltype specifier is an unevaluated operand.
      EnterExpressionEvaluationContext Unevaluated(
          Actions, Sema::ExpressionEvaluationContext::Unevaluated, nullptr,
          Sema::ExpressionEvaluationContextRecord::EK_Decltype);
      Result =
          Actions.CorrectDelayedTyposInExpr(ParseExpression(), [](Expr *E) {
            return E->hasPlaceholderType() ? ExprError() : E;
          });
      if (Result.isInvalid()) {
        DS.SetTypeSpecError();
        if (SkipUntil(tok::r_paren, StopAtSemi | StopBeforeMatch)) {
          EndLoc = ConsumeParen();
        } else {
          if (PP.isBacktrackEnabled() && Tok.is(tok::semi)) {
            // Backtrack to get the location of the last token before the semi.
            PP.RevertCachedTokens(2);
            ConsumeToken(); // the semi.
            EndLoc = ConsumeAnyToken();
            assert(Tok.is(tok::semi));
          } else {
            EndLoc = Tok.getLocation();
          }
        }
        return EndLoc;
      }

      Result = Actions.ActOnDecltypeExpression(Result.get());
    }

    // Match the ')'
    T.consumeClose();
    if (T.getCloseLocation().isInvalid()) {
      DS.SetTypeSpecError();
      // FIXME: this should return the location of the last token
      //        that was consumed (by "consumeClose()")
      return T.getCloseLocation();
    }

    if (Result.isInvalid()) {
      DS.SetTypeSpecError();
      return T.getCloseLocation();
    }

    EndLoc = T.getCloseLocation();
  }
  assert(!Result.isInvalid());

  const char *PrevSpec = nullptr;
  unsigned DiagID;
  const PrintingPolicy &Policy = Actions.getASTContext().getPrintingPolicy();
  // Check for duplicate type specifiers (e.g. "int decltype(a)").
  if (Result.get()
        ? DS.SetTypeSpecType(DeclSpec::TST_decltype, StartLoc, PrevSpec,
                             DiagID, Result.get(), Policy)
        : DS.SetTypeSpecType(DeclSpec::TST_decltype_auto, StartLoc, PrevSpec,
                             DiagID, Policy)) {
    Diag(StartLoc, DiagID) << PrevSpec;
    DS.SetTypeSpecError();
  }
  return EndLoc;
}

void Parser::AnnotateExistingDecltypeSpecifier(const DeclSpec& DS,
                                               SourceLocation StartLoc,
                                               SourceLocation EndLoc) {
  // make sure we have a token we can turn into an annotation token
  if (PP.isBacktrackEnabled())
    PP.RevertCachedTokens(1);
  else
    PP.EnterToken(Tok);

  Tok.setKind(tok::annot_decltype);
  setExprAnnotation(Tok,
                    DS.getTypeSpecType() == TST_decltype ? DS.getRepAsExpr() :
                    DS.getTypeSpecType() == TST_decltype_auto ? ExprResult() :
                    ExprError());
  Tok.setAnnotationEndLoc(EndLoc);
  Tok.setLocation(StartLoc);
  PP.AnnotateCachedTokens(Tok);
}

void Parser::ParseUnderlyingTypeSpecifier(DeclSpec &DS) {
  assert(Tok.is(tok::kw___underlying_type) &&
         "Not an underlying type specifier");

  SourceLocation StartLoc = ConsumeToken();
  BalancedDelimiterTracker T(*this, tok::l_paren);
  if (T.expectAndConsume(diag::err_expected_lparen_after,
                       "__underlying_type", tok::r_paren)) {
    return;
  }

  TypeResult Result = ParseTypeName();
  if (Result.isInvalid()) {
    SkipUntil(tok::r_paren, StopAtSemi);
    return;
  }

  // Match the ')'
  T.consumeClose();
  if (T.getCloseLocation().isInvalid())
    return;

  const char *PrevSpec = nullptr;
  unsigned DiagID;
  if (DS.SetTypeSpecType(DeclSpec::TST_underlyingType, StartLoc, PrevSpec,
                         DiagID, Result.get(),
                         Actions.getASTContext().getPrintingPolicy()))
    Diag(StartLoc, DiagID) << PrevSpec;
  DS.setTypeofParensRange(T.getRange());
}

/// ParseBaseTypeSpecifier - Parse a C++ base-type-specifier which is either a
/// class name or decltype-specifier. Note that we only check that the result
/// names a type; semantic analysis will need to verify that the type names a
/// class. The result is either a type or null, depending on whether a type
/// name was found.
///
///       base-type-specifier: [C++11 class.derived]
///         class-or-decltype
///       class-or-decltype: [C++11 class.derived]
///         nested-name-specifier[opt] class-name
///         decltype-specifier
///       class-name: [C++ class.name]
///         identifier
///         simple-template-id
///
/// In C++98, instead of base-type-specifier, we have:
///
///         ::[opt] nested-name-specifier[opt] class-name
TypeResult Parser::ParseBaseTypeSpecifier(SourceLocation &BaseLoc,
                                          SourceLocation &EndLocation) {
  // Ignore attempts to use typename
  if (Tok.is(tok::kw_typename)) {
    Diag(Tok, diag::err_expected_class_name_not_template)
      << FixItHint::CreateRemoval(Tok.getLocation());
    ConsumeToken();
  }

  // Parse optional nested-name-specifier
  CXXScopeSpec SS;
  ParseOptionalCXXScopeSpecifier(SS, nullptr, /*EnteringContext=*/false);

  BaseLoc = Tok.getLocation();

  // Parse decltype-specifier
  // tok == kw_decltype is just error recovery, it can only happen when SS
  // isn't empty
  if (Tok.isOneOf(tok::kw_decltype, tok::annot_decltype)) {
    if (SS.isNotEmpty())
      Diag(SS.getBeginLoc(), diag::err_unexpected_scope_on_base_decltype)
        << FixItHint::CreateRemoval(SS.getRange());
    // Fake up a Declarator to use with ActOnTypeName.
    DeclSpec DS(AttrFactory);

    EndLocation = ParseDecltypeSpecifier(DS);

    Declarator DeclaratorInfo(DS, DeclaratorContext::TypeNameContext);
    return Actions.ActOnTypeName(getCurScope(), DeclaratorInfo);
  }

  // Check whether we have a template-id that names a type.
  if (Tok.is(tok::annot_template_id)) {
    TemplateIdAnnotation *TemplateId = takeTemplateIdAnnotation(Tok);
    if (TemplateId->Kind == TNK_Type_template ||
        TemplateId->Kind == TNK_Dependent_template_name) {
      AnnotateTemplateIdTokenAsType(/*IsClassName*/true);

      assert(Tok.is(tok::annot_typename) && "template-id -> type failed");
      ParsedType Type = getTypeAnnotation(Tok);
      EndLocation = Tok.getAnnotationEndLoc();
      ConsumeAnnotationToken();

      if (Type)
        return Type;
      return true;
    }

    // Fall through to produce an error below.
  }

  if (Tok.isNot(tok::identifier)) {
    Diag(Tok, diag::err_expected_class_name);
    return true;
  }

  IdentifierInfo *Id = Tok.getIdentifierInfo();
  SourceLocation IdLoc = ConsumeToken();

  if (Tok.is(tok::less)) {
    // It looks the user intended to write a template-id here, but the
    // template-name was wrong. Try to fix that.
    TemplateNameKind TNK = TNK_Type_template;
    TemplateTy Template;
    if (!Actions.DiagnoseUnknownTemplateName(*Id, IdLoc, getCurScope(),
                                             &SS, Template, TNK)) {
      Diag(IdLoc, diag::err_unknown_template_name)
        << Id;
    }

    if (!Template) {
      TemplateArgList TemplateArgs;
      SourceLocation LAngleLoc, RAngleLoc;
      ParseTemplateIdAfterTemplateName(true, LAngleLoc, TemplateArgs,
                                       RAngleLoc);
      return true;
    }

    // Form the template name
    UnqualifiedId TemplateName;
    TemplateName.setIdentifier(Id, IdLoc);

    // Parse the full template-id, then turn it into a type.
    if (AnnotateTemplateIdToken(Template, TNK, SS, SourceLocation(),
                                TemplateName))
      return true;
    if (TNK == TNK_Type_template || TNK == TNK_Dependent_template_name)
      AnnotateTemplateIdTokenAsType(/*IsClassName*/true);

    // If we didn't end up with a typename token, there's nothing more we
    // can do.
    if (Tok.isNot(tok::annot_typename))
      return true;

    // Retrieve the type from the annotation token, consume that token, and
    // return.
    EndLocation = Tok.getAnnotationEndLoc();
    ParsedType Type = getTypeAnnotation(Tok);
    ConsumeAnnotationToken();
    return Type;
  }

  // We have an identifier; check whether it is actually a type.
  IdentifierInfo *CorrectedII = nullptr;
  ParsedType Type = Actions.getTypeName(
      *Id, IdLoc, getCurScope(), &SS, /*IsClassName=*/true, false, nullptr,
      /*IsCtorOrDtorName=*/false,
      /*NonTrivialTypeSourceInfo=*/true,
      /*IsClassTemplateDeductionContext*/ false, &CorrectedII);
  if (!Type) {
    Diag(IdLoc, diag::err_expected_class_name);
    return true;
  }

  // Consume the identifier.
  EndLocation = IdLoc;

  // Fake up a Declarator to use with ActOnTypeName.
  DeclSpec DS(AttrFactory);
  DS.SetRangeStart(IdLoc);
  DS.SetRangeEnd(EndLocation);
  DS.getTypeSpecScope() = SS;

  const char *PrevSpec = nullptr;
  unsigned DiagID;
  DS.SetTypeSpecType(TST_typename, IdLoc, PrevSpec, DiagID, Type,
                     Actions.getASTContext().getPrintingPolicy());

  Declarator DeclaratorInfo(DS, DeclaratorContext::TypeNameContext);
  return Actions.ActOnTypeName(getCurScope(), DeclaratorInfo);
}

void Parser::ParseMicrosoftInheritanceClassAttributes(ParsedAttributes &attrs) {
  while (Tok.isOneOf(tok::kw___single_inheritance,
                     tok::kw___multiple_inheritance,
                     tok::kw___virtual_inheritance)) {
    IdentifierInfo *AttrName = Tok.getIdentifierInfo();
    SourceLocation AttrNameLoc = ConsumeToken();
    attrs.addNew(AttrName, AttrNameLoc, nullptr, AttrNameLoc, nullptr, 0,
                 ParsedAttr::AS_Keyword);
  }
}

/// Determine whether the following tokens are valid after a type-specifier
/// which could be a standalone declaration. This will conservatively return
/// true if there's any doubt, and is appropriate for insert-';' fixits.
bool Parser::isValidAfterTypeSpecifier(bool CouldBeBitfield) {
  // This switch enumerates the valid "follow" set for type-specifiers.
  switch (Tok.getKind()) {
  default: break;
  case tok::semi:               // struct foo {...} ;
  case tok::star:               // struct foo {...} *         P;
  case tok::amp:                // struct foo {...} &         R = ...
  case tok::ampamp:             // struct foo {...} &&        R = ...
  case tok::identifier:         // struct foo {...} V         ;
  case tok::r_paren:            //(struct foo {...} )         {4}
  case tok::annot_cxxscope:     // struct foo {...} a::       b;
  case tok::annot_typename:     // struct foo {...} a         ::b;
  case tok::annot_template_id:  // struct foo {...} a<int>    ::b;
  case tok::l_paren:            // struct foo {...} (         x);
  case tok::comma:              // __builtin_offsetof(struct foo{...} ,
  case tok::kw_operator:        // struct foo       operator  ++() {...}
  case tok::kw___declspec:      // struct foo {...} __declspec(...)
  case tok::l_square:           // void f(struct f  [         3])
  case tok::ellipsis:           // void f(struct f  ...       [Ns])
  // FIXME: we should emit semantic diagnostic when declaration
  // attribute is in type attribute position.
  case tok::kw___attribute:     // struct foo __attribute__((used)) x;
  case tok::annot_pragma_pack:  // struct foo {...} _Pragma(pack(pop));
  // struct foo {...} _Pragma(section(...));
  case tok::annot_pragma_ms_pragma:
  // struct foo {...} _Pragma(vtordisp(pop));
  case tok::annot_pragma_ms_vtordisp:
  // struct foo {...} _Pragma(pointers_to_members(...));
  case tok::annot_pragma_ms_pointers_to_members:
    return true;
  case tok::colon:
    return CouldBeBitfield;     // enum E { ... }   :         2;
  // Microsoft compatibility
  case tok::kw___cdecl:         // struct foo {...} __cdecl      x;
  case tok::kw___fastcall:      // struct foo {...} __fastcall   x;
  case tok::kw___stdcall:       // struct foo {...} __stdcall    x;
  case tok::kw___thiscall:      // struct foo {...} __thiscall   x;
  case tok::kw___vectorcall:    // struct foo {...} __vectorcall x;
    // We will diagnose these calling-convention specifiers on non-function
    // declarations later, so claim they are valid after a type specifier.
    return getLangOpts().MicrosoftExt;
  // Type qualifiers
  case tok::kw_const:           // struct foo {...} const     x;
  case tok::kw_volatile:        // struct foo {...} volatile  x;
  case tok::kw_restrict:        // struct foo {...} restrict  x;
  case tok::kw__Atomic:         // struct foo {...} _Atomic   x;
  case tok::kw___unaligned:     // struct foo {...} __unaligned *x;
  // Function specifiers
  // Note, no 'explicit'. An explicit function must be either a conversion
  // operator or a constructor. Either way, it can't have a return type.
  case tok::kw_inline:          // struct foo       inline    f();
  case tok::kw_virtual:         // struct foo       virtual   f();
  case tok::kw_friend:          // struct foo       friend    f();
  // Storage-class specifiers
  case tok::kw_static:          // struct foo {...} static    x;
  case tok::kw_extern:          // struct foo {...} extern    x;
  case tok::kw_typedef:         // struct foo {...} typedef   x;
  case tok::kw_register:        // struct foo {...} register  x;
  case tok::kw_auto:            // struct foo {...} auto      x;
  case tok::kw_mutable:         // struct foo {...} mutable   x;
  case tok::kw_thread_local:    // struct foo {...} thread_local x;
  case tok::kw_constexpr:       // struct foo {...} constexpr x;
    // As shown above, type qualifiers and storage class specifiers absolutely
    // can occur after class specifiers according to the grammar.  However,
    // almost no one actually writes code like this.  If we see one of these,
    // it is much more likely that someone missed a semi colon and the
    // type/storage class specifier we're seeing is part of the *next*
    // intended declaration, as in:
    //
    //   struct foo { ... }
    //   typedef int X;
    //
    // We'd really like to emit a missing semicolon error instead of emitting
    // an error on the 'int' saying that you can't have two type specifiers in
    // the same declaration of X.  Because of this, we look ahead past this
    // token to see if it's a type specifier.  If so, we know the code is
    // otherwise invalid, so we can produce the expected semi error.
    if (!isKnownToBeTypeSpecifier(NextToken()))
      return true;
    break;
  case tok::r_brace:  // struct bar { struct foo {...} }
    // Missing ';' at end of struct is accepted as an extension in C mode.
    if (!getLangOpts().CPlusPlus)
      return true;
    break;
  case tok::greater:
    // template<class T = class X>
    return getLangOpts().CPlusPlus;
  }
  return false;
}

/// ParseClassSpecifier - Parse a C++ class-specifier [C++ class] or
/// elaborated-type-specifier [C++ dcl.type.elab]; we can't tell which
/// until we reach the start of a definition or see a token that
/// cannot start a definition.
///
///       class-specifier: [C++ class]
///         class-head '{' member-specification[opt] '}'
///         class-head '{' member-specification[opt] '}' attributes[opt]
///       class-head:
///         class-key identifier[opt] base-clause[opt]
///         class-key nested-name-specifier identifier base-clause[opt]
///         class-key nested-name-specifier[opt] simple-template-id
///                          base-clause[opt]
/// [GNU]   class-key attributes[opt] identifier[opt] base-clause[opt]
/// [GNU]   class-key attributes[opt] nested-name-specifier
///                          identifier base-clause[opt]
/// [GNU]   class-key attributes[opt] nested-name-specifier[opt]
///                          simple-template-id base-clause[opt]
///       class-key:
///         'class'
///         'struct'
///         'union'
///
///       elaborated-type-specifier: [C++ dcl.type.elab]
///         class-key ::[opt] nested-name-specifier[opt] identifier
///         class-key ::[opt] nested-name-specifier[opt] 'template'[opt]
///                          simple-template-id
///
///  Note that the C++ class-specifier and elaborated-type-specifier,
///  together, subsume the C99 struct-or-union-specifier:
///
///       struct-or-union-specifier: [C99 6.7.2.1]
///         struct-or-union identifier[opt] '{' struct-contents '}'
///         struct-or-union identifier
/// [GNU]   struct-or-union attributes[opt] identifier[opt] '{' struct-contents
///                                                         '}' attributes[opt]
/// [GNU]   struct-or-union attributes[opt] identifier
///       struct-or-union:
///         'struct'
///         'union'
void Parser::ParseClassSpecifier(tok::TokenKind TagTokKind,
                                 SourceLocation StartLoc, DeclSpec &DS,
                                 const ParsedTemplateInfo &TemplateInfo,
                                 AccessSpecifier AS,
                                 bool EnteringContext, DeclSpecContext DSC,
                                 ParsedAttributesWithRange &Attributes) {
  DeclSpec::TST TagType;
  if (TagTokKind == tok::kw_struct)
    TagType = DeclSpec::TST_struct;
  else if (TagTokKind == tok::kw___interface)
    TagType = DeclSpec::TST_interface;
  else if (TagTokKind == tok::kw_class)
    TagType = DeclSpec::TST_class;
  else {
    assert(TagTokKind == tok::kw_union && "Not a class specifier");
    TagType = DeclSpec::TST_union;
  }

  if (Tok.is(tok::code_completion)) {
    // Code completion for a struct, class, or union name.
    Actions.CodeCompleteTag(getCurScope(), TagType);
    return cutOffParsing();
  }

  // C++03 [temp.explicit] 14.7.2/8:
  //   The usual access checking rules do not apply to names used to specify
  //   explicit instantiations.
  //
  // As an extension we do not perform access checking on the names used to
  // specify explicit specializations either. This is important to allow
  // specializing traits classes for private types.
  //
  // Note that we don't suppress if this turns out to be an elaborated
  // type specifier.
  bool shouldDelayDiagsInTag =
    (TemplateInfo.Kind == ParsedTemplateInfo::ExplicitInstantiation ||
     TemplateInfo.Kind == ParsedTemplateInfo::ExplicitSpecialization);
  SuppressAccessChecks diagsFromTag(*this, shouldDelayDiagsInTag);

  ParsedAttributesWithRange attrs(AttrFactory);
  // If attributes exist after tag, parse them.
  MaybeParseGNUAttributes(attrs);
  MaybeParseMicrosoftDeclSpecs(attrs);

  // Parse inheritance specifiers.
  if (Tok.isOneOf(tok::kw___single_inheritance,
                  tok::kw___multiple_inheritance,
                  tok::kw___virtual_inheritance))
    ParseMicrosoftInheritanceClassAttributes(attrs);

  // If C++0x attributes exist here, parse them.
  // FIXME: Are we consistent with the ordering of parsing of different
  // styles of attributes?
  MaybeParseCXX11Attributes(attrs);

  // Source location used by FIXIT to insert misplaced
  // C++11 attributes
  SourceLocation AttrFixitLoc = Tok.getLocation();

  if (TagType == DeclSpec::TST_struct &&
      Tok.isNot(tok::identifier) &&
      !Tok.isAnnotation() &&
      Tok.getIdentifierInfo() &&
      Tok.isOneOf(tok::kw___is_abstract,
                  tok::kw___is_aggregate,
                  tok::kw___is_arithmetic,
                  tok::kw___is_array,
                  tok::kw___is_assignable,
                  tok::kw___is_base_of,
                  tok::kw___is_class,
                  tok::kw___is_complete_type,
                  tok::kw___is_compound,
                  tok::kw___is_const,
                  tok::kw___is_constructible,
                  tok::kw___is_convertible,
                  tok::kw___is_convertible_to,
                  tok::kw___is_destructible,
                  tok::kw___is_empty,
                  tok::kw___is_enum,
                  tok::kw___is_floating_point,
                  tok::kw___is_final,
                  tok::kw___is_function,
                  tok::kw___is_fundamental,
                  tok::kw___is_integral,
                  tok::kw___is_interface_class,
                  tok::kw___is_literal,
                  tok::kw___is_lvalue_expr,
                  tok::kw___is_lvalue_reference,
                  tok::kw___is_member_function_pointer,
                  tok::kw___is_member_object_pointer,
                  tok::kw___is_member_pointer,
                  tok::kw___is_nothrow_assignable,
                  tok::kw___is_nothrow_constructible,
                  tok::kw___is_nothrow_destructible,
                  tok::kw___is_object,
                  tok::kw___is_pod,
                  tok::kw___is_pointer,
                  tok::kw___is_polymorphic,
                  tok::kw___is_reference,
                  tok::kw___is_rvalue_expr,
                  tok::kw___is_rvalue_reference,
                  tok::kw___is_same,
                  tok::kw___is_scalar,
                  tok::kw___is_sealed,
                  tok::kw___is_signed,
                  tok::kw___is_standard_layout,
                  tok::kw___is_trivial,
                  tok::kw___is_trivially_assignable,
                  tok::kw___is_trivially_constructible,
                  tok::kw___is_trivially_copyable,
                  tok::kw___is_union,
                  tok::kw___is_unsigned,
                  tok::kw___is_void,
                  tok::kw___is_volatile))
    // GNU libstdc++ 4.2 and libc++ use certain intrinsic names as the
    // name of struct templates, but some are keywords in GCC >= 4.3
    // and Clang. Therefore, when we see the token sequence "struct
    // X", make X into a normal identifier rather than a keyword, to
    // allow libstdc++ 4.2 and libc++ to work properly.
    TryKeywordIdentFallback(true);

  struct PreserveAtomicIdentifierInfoRAII {
    PreserveAtomicIdentifierInfoRAII(Token &Tok, bool Enabled)
        : AtomicII(nullptr) {
      if (!Enabled)
        return;
      assert(Tok.is(tok::kw__Atomic));
      AtomicII = Tok.getIdentifierInfo();
      AtomicII->revertTokenIDToIdentifier();
      Tok.setKind(tok::identifier);
    }
    ~PreserveAtomicIdentifierInfoRAII() {
      if (!AtomicII)
        return;
      AtomicII->revertIdentifierToTokenID(tok::kw__Atomic);
    }
    IdentifierInfo *AtomicII;
  };

  // HACK: MSVC doesn't consider _Atomic to be a keyword and its STL
  // implementation for VS2013 uses _Atomic as an identifier for one of the
  // classes in <atomic>.  When we are parsing 'struct _Atomic', don't consider
  // '_Atomic' to be a keyword.  We are careful to undo this so that clang can
  // use '_Atomic' in its own header files.
  bool ShouldChangeAtomicToIdentifier = getLangOpts().MSVCCompat &&
                                        Tok.is(tok::kw__Atomic) &&
                                        TagType == DeclSpec::TST_struct;
  PreserveAtomicIdentifierInfoRAII AtomicTokenGuard(
      Tok, ShouldChangeAtomicToIdentifier);

  // Parse the (optional) nested-name-specifier.
  CXXScopeSpec &SS = DS.getTypeSpecScope();
  if (getLangOpts().CPlusPlus) {
    // "FOO : BAR" is not a potential typo for "FOO::BAR".  In this context it
    // is a base-specifier-list.
    ColonProtectionRAIIObject X(*this);

    CXXScopeSpec Spec;
    bool HasValidSpec = true;
    if (ParseOptionalCXXScopeSpecifier(Spec, nullptr, EnteringContext)) {
      DS.SetTypeSpecError();
      HasValidSpec = false;
    }
    if (Spec.isSet())
      if (Tok.isNot(tok::identifier) && Tok.isNot(tok::annot_template_id)) {
        Diag(Tok, diag::err_expected) << tok::identifier;
        HasValidSpec = false;
      }
    if (HasValidSpec)
      SS = Spec;
  }

  TemplateParameterLists *TemplateParams = TemplateInfo.TemplateParams;

  // Parse the (optional) class name or simple-template-id.
  IdentifierInfo *Name = nullptr;
  SourceLocation NameLoc;
  TemplateIdAnnotation *TemplateId = nullptr;
  if (Tok.is(tok::identifier)) {
    Name = Tok.getIdentifierInfo();
    NameLoc = ConsumeToken();

    if (Tok.is(tok::less) && getLangOpts().CPlusPlus) {
      // The name was supposed to refer to a template, but didn't.
      // Eat the template argument list and try to continue parsing this as
      // a class (or template thereof).
      TemplateArgList TemplateArgs;
      SourceLocation LAngleLoc, RAngleLoc;
      if (ParseTemplateIdAfterTemplateName(true, LAngleLoc, TemplateArgs,
                                           RAngleLoc)) {
        // We couldn't parse the template argument list at all, so don't
        // try to give any location information for the list.
        LAngleLoc = RAngleLoc = SourceLocation();
      }

      Diag(NameLoc, diag::err_explicit_spec_non_template)
          << (TemplateInfo.Kind == ParsedTemplateInfo::ExplicitInstantiation)
          << TagTokKind << Name << SourceRange(LAngleLoc, RAngleLoc);

      // Strip off the last template parameter list if it was empty, since
      // we've removed its template argument list.
      if (TemplateParams && TemplateInfo.LastParameterListWasEmpty) {
        if (TemplateParams->size() > 1) {
          TemplateParams->pop_back();
        } else {
          TemplateParams = nullptr;
          const_cast<ParsedTemplateInfo&>(TemplateInfo).Kind
            = ParsedTemplateInfo::NonTemplate;
        }
      } else if (TemplateInfo.Kind
                                == ParsedTemplateInfo::ExplicitInstantiation) {
        // Pretend this is just a forward declaration.
        TemplateParams = nullptr;
        const_cast<ParsedTemplateInfo&>(TemplateInfo).Kind
          = ParsedTemplateInfo::NonTemplate;
        const_cast<ParsedTemplateInfo&>(TemplateInfo).TemplateLoc
          = SourceLocation();
        const_cast<ParsedTemplateInfo&>(TemplateInfo).ExternLoc
          = SourceLocation();
      }
    }
  } else if (Tok.is(tok::annot_template_id)) {
    TemplateId = takeTemplateIdAnnotation(Tok);
    NameLoc = ConsumeAnnotationToken();

    if (TemplateId->Kind != TNK_Type_template &&
        TemplateId->Kind != TNK_Dependent_template_name) {
      // The template-name in the simple-template-id refers to
      // something other than a class template. Give an appropriate
      // error message and skip to the ';'.
      SourceRange Range(NameLoc);
      if (SS.isNotEmpty())
        Range.setBegin(SS.getBeginLoc());

      // FIXME: Name may be null here.
      Diag(TemplateId->LAngleLoc, diag::err_template_spec_syntax_non_template)
        << TemplateId->Name << static_cast<int>(TemplateId->Kind) << Range;

      DS.SetTypeSpecError();
      SkipUntil(tok::semi, StopBeforeMatch);
      return;
    }
  }

  // There are four options here.
  //  - If we are in a trailing return type, this is always just a reference,
  //    and we must not try to parse a definition. For instance,
  //      [] () -> struct S { };
  //    does not define a type.
  //  - If we have 'struct foo {...', 'struct foo :...',
  //    'struct foo final :' or 'struct foo final {', then this is a definition.
  //  - If we have 'struct foo;', then this is either a forward declaration
  //    or a friend declaration, which have to be treated differently.
  //  - Otherwise we have something like 'struct foo xyz', a reference.
  //
  //  We also detect these erroneous cases to provide better diagnostic for
  //  C++11 attributes parsing.
  //  - attributes follow class name:
  //    struct foo [[]] {};
  //  - attributes appear before or after 'final':
  //    struct foo [[]] final [[]] {};
  //
  // However, in type-specifier-seq's, things look like declarations but are
  // just references, e.g.
  //   new struct s;
  // or
  //   &T::operator struct s;
  // For these, DSC is DeclSpecContext::DSC_type_specifier or
  // DeclSpecContext::DSC_alias_declaration.

  // If there are attributes after class name, parse them.
  MaybeParseCXX11Attributes(Attributes);

  const PrintingPolicy &Policy = Actions.getASTContext().getPrintingPolicy();
  Sema::TagUseKind TUK;
<<<<<<< HEAD
  if (DSC == DeclSpecContext::DSC_trailing)
=======

  // Checked C - checked scope keyword, possibly followed by checked scope modifier,
  // followed by '{'.   Set the kind of checked scope and consume the checked scope-related
  // keywords.
  CheckedScopeSpecifier CSS = CSS_None;
  if (Tok.is(tok::kw__Checked) && NextToken().is(tok::l_brace)) {
    CSS = CSS_Memory;
    ConsumeToken();
  } else if (Tok.is(tok::kw__Checked) && NextToken().is(tok::kw__Bounds_only) &&
    GetLookAheadToken(2).is(tok::l_brace)) {
    CSS = CSS_Bounds;
    ConsumeToken();
    ConsumeToken();
  } else if (Tok.is(tok::kw__Unchecked) && NextToken().is(tok::l_brace)) {
   CSS = CSS_Unchecked;
   ConsumeToken();
  }

  if (DSC == DSC_trailing)
>>>>>>> 96940ffe
    TUK = Sema::TUK_Reference;
  else if (Tok.is(tok::l_brace) ||
           (getLangOpts().CPlusPlus && Tok.is(tok::colon)) ||
           (isCXX11FinalKeyword() &&
            (NextToken().is(tok::l_brace) || NextToken().is(tok::colon)))) {
    if (DS.isFriendSpecified()) {
      // C++ [class.friend]p2:
      //   A class shall not be defined in a friend declaration.
      Diag(Tok.getLocation(), diag::err_friend_decl_defines_type)
        << SourceRange(DS.getFriendSpecLoc());

      // Skip everything up to the semicolon, so that this looks like a proper
      // friend class (or template thereof) declaration.
      SkipUntil(tok::semi, StopBeforeMatch);
      TUK = Sema::TUK_Friend;
    } else {
      // Okay, this is a class definition.
      TUK = Sema::TUK_Definition;
    }
  } else if (isCXX11FinalKeyword() && (NextToken().is(tok::l_square) ||
                                       NextToken().is(tok::kw_alignas))) {
    // We can't tell if this is a definition or reference
    // until we skipped the 'final' and C++11 attribute specifiers.
    TentativeParsingAction PA(*this);

    // Skip the 'final' keyword.
    ConsumeToken();

    // Skip C++11 attribute specifiers.
    while (true) {
      if (Tok.is(tok::l_square) && NextToken().is(tok::l_square)) {
        ConsumeBracket();
        if (!SkipUntil(tok::r_square, StopAtSemi))
          break;
      } else if (Tok.is(tok::kw_alignas) && NextToken().is(tok::l_paren)) {
        ConsumeToken();
        ConsumeParen();
        if (!SkipUntil(tok::r_paren, StopAtSemi))
          break;
      } else {
        break;
      }
    }

    if (Tok.isOneOf(tok::l_brace, tok::colon))
      TUK = Sema::TUK_Definition;
    else
      TUK = Sema::TUK_Reference;

    PA.Revert();
  } else if (!isTypeSpecifier(DSC) &&
             (Tok.is(tok::semi) ||
              (Tok.isAtStartOfLine() && !isValidAfterTypeSpecifier(false)))) {
    TUK = DS.isFriendSpecified() ? Sema::TUK_Friend : Sema::TUK_Declaration;
    if (Tok.isNot(tok::semi)) {
      const PrintingPolicy &PPol = Actions.getASTContext().getPrintingPolicy();
      // A semicolon was missing after this declaration. Diagnose and recover.
      ExpectAndConsume(tok::semi, diag::err_expected_after,
                       DeclSpec::getSpecifierName(TagType, PPol));
      PP.EnterToken(Tok);
      Tok.setKind(tok::semi);
    }
  } else
    TUK = Sema::TUK_Reference;

  // Checked C - mark the current scope as checked or unchecked if necessary.
  Sema::CheckedScopeRAII CheckedScope(Actions, CSS);

  // Forbid misplaced attributes. In cases of a reference, we pass attributes
  // to caller to handle.
  if (TUK != Sema::TUK_Reference) {
    // If this is not a reference, then the only possible
    // valid place for C++11 attributes to appear here
    // is between class-key and class-name. If there are
    // any attributes after class-name, we try a fixit to move
    // them to the right place.
    SourceRange AttrRange = Attributes.Range;
    if (AttrRange.isValid()) {
      Diag(AttrRange.getBegin(), diag::err_attributes_not_allowed)
        << AttrRange
        << FixItHint::CreateInsertionFromRange(AttrFixitLoc,
                                               CharSourceRange(AttrRange, true))
        << FixItHint::CreateRemoval(AttrRange);

      // Recover by adding misplaced attributes to the attribute list
      // of the class so they can be applied on the class later.
      attrs.takeAllFrom(Attributes);
    }
  }

  // If this is an elaborated type specifier, and we delayed
  // diagnostics before, just merge them into the current pool.
  if (shouldDelayDiagsInTag) {
    diagsFromTag.done();
    if (TUK == Sema::TUK_Reference)
      diagsFromTag.redelay();
  }

  if (!Name && !TemplateId && (DS.getTypeSpecType() == DeclSpec::TST_error ||
                               TUK != Sema::TUK_Definition)) {
    if (DS.getTypeSpecType() != DeclSpec::TST_error) {
      // We have a declaration or reference to an anonymous class.
      Diag(StartLoc, diag::err_anon_type_definition)
        << DeclSpec::getSpecifierName(TagType, Policy);
    }

    // If we are parsing a definition and stop at a base-clause, continue on
    // until the semicolon.  Continuing from the comma will just trick us into
    // thinking we are seeing a variable declaration.
    if (TUK == Sema::TUK_Definition && Tok.is(tok::colon))
      SkipUntil(tok::semi, StopBeforeMatch);
    else
      SkipUntil(tok::comma, StopAtSemi);
    return;
  }

  // Create the tag portion of the class or class template.
  DeclResult TagOrTempResult = true; // invalid
  TypeResult TypeResult = true; // invalid

  bool Owned = false;
  Sema::SkipBodyInfo SkipBody;
  if (TemplateId) {
    // Explicit specialization, class template partial specialization,
    // or explicit instantiation.
    ASTTemplateArgsPtr TemplateArgsPtr(TemplateId->getTemplateArgs(),
                                       TemplateId->NumArgs);
    if (TemplateInfo.Kind == ParsedTemplateInfo::ExplicitInstantiation &&
        TUK == Sema::TUK_Declaration) {
      // This is an explicit instantiation of a class template.
      ProhibitAttributes(attrs);

      TagOrTempResult = Actions.ActOnExplicitInstantiation(
          getCurScope(), TemplateInfo.ExternLoc, TemplateInfo.TemplateLoc,
          TagType, StartLoc, SS, TemplateId->Template,
          TemplateId->TemplateNameLoc, TemplateId->LAngleLoc, TemplateArgsPtr,
          TemplateId->RAngleLoc, attrs);

      // Friend template-ids are treated as references unless
      // they have template headers, in which case they're ill-formed
      // (FIXME: "template <class T> friend class A<T>::B<int>;").
      // We diagnose this error in ActOnClassTemplateSpecialization.
    } else if (TUK == Sema::TUK_Reference ||
               (TUK == Sema::TUK_Friend &&
                TemplateInfo.Kind == ParsedTemplateInfo::NonTemplate)) {
      ProhibitAttributes(attrs);
      TypeResult = Actions.ActOnTagTemplateIdType(TUK, TagType, StartLoc,
                                                  TemplateId->SS,
                                                  TemplateId->TemplateKWLoc,
                                                  TemplateId->Template,
                                                  TemplateId->TemplateNameLoc,
                                                  TemplateId->LAngleLoc,
                                                  TemplateArgsPtr,
                                                  TemplateId->RAngleLoc);
    } else {
      // This is an explicit specialization or a class template
      // partial specialization.
      TemplateParameterLists FakedParamLists;
      if (TemplateInfo.Kind == ParsedTemplateInfo::ExplicitInstantiation) {
        // This looks like an explicit instantiation, because we have
        // something like
        //
        //   template class Foo<X>
        //
        // but it actually has a definition. Most likely, this was
        // meant to be an explicit specialization, but the user forgot
        // the '<>' after 'template'.
        // It this is friend declaration however, since it cannot have a
        // template header, it is most likely that the user meant to
        // remove the 'template' keyword.
        assert((TUK == Sema::TUK_Definition || TUK == Sema::TUK_Friend) &&
               "Expected a definition here");

        if (TUK == Sema::TUK_Friend) {
          Diag(DS.getFriendSpecLoc(), diag::err_friend_explicit_instantiation);
          TemplateParams = nullptr;
        } else {
          SourceLocation LAngleLoc =
              PP.getLocForEndOfToken(TemplateInfo.TemplateLoc);
          Diag(TemplateId->TemplateNameLoc,
               diag::err_explicit_instantiation_with_definition)
              << SourceRange(TemplateInfo.TemplateLoc)
              << FixItHint::CreateInsertion(LAngleLoc, "<>");

          // Create a fake template parameter list that contains only
          // "template<>", so that we treat this construct as a class
          // template specialization.
          FakedParamLists.push_back(Actions.ActOnTemplateParameterList(
              0, SourceLocation(), TemplateInfo.TemplateLoc, LAngleLoc, None,
              LAngleLoc, nullptr));
          TemplateParams = &FakedParamLists;
        }
      }

      // Build the class template specialization.
      TagOrTempResult = Actions.ActOnClassTemplateSpecialization(
          getCurScope(), TagType, TUK, StartLoc, DS.getModulePrivateSpecLoc(),
          *TemplateId, attrs,
          MultiTemplateParamsArg(TemplateParams ? &(*TemplateParams)[0]
                                                : nullptr,
                                 TemplateParams ? TemplateParams->size() : 0),
          &SkipBody);
    }
  } else if (TemplateInfo.Kind == ParsedTemplateInfo::ExplicitInstantiation &&
             TUK == Sema::TUK_Declaration) {
    // Explicit instantiation of a member of a class template
    // specialization, e.g.,
    //
    //   template struct Outer<int>::Inner;
    //
    ProhibitAttributes(attrs);

    TagOrTempResult = Actions.ActOnExplicitInstantiation(
        getCurScope(), TemplateInfo.ExternLoc, TemplateInfo.TemplateLoc,
        TagType, StartLoc, SS, Name, NameLoc, attrs);
  } else if (TUK == Sema::TUK_Friend &&
             TemplateInfo.Kind != ParsedTemplateInfo::NonTemplate) {
    ProhibitAttributes(attrs);

    TagOrTempResult = Actions.ActOnTemplatedFriendTag(
        getCurScope(), DS.getFriendSpecLoc(), TagType, StartLoc, SS, Name,
        NameLoc, attrs,
        MultiTemplateParamsArg(TemplateParams ? &(*TemplateParams)[0] : nullptr,
                               TemplateParams ? TemplateParams->size() : 0));
  } else {
    if (TUK != Sema::TUK_Declaration && TUK != Sema::TUK_Definition)
      ProhibitAttributes(attrs);

    if (TUK == Sema::TUK_Definition &&
        TemplateInfo.Kind == ParsedTemplateInfo::ExplicitInstantiation) {
      // If the declarator-id is not a template-id, issue a diagnostic and
      // recover by ignoring the 'template' keyword.
      Diag(Tok, diag::err_template_defn_explicit_instantiation)
        << 1 << FixItHint::CreateRemoval(TemplateInfo.TemplateLoc);
      TemplateParams = nullptr;
    }

    bool IsDependent = false;

    // Don't pass down template parameter lists if this is just a tag
    // reference.  For example, we don't need the template parameters here:
    //   template <class T> class A *makeA(T t);
    MultiTemplateParamsArg TParams;
    if (TUK != Sema::TUK_Reference && TemplateParams)
      TParams =
        MultiTemplateParamsArg(&(*TemplateParams)[0], TemplateParams->size());

    stripTypeAttributesOffDeclSpec(attrs, DS, TUK);

    // Declaration or definition of a class type
    TagOrTempResult = Actions.ActOnTag(
        getCurScope(), TagType, TUK, StartLoc, SS, Name, NameLoc, attrs, AS,
        DS.getModulePrivateSpecLoc(), TParams, Owned, IsDependent,
        SourceLocation(), false, clang::TypeResult(),
        DSC == DeclSpecContext::DSC_type_specifier,
        DSC == DeclSpecContext::DSC_template_param ||
            DSC == DeclSpecContext::DSC_template_type_arg,
        &SkipBody);

    // If ActOnTag said the type was dependent, try again with the
    // less common call.
    if (IsDependent) {
      assert(TUK == Sema::TUK_Reference || TUK == Sema::TUK_Friend);
      TypeResult = Actions.ActOnDependentTag(getCurScope(), TagType, TUK,
                                             SS, Name, StartLoc, NameLoc);
    }
  }

  // If there is a body, parse it and inform the actions module.
  if (TUK == Sema::TUK_Definition) {
    assert(Tok.is(tok::l_brace) ||
           (getLangOpts().CPlusPlus && Tok.is(tok::colon)) ||
           isCXX11FinalKeyword());
    if (SkipBody.ShouldSkip)
      SkipCXXMemberSpecification(StartLoc, AttrFixitLoc, TagType,
                                 TagOrTempResult.get());
    else if (getLangOpts().CPlusPlus)
      ParseCXXMemberSpecification(StartLoc, AttrFixitLoc, attrs, TagType,
                                  TagOrTempResult.get());
    else {
      Decl *D =
          SkipBody.CheckSameAsPrevious ? SkipBody.New : TagOrTempResult.get();
      // Parse the definition body.
      ParseStructUnionBody(StartLoc, TagType, D);
      if (SkipBody.CheckSameAsPrevious &&
          !Actions.ActOnDuplicateDefinition(DS, TagOrTempResult.get(),
                                            SkipBody)) {
        DS.SetTypeSpecError();
        return;
      }
    }
  }

  if (!TagOrTempResult.isInvalid())
    // Delayed processing of attributes.
    Actions.ProcessDeclAttributeDelayed(TagOrTempResult.get(), attrs);

  const char *PrevSpec = nullptr;
  unsigned DiagID;
  bool Result;
  if (!TypeResult.isInvalid()) {
    Result = DS.SetTypeSpecType(DeclSpec::TST_typename, StartLoc,
                                NameLoc.isValid() ? NameLoc : StartLoc,
                                PrevSpec, DiagID, TypeResult.get(), Policy);
  } else if (!TagOrTempResult.isInvalid()) {
    Result = DS.SetTypeSpecType(TagType, StartLoc,
                                NameLoc.isValid() ? NameLoc : StartLoc,
                                PrevSpec, DiagID, TagOrTempResult.get(), Owned,
                                Policy);
  } else {
    DS.SetTypeSpecError();
    return;
  }

  if (Result)
    Diag(StartLoc, DiagID) << PrevSpec;

  // At this point, we've successfully parsed a class-specifier in 'definition'
  // form (e.g. "struct foo { int x; }".  While we could just return here, we're
  // going to look at what comes after it to improve error recovery.  If an
  // impossible token occurs next, we assume that the programmer forgot a ; at
  // the end of the declaration and recover that way.
  //
  // Also enforce C++ [temp]p3:
  //   In a template-declaration which defines a class, no declarator
  //   is permitted.
  //
  // After a type-specifier, we don't expect a semicolon. This only happens in
  // C, since definitions are not permitted in this context in C++.
  if (TUK == Sema::TUK_Definition &&
      (getLangOpts().CPlusPlus || !isTypeSpecifier(DSC)) &&
      (TemplateInfo.Kind || !isValidAfterTypeSpecifier(false))) {
    if (Tok.isNot(tok::semi)) {
      const PrintingPolicy &PPol = Actions.getASTContext().getPrintingPolicy();
      ExpectAndConsume(tok::semi, diag::err_expected_after,
                       DeclSpec::getSpecifierName(TagType, PPol));
      // Push this token back into the preprocessor and change our current token
      // to ';' so that the rest of the code recovers as though there were an
      // ';' after the definition.
      PP.EnterToken(Tok);
      Tok.setKind(tok::semi);
    }
  }
}

/// ParseBaseClause - Parse the base-clause of a C++ class [C++ class.derived].
///
///       base-clause : [C++ class.derived]
///         ':' base-specifier-list
///       base-specifier-list:
///         base-specifier '...'[opt]
///         base-specifier-list ',' base-specifier '...'[opt]
void Parser::ParseBaseClause(Decl *ClassDecl) {
  assert(Tok.is(tok::colon) && "Not a base clause");
  ConsumeToken();

  // Build up an array of parsed base specifiers.
  SmallVector<CXXBaseSpecifier *, 8> BaseInfo;

  while (true) {
    // Parse a base-specifier.
    BaseResult Result = ParseBaseSpecifier(ClassDecl);
    if (Result.isInvalid()) {
      // Skip the rest of this base specifier, up until the comma or
      // opening brace.
      SkipUntil(tok::comma, tok::l_brace, StopAtSemi | StopBeforeMatch);
    } else {
      // Add this to our array of base specifiers.
      BaseInfo.push_back(Result.get());
    }

    // If the next token is a comma, consume it and keep reading
    // base-specifiers.
    if (!TryConsumeToken(tok::comma))
      break;
  }

  // Attach the base specifiers
  Actions.ActOnBaseSpecifiers(ClassDecl, BaseInfo);
}

/// ParseBaseSpecifier - Parse a C++ base-specifier. A base-specifier is
/// one entry in the base class list of a class specifier, for example:
///    class foo : public bar, virtual private baz {
/// 'public bar' and 'virtual private baz' are each base-specifiers.
///
///       base-specifier: [C++ class.derived]
///         attribute-specifier-seq[opt] base-type-specifier
///         attribute-specifier-seq[opt] 'virtual' access-specifier[opt]
///                 base-type-specifier
///         attribute-specifier-seq[opt] access-specifier 'virtual'[opt]
///                 base-type-specifier
BaseResult Parser::ParseBaseSpecifier(Decl *ClassDecl) {
  bool IsVirtual = false;
  SourceLocation StartLoc = Tok.getLocation();

  ParsedAttributesWithRange Attributes(AttrFactory);
  MaybeParseCXX11Attributes(Attributes);

  // Parse the 'virtual' keyword.
  if (TryConsumeToken(tok::kw_virtual))
    IsVirtual = true;

  CheckMisplacedCXX11Attribute(Attributes, StartLoc);

  // Parse an (optional) access specifier.
  AccessSpecifier Access = getAccessSpecifierIfPresent();
  if (Access != AS_none)
    ConsumeToken();

  CheckMisplacedCXX11Attribute(Attributes, StartLoc);

  // Parse the 'virtual' keyword (again!), in case it came after the
  // access specifier.
  if (Tok.is(tok::kw_virtual))  {
    SourceLocation VirtualLoc = ConsumeToken();
    if (IsVirtual) {
      // Complain about duplicate 'virtual'
      Diag(VirtualLoc, diag::err_dup_virtual)
        << FixItHint::CreateRemoval(VirtualLoc);
    }

    IsVirtual = true;
  }

  CheckMisplacedCXX11Attribute(Attributes, StartLoc);

  // Parse the class-name.

  // HACK: MSVC doesn't consider _Atomic to be a keyword and its STL
  // implementation for VS2013 uses _Atomic as an identifier for one of the
  // classes in <atomic>.  Treat '_Atomic' to be an identifier when we are
  // parsing the class-name for a base specifier.
  if (getLangOpts().MSVCCompat && Tok.is(tok::kw__Atomic) &&
      NextToken().is(tok::less))
    Tok.setKind(tok::identifier);

  SourceLocation EndLocation;
  SourceLocation BaseLoc;
  TypeResult BaseType = ParseBaseTypeSpecifier(BaseLoc, EndLocation);
  if (BaseType.isInvalid())
    return true;

  // Parse the optional ellipsis (for a pack expansion). The ellipsis is
  // actually part of the base-specifier-list grammar productions, but we
  // parse it here for convenience.
  SourceLocation EllipsisLoc;
  TryConsumeToken(tok::ellipsis, EllipsisLoc);

  // Find the complete source range for the base-specifier.
  SourceRange Range(StartLoc, EndLocation);

  // Notify semantic analysis that we have parsed a complete
  // base-specifier.
  return Actions.ActOnBaseSpecifier(ClassDecl, Range, Attributes, IsVirtual,
                                    Access, BaseType.get(), BaseLoc,
                                    EllipsisLoc);
}

/// getAccessSpecifierIfPresent - Determine whether the next token is
/// a C++ access-specifier.
///
///       access-specifier: [C++ class.derived]
///         'private'
///         'protected'
///         'public'
AccessSpecifier Parser::getAccessSpecifierIfPresent() const {
  switch (Tok.getKind()) {
  default: return AS_none;
  case tok::kw_private: return AS_private;
  case tok::kw_protected: return AS_protected;
  case tok::kw_public: return AS_public;
  }
}

/// If the given declarator has any parts for which parsing has to be
/// delayed, e.g., default arguments or an exception-specification, create a
/// late-parsed method declaration record to handle the parsing at the end of
/// the class definition.
void Parser::HandleMemberFunctionDeclDelays(Declarator& DeclaratorInfo,
                                            Decl *ThisDecl) {
  DeclaratorChunk::FunctionTypeInfo &FTI
    = DeclaratorInfo.getFunctionTypeInfo();
  // If there was a late-parsed exception-specification, we'll need a
  // late parse
  bool NeedLateParse = FTI.getExceptionSpecType() == EST_Unparsed;

  if (!NeedLateParse) {
    // Look ahead to see if there are any default args
    for (unsigned ParamIdx = 0; ParamIdx < FTI.NumParams; ++ParamIdx) {
      auto Param = cast<ParmVarDecl>(FTI.Params[ParamIdx].Param);
      if (Param->hasUnparsedDefaultArg()) {
        NeedLateParse = true;
        break;
      }
    }
  }

  if (NeedLateParse) {
    // Push this method onto the stack of late-parsed method
    // declarations.
    auto LateMethod = new LateParsedMethodDeclaration(this, ThisDecl);
    getCurrentClass().LateParsedDeclarations.push_back(LateMethod);
    LateMethod->TemplateScope = getCurScope()->isTemplateParamScope();

    // Stash the exception-specification tokens in the late-pased method.
    LateMethod->ExceptionSpecTokens = FTI.ExceptionSpecTokens;
    FTI.ExceptionSpecTokens = nullptr;

    // Push tokens for each parameter.  Those that do not have
    // defaults will be NULL.
    LateMethod->DefaultArgs.reserve(FTI.NumParams);
    for (unsigned ParamIdx = 0; ParamIdx < FTI.NumParams; ++ParamIdx)
      LateMethod->DefaultArgs.push_back(LateParsedDefaultArgument(
          FTI.Params[ParamIdx].Param,
          std::move(FTI.Params[ParamIdx].DefaultArgTokens)));
  }
}

/// isCXX11VirtSpecifier - Determine whether the given token is a C++11
/// virt-specifier.
///
///       virt-specifier:
///         override
///         final
///         __final
VirtSpecifiers::Specifier Parser::isCXX11VirtSpecifier(const Token &Tok) const {
  if (!getLangOpts().CPlusPlus || Tok.isNot(tok::identifier))
    return VirtSpecifiers::VS_None;

  IdentifierInfo *II = Tok.getIdentifierInfo();

  // Initialize the contextual keywords.
  if (!Ident_final) {
    Ident_final = &PP.getIdentifierTable().get("final");
    if (getLangOpts().GNUKeywords)
      Ident_GNU_final = &PP.getIdentifierTable().get("__final");
    if (getLangOpts().MicrosoftExt)
      Ident_sealed = &PP.getIdentifierTable().get("sealed");
    Ident_override = &PP.getIdentifierTable().get("override");
  }

  if (II == Ident_override)
    return VirtSpecifiers::VS_Override;

  if (II == Ident_sealed)
    return VirtSpecifiers::VS_Sealed;

  if (II == Ident_final)
    return VirtSpecifiers::VS_Final;

  if (II == Ident_GNU_final)
    return VirtSpecifiers::VS_GNU_Final;

  return VirtSpecifiers::VS_None;
}

/// ParseOptionalCXX11VirtSpecifierSeq - Parse a virt-specifier-seq.
///
///       virt-specifier-seq:
///         virt-specifier
///         virt-specifier-seq virt-specifier
void Parser::ParseOptionalCXX11VirtSpecifierSeq(VirtSpecifiers &VS,
                                                bool IsInterface,
                                                SourceLocation FriendLoc) {
  while (true) {
    VirtSpecifiers::Specifier Specifier = isCXX11VirtSpecifier();
    if (Specifier == VirtSpecifiers::VS_None)
      return;

    if (FriendLoc.isValid()) {
      Diag(Tok.getLocation(), diag::err_friend_decl_spec)
        << VirtSpecifiers::getSpecifierName(Specifier)
        << FixItHint::CreateRemoval(Tok.getLocation())
        << SourceRange(FriendLoc, FriendLoc);
      ConsumeToken();
      continue;
    }

    // C++ [class.mem]p8:
    //   A virt-specifier-seq shall contain at most one of each virt-specifier.
    const char *PrevSpec = nullptr;
    if (VS.SetSpecifier(Specifier, Tok.getLocation(), PrevSpec))
      Diag(Tok.getLocation(), diag::err_duplicate_virt_specifier)
        << PrevSpec
        << FixItHint::CreateRemoval(Tok.getLocation());

    if (IsInterface && (Specifier == VirtSpecifiers::VS_Final ||
                        Specifier == VirtSpecifiers::VS_Sealed)) {
      Diag(Tok.getLocation(), diag::err_override_control_interface)
        << VirtSpecifiers::getSpecifierName(Specifier);
    } else if (Specifier == VirtSpecifiers::VS_Sealed) {
      Diag(Tok.getLocation(), diag::ext_ms_sealed_keyword);
    } else if (Specifier == VirtSpecifiers::VS_GNU_Final) {
      Diag(Tok.getLocation(), diag::ext_warn_gnu_final);
    } else {
      Diag(Tok.getLocation(),
           getLangOpts().CPlusPlus11
               ? diag::warn_cxx98_compat_override_control_keyword
               : diag::ext_override_control_keyword)
          << VirtSpecifiers::getSpecifierName(Specifier);
    }
    ConsumeToken();
  }
}

/// isCXX11FinalKeyword - Determine whether the next token is a C++11
/// 'final' or Microsoft 'sealed' contextual keyword.
bool Parser::isCXX11FinalKeyword() const {
  VirtSpecifiers::Specifier Specifier = isCXX11VirtSpecifier();
  return Specifier == VirtSpecifiers::VS_Final ||
         Specifier == VirtSpecifiers::VS_GNU_Final ||
         Specifier == VirtSpecifiers::VS_Sealed;
}

/// Parse a C++ member-declarator up to, but not including, the optional
/// brace-or-equal-initializer or pure-specifier.
bool Parser::ParseCXXMemberDeclaratorBeforeInitializer(
    Declarator &DeclaratorInfo, VirtSpecifiers &VS, ExprResult &BitfieldSize,
    LateParsedAttrList &LateParsedAttrs) {
  // member-declarator:
  //   declarator pure-specifier[opt]
  //   declarator brace-or-equal-initializer[opt]
  //   identifier[opt] ':' constant-expression
  if (Tok.isNot(tok::colon))
    ParseDeclarator(DeclaratorInfo);
  else
    DeclaratorInfo.SetIdentifier(nullptr, Tok.getLocation());

  if (!DeclaratorInfo.isFunctionDeclarator() && TryConsumeToken(tok::colon)) {
    assert(DeclaratorInfo.isPastIdentifier() &&
           "don't know where identifier would go yet?");
    BitfieldSize = ParseConstantExpression();
    if (BitfieldSize.isInvalid())
      SkipUntil(tok::comma, StopAtSemi | StopBeforeMatch);
  } else {
    ParseOptionalCXX11VirtSpecifierSeq(
        VS, getCurrentClass().IsInterface,
        DeclaratorInfo.getDeclSpec().getFriendSpecLoc());
    if (!VS.isUnset())
      MaybeParseAndDiagnoseDeclSpecAfterCXX11VirtSpecifierSeq(DeclaratorInfo, VS);
  }

  // If a simple-asm-expr is present, parse it.
  if (Tok.is(tok::kw_asm)) {
    SourceLocation Loc;
    ExprResult AsmLabel(ParseSimpleAsm(&Loc));
    if (AsmLabel.isInvalid())
      SkipUntil(tok::comma, StopAtSemi | StopBeforeMatch);

    DeclaratorInfo.setAsmLabel(AsmLabel.get());
    DeclaratorInfo.SetRangeEnd(Loc);
  }

  // If attributes exist after the declarator, but before an '{', parse them.
  MaybeParseGNUAttributes(DeclaratorInfo, &LateParsedAttrs);

  // For compatibility with code written to older Clang, also accept a
  // virt-specifier *after* the GNU attributes.
  if (BitfieldSize.isUnset() && VS.isUnset()) {
    ParseOptionalCXX11VirtSpecifierSeq(
        VS, getCurrentClass().IsInterface,
        DeclaratorInfo.getDeclSpec().getFriendSpecLoc());
    if (!VS.isUnset()) {
      // If we saw any GNU-style attributes that are known to GCC followed by a
      // virt-specifier, issue a GCC-compat warning.
      for (const ParsedAttr &AL : DeclaratorInfo.getAttributes())
        if (AL.isKnownToGCC() && !AL.isCXX11Attribute())
          Diag(AL.getLoc(), diag::warn_gcc_attribute_location);

      MaybeParseAndDiagnoseDeclSpecAfterCXX11VirtSpecifierSeq(DeclaratorInfo, VS);
    }
  }

  // If this has neither a name nor a bit width, something has gone seriously
  // wrong. Skip until the semi-colon or }.
  if (!DeclaratorInfo.hasName() && BitfieldSize.isUnset()) {
    // If so, skip until the semi-colon or a }.
    SkipUntil(tok::r_brace, StopAtSemi | StopBeforeMatch);
    return true;
  }
  return false;
}

/// Look for declaration specifiers possibly occurring after C++11
/// virt-specifier-seq and diagnose them.
void Parser::MaybeParseAndDiagnoseDeclSpecAfterCXX11VirtSpecifierSeq(
    Declarator &D,
    VirtSpecifiers &VS) {
  DeclSpec DS(AttrFactory);

  // GNU-style and C++11 attributes are not allowed here, but they will be
  // handled by the caller.  Diagnose everything else.
  ParseTypeQualifierListOpt(
      DS, AR_NoAttributesParsed, false,
      /*IdentifierRequired=*/false, llvm::function_ref<void()>([&]() {
        Actions.CodeCompleteFunctionQualifiers(DS, D, &VS);
      }));
  D.ExtendWithDeclSpec(DS);

  if (D.isFunctionDeclarator()) {
    auto &Function = D.getFunctionTypeInfo();
    if (DS.getTypeQualifiers() != DeclSpec::TQ_unspecified) {
      auto DeclSpecCheck = [&](DeclSpec::TQ TypeQual, StringRef FixItName,
                               SourceLocation SpecLoc) {
        FixItHint Insertion;
        auto &MQ = Function.getOrCreateMethodQualifiers();
        if (!(MQ.getTypeQualifiers() & TypeQual)) {
          std::string Name(FixItName.data());
          Name += " ";
          Insertion = FixItHint::CreateInsertion(VS.getFirstLocation(), Name);
          MQ.SetTypeQual(TypeQual, SpecLoc);
        }
        Diag(SpecLoc, diag::err_declspec_after_virtspec)
            << FixItName
            << VirtSpecifiers::getSpecifierName(VS.getLastSpecifier())
            << FixItHint::CreateRemoval(SpecLoc) << Insertion;
      };
      DS.forEachQualifier(DeclSpecCheck);
    }

    // Parse ref-qualifiers.
    bool RefQualifierIsLValueRef = true;
    SourceLocation RefQualifierLoc;
    if (ParseRefQualifier(RefQualifierIsLValueRef, RefQualifierLoc)) {
      const char *Name = (RefQualifierIsLValueRef ? "& " : "&& ");
      FixItHint Insertion = FixItHint::CreateInsertion(VS.getFirstLocation(), Name);
      Function.RefQualifierIsLValueRef = RefQualifierIsLValueRef;
      Function.RefQualifierLoc = RefQualifierLoc.getRawEncoding();

      Diag(RefQualifierLoc, diag::err_declspec_after_virtspec)
        << (RefQualifierIsLValueRef ? "&" : "&&")
        << VirtSpecifiers::getSpecifierName(VS.getLastSpecifier())
        << FixItHint::CreateRemoval(RefQualifierLoc)
        << Insertion;
      D.SetRangeEnd(RefQualifierLoc);
    }
  }
}

/// ParseCXXClassMemberDeclaration - Parse a C++ class member declaration.
///
///       member-declaration:
///         decl-specifier-seq[opt] member-declarator-list[opt] ';'
///         function-definition ';'[opt]
///         ::[opt] nested-name-specifier template[opt] unqualified-id ';'[TODO]
///         using-declaration                                            [TODO]
/// [C++0x] static_assert-declaration
///         template-declaration
/// [GNU]   '__extension__' member-declaration
///
///       member-declarator-list:
///         member-declarator
///         member-declarator-list ',' member-declarator
///
///       member-declarator:
///         declarator virt-specifier-seq[opt] pure-specifier[opt]
///         declarator constant-initializer[opt]
/// [C++11] declarator brace-or-equal-initializer[opt]
///         identifier[opt] ':' constant-expression
///
///       virt-specifier-seq:
///         virt-specifier
///         virt-specifier-seq virt-specifier
///
///       virt-specifier:
///         override
///         final
/// [MS]    sealed
///
///       pure-specifier:
///         '= 0'
///
///       constant-initializer:
///         '=' constant-expression
///
Parser::DeclGroupPtrTy
Parser::ParseCXXClassMemberDeclaration(AccessSpecifier AS,
                                       ParsedAttributes &AccessAttrs,
                                       const ParsedTemplateInfo &TemplateInfo,
                                       ParsingDeclRAIIObject *TemplateDiags) {
  if (Tok.is(tok::at)) {
    if (getLangOpts().ObjC && NextToken().isObjCAtKeyword(tok::objc_defs))
      Diag(Tok, diag::err_at_defs_cxx);
    else
      Diag(Tok, diag::err_at_in_class);

    ConsumeToken();
    SkipUntil(tok::r_brace, StopAtSemi);
    return nullptr;
  }

  // Turn on colon protection early, while parsing declspec, although there is
  // nothing to protect there. It prevents from false errors if error recovery
  // incorrectly determines where the declspec ends, as in the example:
  //   struct A { enum class B { C }; };
  //   const int C = 4;
  //   struct D { A::B : C; };
  ColonProtectionRAIIObject X(*this);

  // Access declarations.
  bool MalformedTypeSpec = false;
  if (!TemplateInfo.Kind &&
      Tok.isOneOf(tok::identifier, tok::coloncolon, tok::kw___super)) {
    if (TryAnnotateCXXScopeToken())
      MalformedTypeSpec = true;

    bool isAccessDecl;
    if (Tok.isNot(tok::annot_cxxscope))
      isAccessDecl = false;
    else if (NextToken().is(tok::identifier))
      isAccessDecl = GetLookAheadToken(2).is(tok::semi);
    else
      isAccessDecl = NextToken().is(tok::kw_operator);

    if (isAccessDecl) {
      // Collect the scope specifier token we annotated earlier.
      CXXScopeSpec SS;
      ParseOptionalCXXScopeSpecifier(SS, nullptr,
                                     /*EnteringContext=*/false);

      if (SS.isInvalid()) {
        SkipUntil(tok::semi);
        return nullptr;
      }

      // Try to parse an unqualified-id.
      SourceLocation TemplateKWLoc;
      UnqualifiedId Name;
      if (ParseUnqualifiedId(SS, false, true, true, false, nullptr,
                             &TemplateKWLoc, Name)) {
        SkipUntil(tok::semi);
        return nullptr;
      }

      // TODO: recover from mistakenly-qualified operator declarations.
      if (ExpectAndConsume(tok::semi, diag::err_expected_after,
                           "access declaration")) {
        SkipUntil(tok::semi);
        return nullptr;
      }

      // FIXME: We should do something with the 'template' keyword here.
      return DeclGroupPtrTy::make(DeclGroupRef(Actions.ActOnUsingDeclaration(
          getCurScope(), AS, /*UsingLoc*/ SourceLocation(),
          /*TypenameLoc*/ SourceLocation(), SS, Name,
          /*EllipsisLoc*/ SourceLocation(),
          /*AttrList*/ ParsedAttributesView())));
    }
  }

  // static_assert-declaration. A templated static_assert declaration is
  // diagnosed in Parser::ParseSingleDeclarationAfterTemplate.
  if (!TemplateInfo.Kind &&
      Tok.isOneOf(tok::kw_static_assert, tok::kw__Static_assert)) {
    SourceLocation DeclEnd;
    return DeclGroupPtrTy::make(
        DeclGroupRef(ParseStaticAssertDeclaration(DeclEnd)));
  }

  if (Tok.is(tok::kw_template)) {
    assert(!TemplateInfo.TemplateParams &&
           "Nested template improperly parsed?");
    ObjCDeclContextSwitch ObjCDC(*this);
    SourceLocation DeclEnd;
    return DeclGroupPtrTy::make(
        DeclGroupRef(ParseTemplateDeclarationOrSpecialization(
            DeclaratorContext::MemberContext, DeclEnd, AccessAttrs, AS)));
  }

  // Handle:  member-declaration ::= '__extension__' member-declaration
  if (Tok.is(tok::kw___extension__)) {
    // __extension__ silences extension warnings in the subexpression.
    ExtensionRAIIObject O(Diags);  // Use RAII to do this.
    ConsumeToken();
    return ParseCXXClassMemberDeclaration(AS, AccessAttrs,
                                          TemplateInfo, TemplateDiags);
  }

  ParsedAttributesWithRange attrs(AttrFactory);
  ParsedAttributesViewWithRange FnAttrs;
  // Optional C++11 attribute-specifier
  MaybeParseCXX11Attributes(attrs);
  // We need to keep these attributes for future diagnostic
  // before they are taken over by declaration specifier.
  FnAttrs.addAll(attrs.begin(), attrs.end());
  FnAttrs.Range = attrs.Range;

  MaybeParseMicrosoftAttributes(attrs);

  if (Tok.is(tok::kw_using)) {
    ProhibitAttributes(attrs);

    // Eat 'using'.
    SourceLocation UsingLoc = ConsumeToken();

    if (Tok.is(tok::kw_namespace)) {
      Diag(UsingLoc, diag::err_using_namespace_in_class);
      SkipUntil(tok::semi, StopBeforeMatch);
      return nullptr;
    }
    SourceLocation DeclEnd;
    // Otherwise, it must be a using-declaration or an alias-declaration.
    return ParseUsingDeclaration(DeclaratorContext::MemberContext, TemplateInfo,
                                 UsingLoc, DeclEnd, AS);
  }

  // Hold late-parsed attributes so we can attach a Decl to them later.
  LateParsedAttrList CommonLateParsedAttrs;

  // decl-specifier-seq:
  // Parse the common declaration-specifiers piece.
  ParsingDeclSpec DS(*this, TemplateDiags);
  DS.takeAttributesFrom(attrs);
  if (MalformedTypeSpec)
    DS.SetTypeSpecError();

  ParseDeclarationSpecifiers(DS, TemplateInfo, AS, DeclSpecContext::DSC_class,
                             &CommonLateParsedAttrs);

  // Turn off colon protection that was set for declspec.
  X.restore();

  // If we had a free-standing type definition with a missing semicolon, we
  // may get this far before the problem becomes obvious.
  if (DS.hasTagDefinition() &&
      TemplateInfo.Kind == ParsedTemplateInfo::NonTemplate &&
      DiagnoseMissingSemiAfterTagDefinition(DS, AS, DeclSpecContext::DSC_class,
                                            &CommonLateParsedAttrs))
    return nullptr;

  MultiTemplateParamsArg TemplateParams(
      TemplateInfo.TemplateParams? TemplateInfo.TemplateParams->data()
                                 : nullptr,
      TemplateInfo.TemplateParams? TemplateInfo.TemplateParams->size() : 0);

  if (TryConsumeToken(tok::semi)) {
    if (DS.isFriendSpecified())
      ProhibitAttributes(FnAttrs);

    RecordDecl *AnonRecord = nullptr;
    Decl *TheDecl = Actions.ParsedFreeStandingDeclSpec(
        getCurScope(), AS, DS, TemplateParams, false, AnonRecord);
    DS.complete(TheDecl);
    if (AnonRecord) {
      Decl* decls[] = {AnonRecord, TheDecl};
      return Actions.BuildDeclaratorGroup(decls);
    }
    return Actions.ConvertDeclToDeclGroup(TheDecl);
  }

  ParsingDeclarator DeclaratorInfo(*this, DS, DeclaratorContext::MemberContext);
  VirtSpecifiers VS;

  // Hold late-parsed attributes so we can attach a Decl to them later.
  LateParsedAttrList LateParsedAttrs;

  SourceLocation EqualLoc;
  SourceLocation PureSpecLoc;

  auto TryConsumePureSpecifier = [&] (bool AllowDefinition) {
    if (Tok.isNot(tok::equal))
      return false;

    auto &Zero = NextToken();
    SmallString<8> Buffer;
    if (Zero.isNot(tok::numeric_constant) || Zero.getLength() != 1 ||
        PP.getSpelling(Zero, Buffer) != "0")
      return false;

    auto &After = GetLookAheadToken(2);
    if (!After.isOneOf(tok::semi, tok::comma) &&
        !(AllowDefinition &&
          After.isOneOf(tok::l_brace, tok::colon, tok::kw_try)))
      return false;

    EqualLoc = ConsumeToken();
    PureSpecLoc = ConsumeToken();
    return true;
  };

  SmallVector<Decl *, 8> DeclsInGroup;
  ExprResult BitfieldSize;
  bool ExpectSemi = true;

  // Parse the first declarator.
  if (ParseCXXMemberDeclaratorBeforeInitializer(
          DeclaratorInfo, VS, BitfieldSize, LateParsedAttrs)) {
    TryConsumeToken(tok::semi);
    return nullptr;
  }

  // Check for a member function definition.
  if (BitfieldSize.isUnset()) {
    // MSVC permits pure specifier on inline functions defined at class scope.
    // Hence check for =0 before checking for function definition.
    if (getLangOpts().MicrosoftExt && DeclaratorInfo.isDeclarationOfFunction())
      TryConsumePureSpecifier(/*AllowDefinition*/ true);

    FunctionDefinitionKind DefinitionKind = FDK_Declaration;
    // function-definition:
    //
    // In C++11, a non-function declarator followed by an open brace is a
    // braced-init-list for an in-class member initialization, not an
    // erroneous function definition.
    if (Tok.is(tok::l_brace) && !getLangOpts().CPlusPlus11) {
      DefinitionKind = FDK_Definition;
    } else if (DeclaratorInfo.isFunctionDeclarator()) {
      if (Tok.isOneOf(tok::l_brace, tok::colon, tok::kw_try)) {
        DefinitionKind = FDK_Definition;
      } else if (Tok.is(tok::equal)) {
        const Token &KW = NextToken();
        if (KW.is(tok::kw_default))
          DefinitionKind = FDK_Defaulted;
        else if (KW.is(tok::kw_delete))
          DefinitionKind = FDK_Deleted;
      }
    }
    DeclaratorInfo.setFunctionDefinitionKind(DefinitionKind);

    // C++11 [dcl.attr.grammar] p4: If an attribute-specifier-seq appertains
    // to a friend declaration, that declaration shall be a definition.
    if (DeclaratorInfo.isFunctionDeclarator() &&
        DefinitionKind != FDK_Definition && DS.isFriendSpecified()) {
      // Diagnose attributes that appear before decl specifier:
      // [[]] friend int foo();
      ProhibitAttributes(FnAttrs);
    }

    if (DefinitionKind != FDK_Declaration) {
      if (!DeclaratorInfo.isFunctionDeclarator()) {
        Diag(DeclaratorInfo.getIdentifierLoc(), diag::err_func_def_no_params);
        ConsumeBrace();
        SkipUntil(tok::r_brace);

        // Consume the optional ';'
        TryConsumeToken(tok::semi);

        return nullptr;
      }

      if (DS.getStorageClassSpec() == DeclSpec::SCS_typedef) {
        Diag(DeclaratorInfo.getIdentifierLoc(),
             diag::err_function_declared_typedef);

        // Recover by treating the 'typedef' as spurious.
        DS.ClearStorageClassSpecs();
      }

      Decl *FunDecl =
        ParseCXXInlineMethodDef(AS, AccessAttrs, DeclaratorInfo, TemplateInfo,
                                VS, PureSpecLoc);

      if (FunDecl) {
        for (unsigned i = 0, ni = CommonLateParsedAttrs.size(); i < ni; ++i) {
          CommonLateParsedAttrs[i]->addDecl(FunDecl);
        }
        for (unsigned i = 0, ni = LateParsedAttrs.size(); i < ni; ++i) {
          LateParsedAttrs[i]->addDecl(FunDecl);
        }
      }
      LateParsedAttrs.clear();

      // Consume the ';' - it's optional unless we have a delete or default
      if (Tok.is(tok::semi))
        ConsumeExtraSemi(AfterMemberFunctionDefinition);

      return DeclGroupPtrTy::make(DeclGroupRef(FunDecl));
    }
  }

  // member-declarator-list:
  //   member-declarator
  //   member-declarator-list ',' member-declarator

  while (1) {
    InClassInitStyle HasInClassInit = ICIS_NoInit;
    bool HasStaticInitializer = false;
    if (Tok.isOneOf(tok::equal, tok::l_brace) && PureSpecLoc.isInvalid()) {
      if (DeclaratorInfo.isDeclarationOfFunction()) {
        // It's a pure-specifier.
        if (!TryConsumePureSpecifier(/*AllowFunctionDefinition*/ false))
          // Parse it as an expression so that Sema can diagnose it.
          HasStaticInitializer = true;
      } else if (DeclaratorInfo.getDeclSpec().getStorageClassSpec() !=
                     DeclSpec::SCS_static &&
                 DeclaratorInfo.getDeclSpec().getStorageClassSpec() !=
                     DeclSpec::SCS_typedef &&
                 !DS.isFriendSpecified()) {
        // It's a default member initializer.
        if (BitfieldSize.get())
          Diag(Tok, getLangOpts().CPlusPlus2a
                        ? diag::warn_cxx17_compat_bitfield_member_init
                        : diag::ext_bitfield_member_init);
        HasInClassInit = Tok.is(tok::equal) ? ICIS_CopyInit : ICIS_ListInit;
      } else {
        HasStaticInitializer = true;
      }
    }

    // NOTE: If Sema is the Action module and declarator is an instance field,
    // this call will *not* return the created decl; It will return null.
    // See Sema::ActOnCXXMemberDeclarator for details.

    NamedDecl *ThisDecl = nullptr;
    if (DS.isFriendSpecified()) {
      // C++11 [dcl.attr.grammar] p4: If an attribute-specifier-seq appertains
      // to a friend declaration, that declaration shall be a definition.
      //
      // Diagnose attributes that appear in a friend member function declarator:
      //   friend int foo [[]] ();
      SmallVector<SourceRange, 4> Ranges;
      DeclaratorInfo.getCXX11AttributeRanges(Ranges);
      for (SmallVectorImpl<SourceRange>::iterator I = Ranges.begin(),
           E = Ranges.end(); I != E; ++I)
        Diag((*I).getBegin(), diag::err_attributes_not_allowed) << *I;

      ThisDecl = Actions.ActOnFriendFunctionDecl(getCurScope(), DeclaratorInfo,
                                                 TemplateParams);
    } else {
      ThisDecl = Actions.ActOnCXXMemberDeclarator(getCurScope(), AS,
                                                  DeclaratorInfo,
                                                  TemplateParams,
                                                  BitfieldSize.get(),
                                                  VS, HasInClassInit);

      if (VarTemplateDecl *VT =
              ThisDecl ? dyn_cast<VarTemplateDecl>(ThisDecl) : nullptr)
        // Re-direct this decl to refer to the templated decl so that we can
        // initialize it.
        ThisDecl = VT->getTemplatedDecl();

      if (ThisDecl)
        Actions.ProcessDeclAttributeList(getCurScope(), ThisDecl, AccessAttrs);
    }

    // Error recovery might have converted a non-static member into a static
    // member.
    if (HasInClassInit != ICIS_NoInit &&
        DeclaratorInfo.getDeclSpec().getStorageClassSpec() ==
            DeclSpec::SCS_static) {
      HasInClassInit = ICIS_NoInit;
      HasStaticInitializer = true;
    }

    if (ThisDecl && PureSpecLoc.isValid())
      Actions.ActOnPureSpecifier(ThisDecl, PureSpecLoc);

    // Handle the initializer.
    if (HasInClassInit != ICIS_NoInit) {
      // The initializer was deferred; parse it and cache the tokens.
      Diag(Tok, getLangOpts().CPlusPlus11
                    ? diag::warn_cxx98_compat_nonstatic_member_init
                    : diag::ext_nonstatic_member_init);

      if (DeclaratorInfo.isArrayOfUnknownBound()) {
        // C++11 [dcl.array]p3: An array bound may also be omitted when the
        // declarator is followed by an initializer.
        //
        // A brace-or-equal-initializer for a member-declarator is not an
        // initializer in the grammar, so this is ill-formed.
        Diag(Tok, diag::err_incomplete_array_member_init);
        SkipUntil(tok::comma, StopAtSemi | StopBeforeMatch);

        // Avoid later warnings about a class member of incomplete type.
        if (ThisDecl)
          ThisDecl->setInvalidDecl();
      } else
        ParseCXXNonStaticMemberInitializer(ThisDecl);
    } else if (HasStaticInitializer) {
      // Normal initializer.
      ExprResult Init = ParseCXXMemberInitializer(
          ThisDecl, DeclaratorInfo.isDeclarationOfFunction(), EqualLoc);

      if (Init.isInvalid())
        SkipUntil(tok::comma, StopAtSemi | StopBeforeMatch);
      else if (ThisDecl)
        Actions.AddInitializerToDecl(ThisDecl, Init.get(), EqualLoc.isInvalid());
    } else if (ThisDecl && DS.getStorageClassSpec() == DeclSpec::SCS_static)
      // No initializer.
      Actions.ActOnUninitializedDecl(ThisDecl);

    if (ThisDecl) {
      if (!ThisDecl->isInvalidDecl()) {
        // Set the Decl for any late parsed attributes
        for (unsigned i = 0, ni = CommonLateParsedAttrs.size(); i < ni; ++i)
          CommonLateParsedAttrs[i]->addDecl(ThisDecl);

        for (unsigned i = 0, ni = LateParsedAttrs.size(); i < ni; ++i)
          LateParsedAttrs[i]->addDecl(ThisDecl);
      }
      Actions.FinalizeDeclaration(ThisDecl);
      DeclsInGroup.push_back(ThisDecl);

      if (DeclaratorInfo.isFunctionDeclarator() &&
          DeclaratorInfo.getDeclSpec().getStorageClassSpec() !=
              DeclSpec::SCS_typedef)
        HandleMemberFunctionDeclDelays(DeclaratorInfo, ThisDecl);
    }
    LateParsedAttrs.clear();

    DeclaratorInfo.complete(ThisDecl);

    // If we don't have a comma, it is either the end of the list (a ';')
    // or an error, bail out.
    SourceLocation CommaLoc;
    if (!TryConsumeToken(tok::comma, CommaLoc))
      break;

    if (Tok.isAtStartOfLine() &&
        !MightBeDeclarator(DeclaratorContext::MemberContext)) {
      // This comma was followed by a line-break and something which can't be
      // the start of a declarator. The comma was probably a typo for a
      // semicolon.
      Diag(CommaLoc, diag::err_expected_semi_declaration)
        << FixItHint::CreateReplacement(CommaLoc, ";");
      ExpectSemi = false;
      break;
    }

    // Parse the next declarator.
    DeclaratorInfo.clear();
    VS.clear();
    BitfieldSize = ExprResult(/*Invalid=*/false);
    EqualLoc = PureSpecLoc = SourceLocation();
    DeclaratorInfo.setCommaLoc(CommaLoc);

    // GNU attributes are allowed before the second and subsequent declarator.
    MaybeParseGNUAttributes(DeclaratorInfo);

    if (ParseCXXMemberDeclaratorBeforeInitializer(
            DeclaratorInfo, VS, BitfieldSize, LateParsedAttrs))
      break;
  }

  if (ExpectSemi &&
      ExpectAndConsume(tok::semi, diag::err_expected_semi_decl_list)) {
    // Skip to end of block or statement.
    SkipUntil(tok::r_brace, StopAtSemi | StopBeforeMatch);
    // If we stopped at a ';', eat it.
    TryConsumeToken(tok::semi);
    return nullptr;
  }

  return Actions.FinalizeDeclaratorGroup(getCurScope(), DS, DeclsInGroup);
}

/// ParseCXXMemberInitializer - Parse the brace-or-equal-initializer.
/// Also detect and reject any attempted defaulted/deleted function definition.
/// The location of the '=', if any, will be placed in EqualLoc.
///
/// This does not check for a pure-specifier; that's handled elsewhere.
///
///   brace-or-equal-initializer:
///     '=' initializer-expression
///     braced-init-list
///
///   initializer-clause:
///     assignment-expression
///     braced-init-list
///
///   defaulted/deleted function-definition:
///     '=' 'default'
///     '=' 'delete'
///
/// Prior to C++0x, the assignment-expression in an initializer-clause must
/// be a constant-expression.
ExprResult Parser::ParseCXXMemberInitializer(Decl *D, bool IsFunction,
                                             SourceLocation &EqualLoc) {
  assert(Tok.isOneOf(tok::equal, tok::l_brace)
         && "Data member initializer not starting with '=' or '{'");

  EnterExpressionEvaluationContext Context(
      Actions, Sema::ExpressionEvaluationContext::PotentiallyEvaluated, D);
  if (TryConsumeToken(tok::equal, EqualLoc)) {
    if (Tok.is(tok::kw_delete)) {
      // In principle, an initializer of '= delete p;' is legal, but it will
      // never type-check. It's better to diagnose it as an ill-formed expression
      // than as an ill-formed deleted non-function member.
      // An initializer of '= delete p, foo' will never be parsed, because
      // a top-level comma always ends the initializer expression.
      const Token &Next = NextToken();
      if (IsFunction || Next.isOneOf(tok::semi, tok::comma, tok::eof)) {
        if (IsFunction)
          Diag(ConsumeToken(), diag::err_default_delete_in_multiple_declaration)
            << 1 /* delete */;
        else
          Diag(ConsumeToken(), diag::err_deleted_non_function);
        return ExprError();
      }
    } else if (Tok.is(tok::kw_default)) {
      if (IsFunction)
        Diag(Tok, diag::err_default_delete_in_multiple_declaration)
          << 0 /* default */;
      else
        Diag(ConsumeToken(), diag::err_default_special_members);
      return ExprError();
    }
  }
  if (const auto *PD = dyn_cast_or_null<MSPropertyDecl>(D)) {
    Diag(Tok, diag::err_ms_property_initializer) << PD;
    return ExprError();
  }
  return ParseInitializer();
}

void Parser::SkipCXXMemberSpecification(SourceLocation RecordLoc,
                                        SourceLocation AttrFixitLoc,
                                        unsigned TagType, Decl *TagDecl) {
  // Skip the optional 'final' keyword.
  if (getLangOpts().CPlusPlus && Tok.is(tok::identifier)) {
    assert(isCXX11FinalKeyword() && "not a class definition");
    ConsumeToken();

    // Diagnose any C++11 attributes after 'final' keyword.
    // We deliberately discard these attributes.
    ParsedAttributesWithRange Attrs(AttrFactory);
    CheckMisplacedCXX11Attribute(Attrs, AttrFixitLoc);

    // This can only happen if we had malformed misplaced attributes;
    // we only get called if there is a colon or left-brace after the
    // attributes.
    if (Tok.isNot(tok::colon) && Tok.isNot(tok::l_brace))
      return;
  }

  // Skip the base clauses. This requires actually parsing them, because
  // otherwise we can't be sure where they end (a left brace may appear
  // within a template argument).
  if (Tok.is(tok::colon)) {
    // Enter the scope of the class so that we can correctly parse its bases.
    ParseScope ClassScope(this, Scope::ClassScope|Scope::DeclScope);
    ParsingClassDefinition ParsingDef(*this, TagDecl, /*NonNestedClass*/ true,
                                      TagType == DeclSpec::TST_interface);
    auto OldContext =
        Actions.ActOnTagStartSkippedDefinition(getCurScope(), TagDecl);

    // Parse the bases but don't attach them to the class.
    ParseBaseClause(nullptr);

    Actions.ActOnTagFinishSkippedDefinition(OldContext);

    if (!Tok.is(tok::l_brace)) {
      Diag(PP.getLocForEndOfToken(PrevTokLocation),
           diag::err_expected_lbrace_after_base_specifiers);
      return;
    }
  }

  // Skip the body.
  assert(Tok.is(tok::l_brace));
  BalancedDelimiterTracker T(*this, tok::l_brace);
  T.consumeOpen();
  T.skipToEnd();

  // Parse and discard any trailing attributes.
  ParsedAttributes Attrs(AttrFactory);
  if (Tok.is(tok::kw___attribute))
    MaybeParseGNUAttributes(Attrs);
}

Parser::DeclGroupPtrTy Parser::ParseCXXClassMemberDeclarationWithPragmas(
    AccessSpecifier &AS, ParsedAttributesWithRange &AccessAttrs,
    DeclSpec::TST TagType, Decl *TagDecl) {
  ParenBraceBracketBalancer BalancerRAIIObj(*this);

  switch (Tok.getKind()) {
  case tok::kw___if_exists:
  case tok::kw___if_not_exists:
    ParseMicrosoftIfExistsClassDeclaration(TagType, AccessAttrs, AS);
    return nullptr;

  case tok::semi:
    // Check for extraneous top-level semicolon.
    ConsumeExtraSemi(InsideStruct, TagType);
    return nullptr;

    // Handle pragmas that can appear as member declarations.
  case tok::annot_pragma_vis:
    HandlePragmaVisibility();
    return nullptr;
  case tok::annot_pragma_pack:
    HandlePragmaPack();
    return nullptr;
  case tok::annot_pragma_align:
    HandlePragmaAlign();
    return nullptr;
  case tok::annot_pragma_ms_pointers_to_members:
    HandlePragmaMSPointersToMembers();
    return nullptr;
  case tok::annot_pragma_ms_pragma:
    HandlePragmaMSPragma();
    return nullptr;
  case tok::annot_pragma_ms_vtordisp:
    HandlePragmaMSVtorDisp();
    return nullptr;
  case tok::annot_pragma_dump:
    HandlePragmaDump();
    return nullptr;

  case tok::kw_namespace:
    // If we see a namespace here, a close brace was missing somewhere.
    DiagnoseUnexpectedNamespace(cast<NamedDecl>(TagDecl));
    return nullptr;

  case tok::kw_public:
  case tok::kw_protected:
  case tok::kw_private: {
    AccessSpecifier NewAS = getAccessSpecifierIfPresent();
    assert(NewAS != AS_none);
    // Current token is a C++ access specifier.
    AS = NewAS;
    SourceLocation ASLoc = Tok.getLocation();
    unsigned TokLength = Tok.getLength();
    ConsumeToken();
    AccessAttrs.clear();
    MaybeParseGNUAttributes(AccessAttrs);

    SourceLocation EndLoc;
    if (TryConsumeToken(tok::colon, EndLoc)) {
    } else if (TryConsumeToken(tok::semi, EndLoc)) {
      Diag(EndLoc, diag::err_expected)
          << tok::colon << FixItHint::CreateReplacement(EndLoc, ":");
    } else {
      EndLoc = ASLoc.getLocWithOffset(TokLength);
      Diag(EndLoc, diag::err_expected)
          << tok::colon << FixItHint::CreateInsertion(EndLoc, ":");
    }

    // The Microsoft extension __interface does not permit non-public
    // access specifiers.
    if (TagType == DeclSpec::TST_interface && AS != AS_public) {
      Diag(ASLoc, diag::err_access_specifier_interface) << (AS == AS_protected);
    }

    if (Actions.ActOnAccessSpecifier(NewAS, ASLoc, EndLoc, AccessAttrs)) {
      // found another attribute than only annotations
      AccessAttrs.clear();
    }

    return nullptr;
  }

  case tok::annot_pragma_openmp:
    return ParseOpenMPDeclarativeDirectiveWithExtDecl(AS, AccessAttrs, TagType,
                                                      TagDecl);

  default:
    return ParseCXXClassMemberDeclaration(AS, AccessAttrs);
  }
}

/// ParseCXXMemberSpecification - Parse the class definition.
///
///       member-specification:
///         member-declaration member-specification[opt]
///         access-specifier ':' member-specification[opt]
///
void Parser::ParseCXXMemberSpecification(SourceLocation RecordLoc,
                                         SourceLocation AttrFixitLoc,
                                         ParsedAttributesWithRange &Attrs,
                                         unsigned TagType, Decl *TagDecl) {
  assert((TagType == DeclSpec::TST_struct ||
         TagType == DeclSpec::TST_interface ||
         TagType == DeclSpec::TST_union  ||
         TagType == DeclSpec::TST_class) && "Invalid TagType!");

  PrettyDeclStackTraceEntry CrashInfo(Actions.Context, TagDecl, RecordLoc,
                                      "parsing struct/union/class body");

  // Determine whether this is a non-nested class. Note that local
  // classes are *not* considered to be nested classes.
  bool NonNestedClass = true;
  if (!ClassStack.empty()) {
    for (const Scope *S = getCurScope(); S; S = S->getParent()) {
      if (S->isClassScope()) {
        // We're inside a class scope, so this is a nested class.
        NonNestedClass = false;

        // The Microsoft extension __interface does not permit nested classes.
        if (getCurrentClass().IsInterface) {
          Diag(RecordLoc, diag::err_invalid_member_in_interface)
            << /*ErrorType=*/6
            << (isa<NamedDecl>(TagDecl)
                  ? cast<NamedDecl>(TagDecl)->getQualifiedNameAsString()
                  : "(anonymous)");
        }
        break;
      }

      if ((S->getFlags() & Scope::FnScope))
        // If we're in a function or function template then this is a local
        // class rather than a nested class.
        break;
    }
  }

  // Enter a scope for the class.
  ParseScope ClassScope(this, Scope::ClassScope|Scope::DeclScope);

  // Note that we are parsing a new (potentially-nested) class definition.
  ParsingClassDefinition ParsingDef(*this, TagDecl, NonNestedClass,
                                    TagType == DeclSpec::TST_interface);

  if (TagDecl)
    Actions.ActOnTagStartDefinition(getCurScope(), TagDecl);

  SourceLocation FinalLoc;
  bool IsFinalSpelledSealed = false;

  // Parse the optional 'final' keyword.
  if (getLangOpts().CPlusPlus && Tok.is(tok::identifier)) {
    VirtSpecifiers::Specifier Specifier = isCXX11VirtSpecifier(Tok);
    assert((Specifier == VirtSpecifiers::VS_Final ||
            Specifier == VirtSpecifiers::VS_GNU_Final ||
            Specifier == VirtSpecifiers::VS_Sealed) &&
           "not a class definition");
    FinalLoc = ConsumeToken();
    IsFinalSpelledSealed = Specifier == VirtSpecifiers::VS_Sealed;

    if (TagType == DeclSpec::TST_interface)
      Diag(FinalLoc, diag::err_override_control_interface)
        << VirtSpecifiers::getSpecifierName(Specifier);
    else if (Specifier == VirtSpecifiers::VS_Final)
      Diag(FinalLoc, getLangOpts().CPlusPlus11
                         ? diag::warn_cxx98_compat_override_control_keyword
                         : diag::ext_override_control_keyword)
        << VirtSpecifiers::getSpecifierName(Specifier);
    else if (Specifier == VirtSpecifiers::VS_Sealed)
      Diag(FinalLoc, diag::ext_ms_sealed_keyword);
    else if (Specifier == VirtSpecifiers::VS_GNU_Final)
      Diag(FinalLoc, diag::ext_warn_gnu_final);

    // Parse any C++11 attributes after 'final' keyword.
    // These attributes are not allowed to appear here,
    // and the only possible place for them to appertain
    // to the class would be between class-key and class-name.
    CheckMisplacedCXX11Attribute(Attrs, AttrFixitLoc);

    // ParseClassSpecifier() does only a superficial check for attributes before
    // deciding to call this method.  For example, for
    // `class C final alignas ([l) {` it will decide that this looks like a
    // misplaced attribute since it sees `alignas '(' ')'`.  But the actual
    // attribute parsing code will try to parse the '[' as a constexpr lambda
    // and consume enough tokens that the alignas parsing code will eat the
    // opening '{'.  So bail out if the next token isn't one we expect.
    if (!Tok.is(tok::colon) && !Tok.is(tok::l_brace)) {
      if (TagDecl)
        Actions.ActOnTagDefinitionError(getCurScope(), TagDecl);
      return;
    }
  }

  if (Tok.is(tok::colon)) {
    ParseScope InheritanceScope(this, getCurScope()->getFlags() |
                                          Scope::ClassInheritanceScope);

    ParseBaseClause(TagDecl);
    if (!Tok.is(tok::l_brace)) {
      bool SuggestFixIt = false;
      SourceLocation BraceLoc = PP.getLocForEndOfToken(PrevTokLocation);
      if (Tok.isAtStartOfLine()) {
        switch (Tok.getKind()) {
        case tok::kw_private:
        case tok::kw_protected:
        case tok::kw_public:
          SuggestFixIt = NextToken().getKind() == tok::colon;
          break;
        case tok::kw_static_assert:
        case tok::r_brace:
        case tok::kw_using:
        // base-clause can have simple-template-id; 'template' can't be there
        case tok::kw_template:
          SuggestFixIt = true;
          break;
        case tok::identifier:
          SuggestFixIt = isConstructorDeclarator(true);
          break;
        default:
          SuggestFixIt = isCXXSimpleDeclaration(/*AllowForRangeDecl=*/false);
          break;
        }
      }
      DiagnosticBuilder LBraceDiag =
          Diag(BraceLoc, diag::err_expected_lbrace_after_base_specifiers);
      if (SuggestFixIt) {
        LBraceDiag << FixItHint::CreateInsertion(BraceLoc, " {");
        // Try recovering from missing { after base-clause.
        PP.EnterToken(Tok);
        Tok.setKind(tok::l_brace);
      } else {
        if (TagDecl)
          Actions.ActOnTagDefinitionError(getCurScope(), TagDecl);
        return;
      }
    }
  }

  assert(Tok.is(tok::l_brace));
  BalancedDelimiterTracker T(*this, tok::l_brace);
  T.consumeOpen();

  if (TagDecl)
    Actions.ActOnStartCXXMemberDeclarations(getCurScope(), TagDecl, FinalLoc,
                                            IsFinalSpelledSealed,
                                            T.getOpenLocation());

  // C++ 11p3: Members of a class defined with the keyword class are private
  // by default. Members of a class defined with the keywords struct or union
  // are public by default.
  AccessSpecifier CurAS;
  if (TagType == DeclSpec::TST_class)
    CurAS = AS_private;
  else
    CurAS = AS_public;
  ParsedAttributesWithRange AccessAttrs(AttrFactory);

  if (TagDecl) {
    // While we still have something to read, read the member-declarations.
    while (!tryParseMisplacedModuleImport() && Tok.isNot(tok::r_brace) &&
           Tok.isNot(tok::eof)) {
      // Each iteration of this loop reads one member-declaration.
      ParseCXXClassMemberDeclarationWithPragmas(
          CurAS, AccessAttrs, static_cast<DeclSpec::TST>(TagType), TagDecl);
    }
    T.consumeClose();
  } else {
    SkipUntil(tok::r_brace);
  }

  // If attributes exist after class contents, parse them.
  ParsedAttributes attrs(AttrFactory);
  MaybeParseGNUAttributes(attrs);

  if (TagDecl)
    Actions.ActOnFinishCXXMemberSpecification(getCurScope(), RecordLoc, TagDecl,
                                              T.getOpenLocation(),
                                              T.getCloseLocation(), attrs);

  // C++11 [class.mem]p2:
  //   Within the class member-specification, the class is regarded as complete
  //   within function bodies, default arguments, exception-specifications, and
  //   brace-or-equal-initializers for non-static data members (including such
  //   things in nested classes).
  if (TagDecl && NonNestedClass) {
    // We are not inside a nested class. This class and its nested classes
    // are complete and we can parse the delayed portions of method
    // declarations and the lexed inline method definitions, along with any
    // delayed attributes.
    SourceLocation SavedPrevTokLocation = PrevTokLocation;
    ParseLexedAttributes(getCurrentClass());
    ParseLexedMethodDeclarations(getCurrentClass());

    // We've finished with all pending member declarations.
    Actions.ActOnFinishCXXMemberDecls();

    ParseLexedMemberInitializers(getCurrentClass());
    ParseLexedMethodDefs(getCurrentClass());
    PrevTokLocation = SavedPrevTokLocation;

    // We've finished parsing everything, including default argument
    // initializers.
    Actions.ActOnFinishCXXNonNestedClass(TagDecl);
  }

  if (TagDecl)
    Actions.ActOnTagFinishDefinition(getCurScope(), TagDecl, T.getRange());

  // Leave the class scope.
  ParsingDef.Pop();
  ClassScope.Exit();
}

void Parser::DiagnoseUnexpectedNamespace(NamedDecl *D) {
  assert(Tok.is(tok::kw_namespace));

  // FIXME: Suggest where the close brace should have gone by looking
  // at indentation changes within the definition body.
  Diag(D->getLocation(),
       diag::err_missing_end_of_definition) << D;
  Diag(Tok.getLocation(),
       diag::note_missing_end_of_definition_before) << D;

  // Push '};' onto the token stream to recover.
  PP.EnterToken(Tok);

  Tok.startToken();
  Tok.setLocation(PP.getLocForEndOfToken(PrevTokLocation));
  Tok.setKind(tok::semi);
  PP.EnterToken(Tok);

  Tok.setKind(tok::r_brace);
}

/// ParseConstructorInitializer - Parse a C++ constructor initializer,
/// which explicitly initializes the members or base classes of a
/// class (C++ [class.base.init]). For example, the three initializers
/// after the ':' in the Derived constructor below:
///
/// @code
/// class Base { };
/// class Derived : Base {
///   int x;
///   float f;
/// public:
///   Derived(float f) : Base(), x(17), f(f) { }
/// };
/// @endcode
///
/// [C++]  ctor-initializer:
///          ':' mem-initializer-list
///
/// [C++]  mem-initializer-list:
///          mem-initializer ...[opt]
///          mem-initializer ...[opt] , mem-initializer-list
void Parser::ParseConstructorInitializer(Decl *ConstructorDecl) {
  assert(Tok.is(tok::colon) &&
         "Constructor initializer always starts with ':'");

  // Poison the SEH identifiers so they are flagged as illegal in constructor
  // initializers.
  PoisonSEHIdentifiersRAIIObject PoisonSEHIdentifiers(*this, true);
  SourceLocation ColonLoc = ConsumeToken();

  SmallVector<CXXCtorInitializer*, 4> MemInitializers;
  bool AnyErrors = false;

  do {
    if (Tok.is(tok::code_completion)) {
      Actions.CodeCompleteConstructorInitializer(ConstructorDecl,
                                                 MemInitializers);
      return cutOffParsing();
    }

    MemInitResult MemInit = ParseMemInitializer(ConstructorDecl);
    if (!MemInit.isInvalid())
      MemInitializers.push_back(MemInit.get());
    else
      AnyErrors = true;

    if (Tok.is(tok::comma))
      ConsumeToken();
    else if (Tok.is(tok::l_brace))
      break;
    // If the previous initializer was valid and the next token looks like a
    // base or member initializer, assume that we're just missing a comma.
    else if (!MemInit.isInvalid() &&
             Tok.isOneOf(tok::identifier, tok::coloncolon)) {
      SourceLocation Loc = PP.getLocForEndOfToken(PrevTokLocation);
      Diag(Loc, diag::err_ctor_init_missing_comma)
        << FixItHint::CreateInsertion(Loc, ", ");
    } else {
      // Skip over garbage, until we get to '{'.  Don't eat the '{'.
      if (!MemInit.isInvalid())
        Diag(Tok.getLocation(), diag::err_expected_either) << tok::l_brace
                                                           << tok::comma;
      SkipUntil(tok::l_brace, StopAtSemi | StopBeforeMatch);
      break;
    }
  } while (true);

  Actions.ActOnMemInitializers(ConstructorDecl, ColonLoc, MemInitializers,
                               AnyErrors);
}

/// ParseMemInitializer - Parse a C++ member initializer, which is
/// part of a constructor initializer that explicitly initializes one
/// member or base class (C++ [class.base.init]). See
/// ParseConstructorInitializer for an example.
///
/// [C++] mem-initializer:
///         mem-initializer-id '(' expression-list[opt] ')'
/// [C++0x] mem-initializer-id braced-init-list
///
/// [C++] mem-initializer-id:
///         '::'[opt] nested-name-specifier[opt] class-name
///         identifier
MemInitResult Parser::ParseMemInitializer(Decl *ConstructorDecl) {
  // parse '::'[opt] nested-name-specifier[opt]
  CXXScopeSpec SS;
  ParseOptionalCXXScopeSpecifier(SS, nullptr, /*EnteringContext=*/false);

  // : identifier
  IdentifierInfo *II = nullptr;
  SourceLocation IdLoc = Tok.getLocation();
  // : declype(...)
  DeclSpec DS(AttrFactory);
  // : template_name<...>
  ParsedType TemplateTypeTy;

  if (Tok.is(tok::identifier)) {
    // Get the identifier. This may be a member name or a class name,
    // but we'll let the semantic analysis determine which it is.
    II = Tok.getIdentifierInfo();
    ConsumeToken();
  } else if (Tok.is(tok::annot_decltype)) {
    // Get the decltype expression, if there is one.
    // Uses of decltype will already have been converted to annot_decltype by
    // ParseOptionalCXXScopeSpecifier at this point.
    // FIXME: Can we get here with a scope specifier?
    ParseDecltypeSpecifier(DS);
  } else {
    TemplateIdAnnotation *TemplateId = Tok.is(tok::annot_template_id)
                                           ? takeTemplateIdAnnotation(Tok)
                                           : nullptr;
    if (TemplateId && (TemplateId->Kind == TNK_Type_template ||
                       TemplateId->Kind == TNK_Dependent_template_name)) {
      AnnotateTemplateIdTokenAsType(/*IsClassName*/true);
      assert(Tok.is(tok::annot_typename) && "template-id -> type failed");
      TemplateTypeTy = getTypeAnnotation(Tok);
      ConsumeAnnotationToken();
    } else {
      Diag(Tok, diag::err_expected_member_or_base_name);
      return true;
    }
  }

  // Parse the '('.
  if (getLangOpts().CPlusPlus11 && Tok.is(tok::l_brace)) {
    Diag(Tok, diag::warn_cxx98_compat_generalized_initializer_lists);

    // FIXME: Add support for signature help inside initializer lists.
    ExprResult InitList = ParseBraceInitializer();
    if (InitList.isInvalid())
      return true;

    SourceLocation EllipsisLoc;
    TryConsumeToken(tok::ellipsis, EllipsisLoc);

    return Actions.ActOnMemInitializer(ConstructorDecl, getCurScope(), SS, II,
                                       TemplateTypeTy, DS, IdLoc,
                                       InitList.get(), EllipsisLoc);
  } else if(Tok.is(tok::l_paren)) {
    BalancedDelimiterTracker T(*this, tok::l_paren);
    T.consumeOpen();

    // Parse the optional expression-list.
    ExprVector ArgExprs;
    CommaLocsTy CommaLocs;
    if (Tok.isNot(tok::r_paren) &&
        ParseExpressionList(ArgExprs, CommaLocs, [&] {
          QualType PreferredType = Actions.ProduceCtorInitMemberSignatureHelp(
              getCurScope(), ConstructorDecl, SS, TemplateTypeTy, ArgExprs, II,
              T.getOpenLocation());
          CalledSignatureHelp = true;
          Actions.CodeCompleteExpression(getCurScope(), PreferredType);
        })) {
      if (PP.isCodeCompletionReached() && !CalledSignatureHelp) {
        Actions.ProduceCtorInitMemberSignatureHelp(
            getCurScope(), ConstructorDecl, SS, TemplateTypeTy, ArgExprs, II,
            T.getOpenLocation());
        CalledSignatureHelp = true;
      }
      SkipUntil(tok::r_paren, StopAtSemi);
      return true;
    }

    T.consumeClose();

    SourceLocation EllipsisLoc;
    TryConsumeToken(tok::ellipsis, EllipsisLoc);

    return Actions.ActOnMemInitializer(ConstructorDecl, getCurScope(), SS, II,
                                       TemplateTypeTy, DS, IdLoc,
                                       T.getOpenLocation(), ArgExprs,
                                       T.getCloseLocation(), EllipsisLoc);
  }

  if (getLangOpts().CPlusPlus11)
    return Diag(Tok, diag::err_expected_either) << tok::l_paren << tok::l_brace;
  else
    return Diag(Tok, diag::err_expected) << tok::l_paren;
}

/// Parse a C++ exception-specification if present (C++0x [except.spec]).
///
///       exception-specification:
///         dynamic-exception-specification
///         noexcept-specification
///
///       noexcept-specification:
///         'noexcept'
///         'noexcept' '(' constant-expression ')'
ExceptionSpecificationType
Parser::tryParseExceptionSpecification(bool Delayed,
                    SourceRange &SpecificationRange,
                    SmallVectorImpl<ParsedType> &DynamicExceptions,
                    SmallVectorImpl<SourceRange> &DynamicExceptionRanges,
                    ExprResult &NoexceptExpr,
                    CachedTokens *&ExceptionSpecTokens) {
  ExceptionSpecificationType Result = EST_None;
  ExceptionSpecTokens = nullptr;

  // Handle delayed parsing of exception-specifications.
  if (Delayed) {
    if (Tok.isNot(tok::kw_throw) && Tok.isNot(tok::kw_noexcept))
      return EST_None;

    // Consume and cache the starting token.
    bool IsNoexcept = Tok.is(tok::kw_noexcept);
    Token StartTok = Tok;
    SpecificationRange = SourceRange(ConsumeToken());

    // Check for a '('.
    if (!Tok.is(tok::l_paren)) {
      // If this is a bare 'noexcept', we're done.
      if (IsNoexcept) {
        Diag(Tok, diag::warn_cxx98_compat_noexcept_decl);
        NoexceptExpr = nullptr;
        return EST_BasicNoexcept;
      }

      Diag(Tok, diag::err_expected_lparen_after) << "throw";
      return EST_DynamicNone;
    }

    // Cache the tokens for the exception-specification.
    ExceptionSpecTokens = new CachedTokens;
    ExceptionSpecTokens->push_back(StartTok); // 'throw' or 'noexcept'
    ExceptionSpecTokens->push_back(Tok); // '('
    SpecificationRange.setEnd(ConsumeParen()); // '('

    ConsumeAndStoreUntil(tok::r_paren, *ExceptionSpecTokens,
                         /*StopAtSemi=*/true,
                         /*ConsumeFinalToken=*/true);
    SpecificationRange.setEnd(ExceptionSpecTokens->back().getLocation());

    return EST_Unparsed;
  }

  // See if there's a dynamic specification.
  if (Tok.is(tok::kw_throw)) {
    Result = ParseDynamicExceptionSpecification(SpecificationRange,
                                                DynamicExceptions,
                                                DynamicExceptionRanges);
    assert(DynamicExceptions.size() == DynamicExceptionRanges.size() &&
           "Produced different number of exception types and ranges.");
  }

  // If there's no noexcept specification, we're done.
  if (Tok.isNot(tok::kw_noexcept))
    return Result;

  Diag(Tok, diag::warn_cxx98_compat_noexcept_decl);

  // If we already had a dynamic specification, parse the noexcept for,
  // recovery, but emit a diagnostic and don't store the results.
  SourceRange NoexceptRange;
  ExceptionSpecificationType NoexceptType = EST_None;

  SourceLocation KeywordLoc = ConsumeToken();
  if (Tok.is(tok::l_paren)) {
    // There is an argument.
    BalancedDelimiterTracker T(*this, tok::l_paren);
    T.consumeOpen();
    NoexceptExpr = ParseConstantExpression();
    T.consumeClose();
    if (!NoexceptExpr.isInvalid()) {
      NoexceptExpr = Actions.ActOnNoexceptSpec(KeywordLoc, NoexceptExpr.get(),
                                               NoexceptType);
      NoexceptRange = SourceRange(KeywordLoc, T.getCloseLocation());
    } else {
      NoexceptType = EST_BasicNoexcept;
    }
  } else {
    // There is no argument.
    NoexceptType = EST_BasicNoexcept;
    NoexceptRange = SourceRange(KeywordLoc, KeywordLoc);
  }

  if (Result == EST_None) {
    SpecificationRange = NoexceptRange;
    Result = NoexceptType;

    // If there's a dynamic specification after a noexcept specification,
    // parse that and ignore the results.
    if (Tok.is(tok::kw_throw)) {
      Diag(Tok.getLocation(), diag::err_dynamic_and_noexcept_specification);
      ParseDynamicExceptionSpecification(NoexceptRange, DynamicExceptions,
                                         DynamicExceptionRanges);
    }
  } else {
    Diag(Tok.getLocation(), diag::err_dynamic_and_noexcept_specification);
  }

  return Result;
}

static void diagnoseDynamicExceptionSpecification(
    Parser &P, SourceRange Range, bool IsNoexcept) {
  if (P.getLangOpts().CPlusPlus11) {
    const char *Replacement = IsNoexcept ? "noexcept" : "noexcept(false)";
    P.Diag(Range.getBegin(),
           P.getLangOpts().CPlusPlus17 && !IsNoexcept
               ? diag::ext_dynamic_exception_spec
               : diag::warn_exception_spec_deprecated)
        << Range;
    P.Diag(Range.getBegin(), diag::note_exception_spec_deprecated)
      << Replacement << FixItHint::CreateReplacement(Range, Replacement);
  }
}

/// ParseDynamicExceptionSpecification - Parse a C++
/// dynamic-exception-specification (C++ [except.spec]).
///
///       dynamic-exception-specification:
///         'throw' '(' type-id-list [opt] ')'
/// [MS]    'throw' '(' '...' ')'
///
///       type-id-list:
///         type-id ... [opt]
///         type-id-list ',' type-id ... [opt]
///
ExceptionSpecificationType Parser::ParseDynamicExceptionSpecification(
                                  SourceRange &SpecificationRange,
                                  SmallVectorImpl<ParsedType> &Exceptions,
                                  SmallVectorImpl<SourceRange> &Ranges) {
  assert(Tok.is(tok::kw_throw) && "expected throw");

  SpecificationRange.setBegin(ConsumeToken());
  BalancedDelimiterTracker T(*this, tok::l_paren);
  if (T.consumeOpen()) {
    Diag(Tok, diag::err_expected_lparen_after) << "throw";
    SpecificationRange.setEnd(SpecificationRange.getBegin());
    return EST_DynamicNone;
  }

  // Parse throw(...), a Microsoft extension that means "this function
  // can throw anything".
  if (Tok.is(tok::ellipsis)) {
    SourceLocation EllipsisLoc = ConsumeToken();
    if (!getLangOpts().MicrosoftExt)
      Diag(EllipsisLoc, diag::ext_ellipsis_exception_spec);
    T.consumeClose();
    SpecificationRange.setEnd(T.getCloseLocation());
    diagnoseDynamicExceptionSpecification(*this, SpecificationRange, false);
    return EST_MSAny;
  }

  // Parse the sequence of type-ids.
  SourceRange Range;
  while (Tok.isNot(tok::r_paren)) {
    TypeResult Res(ParseTypeName(&Range));

    if (Tok.is(tok::ellipsis)) {
      // C++0x [temp.variadic]p5:
      //   - In a dynamic-exception-specification (15.4); the pattern is a
      //     type-id.
      SourceLocation Ellipsis = ConsumeToken();
      Range.setEnd(Ellipsis);
      if (!Res.isInvalid())
        Res = Actions.ActOnPackExpansion(Res.get(), Ellipsis);
    }

    if (!Res.isInvalid()) {
      Exceptions.push_back(Res.get());
      Ranges.push_back(Range);
    }

    if (!TryConsumeToken(tok::comma))
      break;
  }

  T.consumeClose();
  SpecificationRange.setEnd(T.getCloseLocation());
  diagnoseDynamicExceptionSpecification(*this, SpecificationRange,
                                        Exceptions.empty());
  return Exceptions.empty() ? EST_DynamicNone : EST_Dynamic;
}

/// ParseTrailingReturnType - Parse a trailing return type on a new-style
/// function declaration.
TypeResult Parser::ParseTrailingReturnType(SourceRange &Range,
                                           bool MayBeFollowedByDirectInit) {
  assert(Tok.is(tok::arrow) && "expected arrow");

  ConsumeToken();

  return ParseTypeName(&Range, MayBeFollowedByDirectInit
                                   ? DeclaratorContext::TrailingReturnVarContext
                                   : DeclaratorContext::TrailingReturnContext);
}

/// We have just started parsing the definition of a new class,
/// so push that class onto our stack of classes that is currently
/// being parsed.
Sema::ParsingClassState
Parser::PushParsingClass(Decl *ClassDecl, bool NonNestedClass,
                         bool IsInterface) {
  assert((NonNestedClass || !ClassStack.empty()) &&
         "Nested class without outer class");
  ClassStack.push(new ParsingClass(ClassDecl, NonNestedClass, IsInterface));
  return Actions.PushParsingClass();
}

/// Deallocate the given parsed class and all of its nested
/// classes.
void Parser::DeallocateParsedClasses(Parser::ParsingClass *Class) {
  for (unsigned I = 0, N = Class->LateParsedDeclarations.size(); I != N; ++I)
    delete Class->LateParsedDeclarations[I];
  delete Class;
}

/// Pop the top class of the stack of classes that are
/// currently being parsed.
///
/// This routine should be called when we have finished parsing the
/// definition of a class, but have not yet popped the Scope
/// associated with the class's definition.
void Parser::PopParsingClass(Sema::ParsingClassState state) {
  assert(!ClassStack.empty() && "Mismatched push/pop for class parsing");

  Actions.PopParsingClass(state);

  ParsingClass *Victim = ClassStack.top();
  ClassStack.pop();
  if (Victim->TopLevelClass) {
    // Deallocate all of the nested classes of this class,
    // recursively: we don't need to keep any of this information.
    DeallocateParsedClasses(Victim);
    return;
  }
  assert(!ClassStack.empty() && "Missing top-level class?");

  if (Victim->LateParsedDeclarations.empty()) {
    // The victim is a nested class, but we will not need to perform
    // any processing after the definition of this class since it has
    // no members whose handling was delayed. Therefore, we can just
    // remove this nested class.
    DeallocateParsedClasses(Victim);
    return;
  }

  // This nested class has some members that will need to be processed
  // after the top-level class is completely defined. Therefore, add
  // it to the list of nested classes within its parent.
  assert(getCurScope()->isClassScope() && "Nested class outside of class scope?");
  ClassStack.top()->LateParsedDeclarations.push_back(new LateParsedClass(this, Victim));
  Victim->TemplateScope = getCurScope()->getParent()->isTemplateParamScope();
}

/// Try to parse an 'identifier' which appears within an attribute-token.
///
/// \return the parsed identifier on success, and 0 if the next token is not an
/// attribute-token.
///
/// C++11 [dcl.attr.grammar]p3:
///   If a keyword or an alternative token that satisfies the syntactic
///   requirements of an identifier is contained in an attribute-token,
///   it is considered an identifier.
IdentifierInfo *Parser::TryParseCXX11AttributeIdentifier(SourceLocation &Loc) {
  switch (Tok.getKind()) {
  default:
    // Identifiers and keywords have identifier info attached.
    if (!Tok.isAnnotation()) {
      if (IdentifierInfo *II = Tok.getIdentifierInfo()) {
        Loc = ConsumeToken();
        return II;
      }
    }
    return nullptr;

  case tok::numeric_constant: {
    // If we got a numeric constant, check to see if it comes from a macro that
    // corresponds to the predefined __clang__ macro. If it does, warn the user
    // and recover by pretending they said _Clang instead.
    if (Tok.getLocation().isMacroID()) {
      SmallString<8> ExpansionBuf;
      SourceLocation ExpansionLoc =
          PP.getSourceManager().getExpansionLoc(Tok.getLocation());
      StringRef Spelling = PP.getSpelling(ExpansionLoc, ExpansionBuf);
      if (Spelling == "__clang__") {
        SourceRange TokRange(
            ExpansionLoc,
            PP.getSourceManager().getExpansionLoc(Tok.getEndLoc()));
        Diag(Tok, diag::warn_wrong_clang_attr_namespace)
            << FixItHint::CreateReplacement(TokRange, "_Clang");
        Loc = ConsumeToken();
        return &PP.getIdentifierTable().get("_Clang");
      }
    }
    return nullptr;
  }

  case tok::ampamp:       // 'and'
  case tok::pipe:         // 'bitor'
  case tok::pipepipe:     // 'or'
  case tok::caret:        // 'xor'
  case tok::tilde:        // 'compl'
  case tok::amp:          // 'bitand'
  case tok::ampequal:     // 'and_eq'
  case tok::pipeequal:    // 'or_eq'
  case tok::caretequal:   // 'xor_eq'
  case tok::exclaim:      // 'not'
  case tok::exclaimequal: // 'not_eq'
    // Alternative tokens do not have identifier info, but their spelling
    // starts with an alphabetical character.
    SmallString<8> SpellingBuf;
    SourceLocation SpellingLoc =
        PP.getSourceManager().getSpellingLoc(Tok.getLocation());
    StringRef Spelling = PP.getSpelling(SpellingLoc, SpellingBuf);
    if (isLetter(Spelling[0])) {
      Loc = ConsumeToken();
      return &PP.getIdentifierTable().get(Spelling);
    }
    return nullptr;
  }
}

static bool IsBuiltInOrStandardCXX11Attribute(IdentifierInfo *AttrName,
                                              IdentifierInfo *ScopeName) {
  switch (ParsedAttr::getKind(AttrName, ScopeName, ParsedAttr::AS_CXX11)) {
  case ParsedAttr::AT_CarriesDependency:
  case ParsedAttr::AT_Deprecated:
  case ParsedAttr::AT_FallThrough:
  case ParsedAttr::AT_CXX11NoReturn:
    return true;
  case ParsedAttr::AT_WarnUnusedResult:
    return !ScopeName && AttrName->getName().equals("nodiscard");
  case ParsedAttr::AT_Unused:
    return !ScopeName && AttrName->getName().equals("maybe_unused");
  default:
    return false;
  }
}

/// ParseCXX11AttributeArgs -- Parse a C++11 attribute-argument-clause.
///
/// [C++11] attribute-argument-clause:
///         '(' balanced-token-seq ')'
///
/// [C++11] balanced-token-seq:
///         balanced-token
///         balanced-token-seq balanced-token
///
/// [C++11] balanced-token:
///         '(' balanced-token-seq ')'
///         '[' balanced-token-seq ']'
///         '{' balanced-token-seq '}'
///         any token but '(', ')', '[', ']', '{', or '}'
bool Parser::ParseCXX11AttributeArgs(IdentifierInfo *AttrName,
                                     SourceLocation AttrNameLoc,
                                     ParsedAttributes &Attrs,
                                     SourceLocation *EndLoc,
                                     IdentifierInfo *ScopeName,
                                     SourceLocation ScopeLoc) {
  assert(Tok.is(tok::l_paren) && "Not a C++11 attribute argument list");
  SourceLocation LParenLoc = Tok.getLocation();
  const LangOptions &LO = getLangOpts();
  ParsedAttr::Syntax Syntax =
      LO.CPlusPlus ? ParsedAttr::AS_CXX11 : ParsedAttr::AS_C2x;

  // If the attribute isn't known, we will not attempt to parse any
  // arguments.
  if (!hasAttribute(LO.CPlusPlus ? AttrSyntax::CXX : AttrSyntax::C, ScopeName,
                    AttrName, getTargetInfo(), getLangOpts())) {
    // Eat the left paren, then skip to the ending right paren.
    ConsumeParen();
    SkipUntil(tok::r_paren);
    return false;
  }

  if (ScopeName && (ScopeName->isStr("gnu") || ScopeName->isStr("__gnu__"))) {
    // GNU-scoped attributes have some special cases to handle GNU-specific
    // behaviors.
    ParseGNUAttributeArgs(AttrName, AttrNameLoc, Attrs, EndLoc, ScopeName,
                          ScopeLoc, Syntax, nullptr);
    return true;
  }

  unsigned NumArgs;
  // Some Clang-scoped attributes have some special parsing behavior.
  if (ScopeName && (ScopeName->isStr("clang") || ScopeName->isStr("_Clang")))
    NumArgs = ParseClangAttributeArgs(AttrName, AttrNameLoc, Attrs, EndLoc,
                                      ScopeName, ScopeLoc, Syntax);
  else
    NumArgs =
        ParseAttributeArgsCommon(AttrName, AttrNameLoc, Attrs, EndLoc,
                                 ScopeName, ScopeLoc, Syntax);

  if (!Attrs.empty() &&
      IsBuiltInOrStandardCXX11Attribute(AttrName, ScopeName)) {
    ParsedAttr &Attr = Attrs.back();
    // If the attribute is a standard or built-in attribute and we are
    // parsing an argument list, we need to determine whether this attribute
    // was allowed to have an argument list (such as [[deprecated]]), and how
    // many arguments were parsed (so we can diagnose on [[deprecated()]]).
    if (Attr.getMaxArgs() && !NumArgs) {
      // The attribute was allowed to have arguments, but none were provided
      // even though the attribute parsed successfully. This is an error.
      Diag(LParenLoc, diag::err_attribute_requires_arguments) << AttrName;
      Attr.setInvalid(true);
    } else if (!Attr.getMaxArgs()) {
      // The attribute parsed successfully, but was not allowed to have any
      // arguments. It doesn't matter whether any were provided -- the
      // presence of the argument list (even if empty) is diagnosed.
      Diag(LParenLoc, diag::err_cxx11_attribute_forbids_arguments)
          << AttrName
          << FixItHint::CreateRemoval(SourceRange(LParenLoc, *EndLoc));
      Attr.setInvalid(true);
    }
  }
  return true;
}

/// ParseCXX11AttributeSpecifier - Parse a C++11 or C2x attribute-specifier.
///
/// [C++11] attribute-specifier:
///         '[' '[' attribute-list ']' ']'
///         alignment-specifier
///
/// [C++11] attribute-list:
///         attribute[opt]
///         attribute-list ',' attribute[opt]
///         attribute '...'
///         attribute-list ',' attribute '...'
///
/// [C++11] attribute:
///         attribute-token attribute-argument-clause[opt]
///
/// [C++11] attribute-token:
///         identifier
///         attribute-scoped-token
///
/// [C++11] attribute-scoped-token:
///         attribute-namespace '::' identifier
///
/// [C++11] attribute-namespace:
///         identifier
void Parser::ParseCXX11AttributeSpecifier(ParsedAttributes &attrs,
                                          SourceLocation *endLoc) {
  if (Tok.is(tok::kw_alignas)) {
    Diag(Tok.getLocation(), diag::warn_cxx98_compat_alignas);
    ParseAlignmentSpecifier(attrs, endLoc);
    return;
  }

  assert(Tok.is(tok::l_square) && NextToken().is(tok::l_square) &&
         "Not a double square bracket attribute list");

  Diag(Tok.getLocation(), diag::warn_cxx98_compat_attribute);

  ConsumeBracket();
  ConsumeBracket();

  SourceLocation CommonScopeLoc;
  IdentifierInfo *CommonScopeName = nullptr;
  if (Tok.is(tok::kw_using)) {
    Diag(Tok.getLocation(), getLangOpts().CPlusPlus17
                                ? diag::warn_cxx14_compat_using_attribute_ns
                                : diag::ext_using_attribute_ns);
    ConsumeToken();

    CommonScopeName = TryParseCXX11AttributeIdentifier(CommonScopeLoc);
    if (!CommonScopeName) {
      Diag(Tok.getLocation(), diag::err_expected) << tok::identifier;
      SkipUntil(tok::r_square, tok::colon, StopBeforeMatch);
    }
    if (!TryConsumeToken(tok::colon) && CommonScopeName)
      Diag(Tok.getLocation(), diag::err_expected) << tok::colon;
  }

  llvm::SmallDenseMap<IdentifierInfo*, SourceLocation, 4> SeenAttrs;

  while (Tok.isNot(tok::r_square)) {
    // attribute not present
    if (TryConsumeToken(tok::comma))
      continue;

    SourceLocation ScopeLoc, AttrLoc;
    IdentifierInfo *ScopeName = nullptr, *AttrName = nullptr;

    AttrName = TryParseCXX11AttributeIdentifier(AttrLoc);
    if (!AttrName)
      // Break out to the "expected ']'" diagnostic.
      break;

    // scoped attribute
    if (TryConsumeToken(tok::coloncolon)) {
      ScopeName = AttrName;
      ScopeLoc = AttrLoc;

      AttrName = TryParseCXX11AttributeIdentifier(AttrLoc);
      if (!AttrName) {
        Diag(Tok.getLocation(), diag::err_expected) << tok::identifier;
        SkipUntil(tok::r_square, tok::comma, StopAtSemi | StopBeforeMatch);
        continue;
      }
    }

    if (CommonScopeName) {
      if (ScopeName) {
        Diag(ScopeLoc, diag::err_using_attribute_ns_conflict)
            << SourceRange(CommonScopeLoc);
      } else {
        ScopeName = CommonScopeName;
        ScopeLoc = CommonScopeLoc;
      }
    }

    bool StandardAttr = IsBuiltInOrStandardCXX11Attribute(AttrName, ScopeName);
    bool AttrParsed = false;

    if (StandardAttr &&
        !SeenAttrs.insert(std::make_pair(AttrName, AttrLoc)).second)
      Diag(AttrLoc, diag::err_cxx11_attribute_repeated)
          << AttrName << SourceRange(SeenAttrs[AttrName]);

    // Parse attribute arguments
    if (Tok.is(tok::l_paren))
      AttrParsed = ParseCXX11AttributeArgs(AttrName, AttrLoc, attrs, endLoc,
                                           ScopeName, ScopeLoc);

    if (!AttrParsed)
      attrs.addNew(
          AttrName,
          SourceRange(ScopeLoc.isValid() ? ScopeLoc : AttrLoc, AttrLoc),
          ScopeName, ScopeLoc, nullptr, 0,
          getLangOpts().CPlusPlus ? ParsedAttr::AS_CXX11 : ParsedAttr::AS_C2x);

    if (TryConsumeToken(tok::ellipsis))
      Diag(Tok, diag::err_cxx11_attribute_forbids_ellipsis)
        << AttrName;
  }

  if (ExpectAndConsume(tok::r_square))
    SkipUntil(tok::r_square);
  if (endLoc)
    *endLoc = Tok.getLocation();
  if (ExpectAndConsume(tok::r_square))
    SkipUntil(tok::r_square);
}

/// ParseCXX11Attributes - Parse a C++11 or C2x attribute-specifier-seq.
///
/// attribute-specifier-seq:
///       attribute-specifier-seq[opt] attribute-specifier
void Parser::ParseCXX11Attributes(ParsedAttributesWithRange &attrs,
                                  SourceLocation *endLoc) {
  assert(standardAttributesAllowed());

  SourceLocation StartLoc = Tok.getLocation(), Loc;
  if (!endLoc)
    endLoc = &Loc;

  do {
    ParseCXX11AttributeSpecifier(attrs, endLoc);
  } while (isCXX11AttributeSpecifier());

  attrs.Range = SourceRange(StartLoc, *endLoc);
}

void Parser::DiagnoseAndSkipCXX11Attributes() {
  // Start and end location of an attribute or an attribute list.
  SourceLocation StartLoc = Tok.getLocation();
  SourceLocation EndLoc = SkipCXX11Attributes();

  if (EndLoc.isValid()) {
    SourceRange Range(StartLoc, EndLoc);
    Diag(StartLoc, diag::err_attributes_not_allowed)
      << Range;
  }
}

SourceLocation Parser::SkipCXX11Attributes() {
  SourceLocation EndLoc;

  if (!isCXX11AttributeSpecifier())
    return EndLoc;

  do {
    if (Tok.is(tok::l_square)) {
      BalancedDelimiterTracker T(*this, tok::l_square);
      T.consumeOpen();
      T.skipToEnd();
      EndLoc = T.getCloseLocation();
    } else {
      assert(Tok.is(tok::kw_alignas) && "not an attribute specifier");
      ConsumeToken();
      BalancedDelimiterTracker T(*this, tok::l_paren);
      if (!T.consumeOpen())
        T.skipToEnd();
      EndLoc = T.getCloseLocation();
    }
  } while (isCXX11AttributeSpecifier());

  return EndLoc;
}

/// Parse uuid() attribute when it appears in a [] Microsoft attribute.
void Parser::ParseMicrosoftUuidAttributeArgs(ParsedAttributes &Attrs) {
  assert(Tok.is(tok::identifier) && "Not a Microsoft attribute list");
  IdentifierInfo *UuidIdent = Tok.getIdentifierInfo();
  assert(UuidIdent->getName() == "uuid" && "Not a Microsoft attribute list");

  SourceLocation UuidLoc = Tok.getLocation();
  ConsumeToken();

  // Ignore the left paren location for now.
  BalancedDelimiterTracker T(*this, tok::l_paren);
  if (T.consumeOpen()) {
    Diag(Tok, diag::err_expected) << tok::l_paren;
    return;
  }

  ArgsVector ArgExprs;
  if (Tok.is(tok::string_literal)) {
    // Easy case: uuid("...") -- quoted string.
    ExprResult StringResult = ParseStringLiteralExpression();
    if (StringResult.isInvalid())
      return;
    ArgExprs.push_back(StringResult.get());
  } else {
    // something like uuid({000000A0-0000-0000-C000-000000000049}) -- no
    // quotes in the parens. Just append the spelling of all tokens encountered
    // until the closing paren.

    SmallString<42> StrBuffer; // 2 "", 36 bytes UUID, 2 optional {}, 1 nul
    StrBuffer += "\"";

    // Since none of C++'s keywords match [a-f]+, accepting just tok::l_brace,
    // tok::r_brace, tok::minus, tok::identifier (think C000) and
    // tok::numeric_constant (0000) should be enough. But the spelling of the
    // uuid argument is checked later anyways, so there's no harm in accepting
    // almost anything here.
    // cl is very strict about whitespace in this form and errors out if any
    // is present, so check the space flags on the tokens.
    SourceLocation StartLoc = Tok.getLocation();
    while (Tok.isNot(tok::r_paren)) {
      if (Tok.hasLeadingSpace() || Tok.isAtStartOfLine()) {
        Diag(Tok, diag::err_attribute_uuid_malformed_guid);
        SkipUntil(tok::r_paren, StopAtSemi);
        return;
      }
      SmallString<16> SpellingBuffer;
      SpellingBuffer.resize(Tok.getLength() + 1);
      bool Invalid = false;
      StringRef TokSpelling = PP.getSpelling(Tok, SpellingBuffer, &Invalid);
      if (Invalid) {
        SkipUntil(tok::r_paren, StopAtSemi);
        return;
      }
      StrBuffer += TokSpelling;
      ConsumeAnyToken();
    }
    StrBuffer += "\"";

    if (Tok.hasLeadingSpace() || Tok.isAtStartOfLine()) {
      Diag(Tok, diag::err_attribute_uuid_malformed_guid);
      ConsumeParen();
      return;
    }

    // Pretend the user wrote the appropriate string literal here.
    // ActOnStringLiteral() copies the string data into the literal, so it's
    // ok that the Token points to StrBuffer.
    Token Toks[1];
    Toks[0].startToken();
    Toks[0].setKind(tok::string_literal);
    Toks[0].setLocation(StartLoc);
    Toks[0].setLiteralData(StrBuffer.data());
    Toks[0].setLength(StrBuffer.size());
    StringLiteral *UuidString =
        cast<StringLiteral>(Actions.ActOnStringLiteral(Toks, nullptr).get());
    ArgExprs.push_back(UuidString);
  }

  if (!T.consumeClose()) {
    Attrs.addNew(UuidIdent, SourceRange(UuidLoc, T.getCloseLocation()), nullptr,
                 SourceLocation(), ArgExprs.data(), ArgExprs.size(),
                 ParsedAttr::AS_Microsoft);
  }
}

/// ParseMicrosoftAttributes - Parse Microsoft attributes [Attr]
///
/// [MS] ms-attribute:
///             '[' token-seq ']'
///
/// [MS] ms-attribute-seq:
///             ms-attribute[opt]
///             ms-attribute ms-attribute-seq
void Parser::ParseMicrosoftAttributes(ParsedAttributes &attrs,
                                      SourceLocation *endLoc) {
  assert(Tok.is(tok::l_square) && "Not a Microsoft attribute list");

  do {
    // FIXME: If this is actually a C++11 attribute, parse it as one.
    BalancedDelimiterTracker T(*this, tok::l_square);
    T.consumeOpen();

    // Skip most ms attributes except for a whitelist.
    while (true) {
      SkipUntil(tok::r_square, tok::identifier, StopAtSemi | StopBeforeMatch);
      if (Tok.isNot(tok::identifier)) // ']', but also eof
        break;
      if (Tok.getIdentifierInfo()->getName() == "uuid")
        ParseMicrosoftUuidAttributeArgs(attrs);
      else
        ConsumeToken();
    }

    T.consumeClose();
    if (endLoc)
      *endLoc = T.getCloseLocation();
  } while (Tok.is(tok::l_square));
}

void Parser::ParseMicrosoftIfExistsClassDeclaration(
    DeclSpec::TST TagType, ParsedAttributes &AccessAttrs,
    AccessSpecifier &CurAS) {
  IfExistsCondition Result;
  if (ParseMicrosoftIfExistsCondition(Result))
    return;

  BalancedDelimiterTracker Braces(*this, tok::l_brace);
  if (Braces.consumeOpen()) {
    Diag(Tok, diag::err_expected) << tok::l_brace;
    return;
  }

  switch (Result.Behavior) {
  case IEB_Parse:
    // Parse the declarations below.
    break;

  case IEB_Dependent:
    Diag(Result.KeywordLoc, diag::warn_microsoft_dependent_exists)
      << Result.IsIfExists;
    // Fall through to skip.
    LLVM_FALLTHROUGH;

  case IEB_Skip:
    Braces.skipToEnd();
    return;
  }

  while (Tok.isNot(tok::r_brace) && !isEofOrEom()) {
    // __if_exists, __if_not_exists can nest.
    if (Tok.isOneOf(tok::kw___if_exists, tok::kw___if_not_exists)) {
      ParseMicrosoftIfExistsClassDeclaration((DeclSpec::TST)TagType,
                                             AccessAttrs, CurAS);
      continue;
    }

    // Check for extraneous top-level semicolon.
    if (Tok.is(tok::semi)) {
      ConsumeExtraSemi(InsideStruct, TagType);
      continue;
    }

    AccessSpecifier AS = getAccessSpecifierIfPresent();
    if (AS != AS_none) {
      // Current token is a C++ access specifier.
      CurAS = AS;
      SourceLocation ASLoc = Tok.getLocation();
      ConsumeToken();
      if (Tok.is(tok::colon))
        Actions.ActOnAccessSpecifier(AS, ASLoc, Tok.getLocation(),
                                     ParsedAttributesView{});
      else
        Diag(Tok, diag::err_expected) << tok::colon;
      ConsumeToken();
      continue;
    }

    // Parse all the comma separated declarators.
    ParseCXXClassMemberDeclaration(CurAS, AccessAttrs);
  }

  Braces.consumeClose();
}<|MERGE_RESOLUTION|>--- conflicted
+++ resolved
@@ -1645,9 +1645,6 @@
 
   const PrintingPolicy &Policy = Actions.getASTContext().getPrintingPolicy();
   Sema::TagUseKind TUK;
-<<<<<<< HEAD
-  if (DSC == DeclSpecContext::DSC_trailing)
-=======
 
   // Checked C - checked scope keyword, possibly followed by checked scope modifier,
   // followed by '{'.   Set the kind of checked scope and consume the checked scope-related
@@ -1666,8 +1663,7 @@
    ConsumeToken();
   }
 
-  if (DSC == DSC_trailing)
->>>>>>> 96940ffe
+  if (DSC == DeclSpecContext::DSC_trailing)
     TUK = Sema::TUK_Reference;
   else if (Tok.is(tok::l_brace) ||
            (getLangOpts().CPlusPlus && Tok.is(tok::colon)) ||
