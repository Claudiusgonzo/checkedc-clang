//===--- ItaniumMangle.cpp - Itanium C++ Name Mangling ----------*- C++ -*-===//
//
//                     The LLVM Compiler Infrastructure
//
// This file is distributed under the University of Illinois Open Source
// License. See LICENSE.TXT for details.
//
//===----------------------------------------------------------------------===//
//
// Implements C++ name mangling according to the Itanium C++ ABI,
// which is used in GCC 3.2 and newer (and many compilers that are
// ABI-compatible with GCC):
//
//   http://itanium-cxx-abi.github.io/cxx-abi/abi.html#mangling
//
//===----------------------------------------------------------------------===//
#include "clang/AST/Mangle.h"
#include "clang/AST/ASTContext.h"
#include "clang/AST/Attr.h"
#include "clang/AST/Decl.h"
#include "clang/AST/DeclCXX.h"
#include "clang/AST/DeclObjC.h"
#include "clang/AST/DeclOpenMP.h"
#include "clang/AST/DeclTemplate.h"
#include "clang/AST/Expr.h"
#include "clang/AST/ExprCXX.h"
#include "clang/AST/ExprObjC.h"
#include "clang/AST/TypeLoc.h"
#include "clang/Basic/ABI.h"
#include "clang/Basic/SourceManager.h"
#include "clang/Basic/TargetInfo.h"
#include "llvm/ADT/StringExtras.h"
#include "llvm/Support/ErrorHandling.h"
#include "llvm/Support/raw_ostream.h"

#define MANGLE_CHECKER 0

#if MANGLE_CHECKER
#include <cxxabi.h>
#endif

using namespace clang;

namespace {

/// Retrieve the declaration context that should be used when mangling the given
/// declaration.
static const DeclContext *getEffectiveDeclContext(const Decl *D) {
  // The ABI assumes that lambda closure types that occur within 
  // default arguments live in the context of the function. However, due to
  // the way in which Clang parses and creates function declarations, this is
  // not the case: the lambda closure type ends up living in the context 
  // where the function itself resides, because the function declaration itself
  // had not yet been created. Fix the context here.
  if (const CXXRecordDecl *RD = dyn_cast<CXXRecordDecl>(D)) {
    if (RD->isLambda())
      if (ParmVarDecl *ContextParam
            = dyn_cast_or_null<ParmVarDecl>(RD->getLambdaContextDecl()))
        return ContextParam->getDeclContext();
  }

  // Perform the same check for block literals.
  if (const BlockDecl *BD = dyn_cast<BlockDecl>(D)) {
    if (ParmVarDecl *ContextParam
          = dyn_cast_or_null<ParmVarDecl>(BD->getBlockManglingContextDecl()))
      return ContextParam->getDeclContext();
  }
  
  const DeclContext *DC = D->getDeclContext();
  if (isa<CapturedDecl>(DC) || isa<OMPDeclareReductionDecl>(DC)) {
    return getEffectiveDeclContext(cast<Decl>(DC));
  }

  if (const auto *VD = dyn_cast<VarDecl>(D))
    if (VD->isExternC())
      return VD->getASTContext().getTranslationUnitDecl();

  if (const auto *FD = dyn_cast<FunctionDecl>(D))
    if (FD->isExternC())
      return FD->getASTContext().getTranslationUnitDecl();

  return DC->getRedeclContext();
}

static const DeclContext *getEffectiveParentContext(const DeclContext *DC) {
  return getEffectiveDeclContext(cast<Decl>(DC));
}

static bool isLocalContainerContext(const DeclContext *DC) {
  return isa<FunctionDecl>(DC) || isa<ObjCMethodDecl>(DC) || isa<BlockDecl>(DC);
}

static const RecordDecl *GetLocalClassDecl(const Decl *D) {
  const DeclContext *DC = getEffectiveDeclContext(D);
  while (!DC->isNamespace() && !DC->isTranslationUnit()) {
    if (isLocalContainerContext(DC))
      return dyn_cast<RecordDecl>(D);
    D = cast<Decl>(DC);
    DC = getEffectiveDeclContext(D);
  }
  return nullptr;
}

static const FunctionDecl *getStructor(const FunctionDecl *fn) {
  if (const FunctionTemplateDecl *ftd = fn->getPrimaryTemplate())
    return ftd->getTemplatedDecl();

  return fn;
}

static const NamedDecl *getStructor(const NamedDecl *decl) {
  const FunctionDecl *fn = dyn_cast_or_null<FunctionDecl>(decl);
  return (fn ? getStructor(fn) : decl);
}

static bool isLambda(const NamedDecl *ND) {
  const CXXRecordDecl *Record = dyn_cast<CXXRecordDecl>(ND);
  if (!Record)
    return false;

  return Record->isLambda();
}

static const unsigned UnknownArity = ~0U;

class ItaniumMangleContextImpl : public ItaniumMangleContext {
  typedef std::pair<const DeclContext*, IdentifierInfo*> DiscriminatorKeyTy;
  llvm::DenseMap<DiscriminatorKeyTy, unsigned> Discriminator;
  llvm::DenseMap<const NamedDecl*, unsigned> Uniquifier;

public:
  explicit ItaniumMangleContextImpl(ASTContext &Context,
                                    DiagnosticsEngine &Diags)
      : ItaniumMangleContext(Context, Diags) {}

  /// @name Mangler Entry Points
  /// @{

  bool shouldMangleCXXName(const NamedDecl *D) override;
  bool shouldMangleStringLiteral(const StringLiteral *) override {
    return false;
  }
  void mangleCXXName(const NamedDecl *D, raw_ostream &) override;
  void mangleThunk(const CXXMethodDecl *MD, const ThunkInfo &Thunk,
                   raw_ostream &) override;
  void mangleCXXDtorThunk(const CXXDestructorDecl *DD, CXXDtorType Type,
                          const ThisAdjustment &ThisAdjustment,
                          raw_ostream &) override;
  void mangleReferenceTemporary(const VarDecl *D, unsigned ManglingNumber,
                                raw_ostream &) override;
  void mangleCXXVTable(const CXXRecordDecl *RD, raw_ostream &) override;
  void mangleCXXVTT(const CXXRecordDecl *RD, raw_ostream &) override;
  void mangleCXXCtorVTable(const CXXRecordDecl *RD, int64_t Offset,
                           const CXXRecordDecl *Type, raw_ostream &) override;
  void mangleCXXRTTI(QualType T, raw_ostream &) override;
  void mangleCXXRTTIName(QualType T, raw_ostream &) override;
  void mangleTypeName(QualType T, raw_ostream &) override;
  void mangleCXXCtor(const CXXConstructorDecl *D, CXXCtorType Type,
                     raw_ostream &) override;
  void mangleCXXDtor(const CXXDestructorDecl *D, CXXDtorType Type,
                     raw_ostream &) override;

  void mangleCXXCtorComdat(const CXXConstructorDecl *D, raw_ostream &) override;
  void mangleCXXDtorComdat(const CXXDestructorDecl *D, raw_ostream &) override;
  void mangleStaticGuardVariable(const VarDecl *D, raw_ostream &) override;
  void mangleDynamicInitializer(const VarDecl *D, raw_ostream &Out) override;
  void mangleDynamicAtExitDestructor(const VarDecl *D,
                                     raw_ostream &Out) override;
  void mangleSEHFilterExpression(const NamedDecl *EnclosingDecl,
                                 raw_ostream &Out) override;
  void mangleSEHFinallyBlock(const NamedDecl *EnclosingDecl,
                             raw_ostream &Out) override;
  void mangleItaniumThreadLocalInit(const VarDecl *D, raw_ostream &) override;
  void mangleItaniumThreadLocalWrapper(const VarDecl *D,
                                       raw_ostream &) override;

  void mangleStringLiteral(const StringLiteral *, raw_ostream &) override;

  bool getNextDiscriminator(const NamedDecl *ND, unsigned &disc) {
    // Lambda closure types are already numbered.
    if (isLambda(ND))
      return false;

    // Anonymous tags are already numbered.
    if (const TagDecl *Tag = dyn_cast<TagDecl>(ND)) {
      if (Tag->getName().empty() && !Tag->getTypedefNameForAnonDecl())
        return false;
    }

    // Use the canonical number for externally visible decls.
    if (ND->isExternallyVisible()) {
      unsigned discriminator = getASTContext().getManglingNumber(ND);
      if (discriminator == 1)
        return false;
      disc = discriminator - 2;
      return true;
    }

    // Make up a reasonable number for internal decls.
    unsigned &discriminator = Uniquifier[ND];
    if (!discriminator) {
      const DeclContext *DC = getEffectiveDeclContext(ND);
      discriminator = ++Discriminator[std::make_pair(DC, ND->getIdentifier())];
    }
    if (discriminator == 1)
      return false;
    disc = discriminator-2;
    return true;
  }
  /// @}
};

/// Manage the mangling of a single name.
class CXXNameMangler {
  ItaniumMangleContextImpl &Context;
  raw_ostream &Out;
  bool NullOut = false;
  /// In the "DisableDerivedAbiTags" mode derived ABI tags are not calculated.
  /// This mode is used when mangler creates another mangler recursively to
  /// calculate ABI tags for the function return value or the variable type.
  /// Also it is required to avoid infinite recursion in some cases.
  bool DisableDerivedAbiTags = false;

  /// The "structor" is the top-level declaration being mangled, if
  /// that's not a template specialization; otherwise it's the pattern
  /// for that specialization.
  const NamedDecl *Structor;
  unsigned StructorType;

  /// The next substitution sequence number.
  unsigned SeqID;

  class FunctionTypeDepthState {
    unsigned Bits;

    enum { InResultTypeMask = 1 };

  public:
    FunctionTypeDepthState() : Bits(0) {}

    /// The number of function types we're inside.
    unsigned getDepth() const {
      return Bits >> 1;
    }

    /// True if we're in the return type of the innermost function type.
    bool isInResultType() const {
      return Bits & InResultTypeMask;
    }

    FunctionTypeDepthState push() {
      FunctionTypeDepthState tmp = *this;
      Bits = (Bits & ~InResultTypeMask) + 2;
      return tmp;
    }

    void enterResultType() {
      Bits |= InResultTypeMask;
    }

    void leaveResultType() {
      Bits &= ~InResultTypeMask;
    }

    void pop(FunctionTypeDepthState saved) {
      assert(getDepth() == saved.getDepth() + 1);
      Bits = saved.Bits;
    }

  } FunctionTypeDepth;

  // abi_tag is a gcc attribute, taking one or more strings called "tags".
  // The goal is to annotate against which version of a library an object was
  // built and to be able to provide backwards compatibility ("dual abi").
  // For more information see docs/ItaniumMangleAbiTags.rst.
  typedef SmallVector<StringRef, 4> AbiTagList;

  // State to gather all implicit and explicit tags used in a mangled name.
  // Must always have an instance of this while emitting any name to keep
  // track.
  class AbiTagState final {
  public:
    explicit AbiTagState(AbiTagState *&Head) : LinkHead(Head) {
      Parent = LinkHead;
      LinkHead = this;
    }

    // No copy, no move.
    AbiTagState(const AbiTagState &) = delete;
    AbiTagState &operator=(const AbiTagState &) = delete;

    ~AbiTagState() { pop(); }

    void write(raw_ostream &Out, const NamedDecl *ND,
               const AbiTagList *AdditionalAbiTags) {
      ND = cast<NamedDecl>(ND->getCanonicalDecl());
      if (!isa<FunctionDecl>(ND) && !isa<VarDecl>(ND)) {
        assert(
            !AdditionalAbiTags &&
            "only function and variables need a list of additional abi tags");
        if (const auto *NS = dyn_cast<NamespaceDecl>(ND)) {
          if (const auto *AbiTag = NS->getAttr<AbiTagAttr>()) {
            UsedAbiTags.insert(UsedAbiTags.end(), AbiTag->tags().begin(),
                               AbiTag->tags().end());
          }
          // Don't emit abi tags for namespaces.
          return;
        }
      }

      AbiTagList TagList;
      if (const auto *AbiTag = ND->getAttr<AbiTagAttr>()) {
        UsedAbiTags.insert(UsedAbiTags.end(), AbiTag->tags().begin(),
                           AbiTag->tags().end());
        TagList.insert(TagList.end(), AbiTag->tags().begin(),
                       AbiTag->tags().end());
      }

      if (AdditionalAbiTags) {
        UsedAbiTags.insert(UsedAbiTags.end(), AdditionalAbiTags->begin(),
                           AdditionalAbiTags->end());
        TagList.insert(TagList.end(), AdditionalAbiTags->begin(),
                       AdditionalAbiTags->end());
      }

      std::sort(TagList.begin(), TagList.end());
      TagList.erase(std::unique(TagList.begin(), TagList.end()), TagList.end());

      writeSortedUniqueAbiTags(Out, TagList);
    }

    const AbiTagList &getUsedAbiTags() const { return UsedAbiTags; }
    void setUsedAbiTags(const AbiTagList &AbiTags) {
      UsedAbiTags = AbiTags;
    }

    const AbiTagList &getEmittedAbiTags() const {
      return EmittedAbiTags;
    }

    const AbiTagList &getSortedUniqueUsedAbiTags() {
      std::sort(UsedAbiTags.begin(), UsedAbiTags.end());
      UsedAbiTags.erase(std::unique(UsedAbiTags.begin(), UsedAbiTags.end()),
                        UsedAbiTags.end());
      return UsedAbiTags;
    }

  private:
    //! All abi tags used implicitly or explicitly.
    AbiTagList UsedAbiTags;
    //! All explicit abi tags (i.e. not from namespace).
    AbiTagList EmittedAbiTags;

    AbiTagState *&LinkHead;
    AbiTagState *Parent = nullptr;

    void pop() {
      assert(LinkHead == this &&
             "abi tag link head must point to us on destruction");
      if (Parent) {
        Parent->UsedAbiTags.insert(Parent->UsedAbiTags.end(),
                                   UsedAbiTags.begin(), UsedAbiTags.end());
        Parent->EmittedAbiTags.insert(Parent->EmittedAbiTags.end(),
                                      EmittedAbiTags.begin(),
                                      EmittedAbiTags.end());
      }
      LinkHead = Parent;
    }

    void writeSortedUniqueAbiTags(raw_ostream &Out, const AbiTagList &AbiTags) {
      for (const auto &Tag : AbiTags) {
        EmittedAbiTags.push_back(Tag);
        Out << "B";
        Out << Tag.size();
        Out << Tag;
      }
    }
  };

  AbiTagState *AbiTags = nullptr;
  AbiTagState AbiTagsRoot;

  llvm::DenseMap<uintptr_t, unsigned> Substitutions;
  llvm::DenseMap<StringRef, unsigned> ModuleSubstitutions;

  ASTContext &getASTContext() const { return Context.getASTContext(); }

public:
  CXXNameMangler(ItaniumMangleContextImpl &C, raw_ostream &Out_,
                 const NamedDecl *D = nullptr, bool NullOut_ = false)
    : Context(C), Out(Out_), NullOut(NullOut_),  Structor(getStructor(D)),
      StructorType(0), SeqID(0), AbiTagsRoot(AbiTags) {
    // These can't be mangled without a ctor type or dtor type.
    assert(!D || (!isa<CXXDestructorDecl>(D) &&
                  !isa<CXXConstructorDecl>(D)));
  }
  CXXNameMangler(ItaniumMangleContextImpl &C, raw_ostream &Out_,
                 const CXXConstructorDecl *D, CXXCtorType Type)
    : Context(C), Out(Out_), Structor(getStructor(D)), StructorType(Type),
      SeqID(0), AbiTagsRoot(AbiTags) { }
  CXXNameMangler(ItaniumMangleContextImpl &C, raw_ostream &Out_,
                 const CXXDestructorDecl *D, CXXDtorType Type)
    : Context(C), Out(Out_), Structor(getStructor(D)), StructorType(Type),
      SeqID(0), AbiTagsRoot(AbiTags) { }

  CXXNameMangler(CXXNameMangler &Outer, raw_ostream &Out_)
      : Context(Outer.Context), Out(Out_), NullOut(false),
        Structor(Outer.Structor), StructorType(Outer.StructorType),
        SeqID(Outer.SeqID), FunctionTypeDepth(Outer.FunctionTypeDepth),
        AbiTagsRoot(AbiTags), Substitutions(Outer.Substitutions) {}

  CXXNameMangler(CXXNameMangler &Outer, llvm::raw_null_ostream &Out_)
      : Context(Outer.Context), Out(Out_), NullOut(true),
        Structor(Outer.Structor), StructorType(Outer.StructorType),
        SeqID(Outer.SeqID), FunctionTypeDepth(Outer.FunctionTypeDepth),
        AbiTagsRoot(AbiTags), Substitutions(Outer.Substitutions) {}

#if MANGLE_CHECKER
  ~CXXNameMangler() {
    if (Out.str()[0] == '\01')
      return;

    int status = 0;
    char *result = abi::__cxa_demangle(Out.str().str().c_str(), 0, 0, &status);
    assert(status == 0 && "Could not demangle mangled name!");
    free(result);
  }
#endif
  raw_ostream &getStream() { return Out; }

  void disableDerivedAbiTags() { DisableDerivedAbiTags = true; }
  static bool shouldHaveAbiTags(ItaniumMangleContextImpl &C, const VarDecl *VD);

  void mangle(const NamedDecl *D);
  void mangleCallOffset(int64_t NonVirtual, int64_t Virtual);
  void mangleNumber(const llvm::APSInt &I);
  void mangleNumber(int64_t Number);
  void mangleFloat(const llvm::APFloat &F);
  void mangleFunctionEncoding(const FunctionDecl *FD);
  void mangleSeqID(unsigned SeqID);
  void mangleName(const NamedDecl *ND);
  void mangleType(QualType T);
  void mangleNameOrStandardSubstitution(const NamedDecl *ND);
  
private:

  bool mangleSubstitution(const NamedDecl *ND);
  bool mangleSubstitution(QualType T);
  bool mangleSubstitution(TemplateName Template);
  bool mangleSubstitution(uintptr_t Ptr);

  void mangleExistingSubstitution(TemplateName name);

  bool mangleStandardSubstitution(const NamedDecl *ND);

  void addSubstitution(const NamedDecl *ND) {
    ND = cast<NamedDecl>(ND->getCanonicalDecl());

    addSubstitution(reinterpret_cast<uintptr_t>(ND));
  }
  void addSubstitution(QualType T);
  void addSubstitution(TemplateName Template);
  void addSubstitution(uintptr_t Ptr);
  // Destructive copy substitutions from other mangler.
  void extendSubstitutions(CXXNameMangler* Other);

  void mangleUnresolvedPrefix(NestedNameSpecifier *qualifier,
                              bool recursive = false);
  void mangleUnresolvedName(NestedNameSpecifier *qualifier,
                            DeclarationName name,
                            const TemplateArgumentLoc *TemplateArgs,
                            unsigned NumTemplateArgs,
                            unsigned KnownArity = UnknownArity);

  void mangleFunctionEncodingBareType(const FunctionDecl *FD);

  void mangleNameWithAbiTags(const NamedDecl *ND,
                             const AbiTagList *AdditionalAbiTags);
  void mangleModuleName(const Module *M);
  void mangleModuleNamePrefix(StringRef Name);
  void mangleTemplateName(const TemplateDecl *TD,
                          const TemplateArgument *TemplateArgs,
                          unsigned NumTemplateArgs);
  void mangleUnqualifiedName(const NamedDecl *ND,
                             const AbiTagList *AdditionalAbiTags) {
    mangleUnqualifiedName(ND, ND->getDeclName(), UnknownArity,
                          AdditionalAbiTags);
  }
  void mangleUnqualifiedName(const NamedDecl *ND, DeclarationName Name,
                             unsigned KnownArity,
                             const AbiTagList *AdditionalAbiTags);
  void mangleUnscopedName(const NamedDecl *ND,
                          const AbiTagList *AdditionalAbiTags);
  void mangleUnscopedTemplateName(const TemplateDecl *ND,
                                  const AbiTagList *AdditionalAbiTags);
  void mangleUnscopedTemplateName(TemplateName,
                                  const AbiTagList *AdditionalAbiTags);
  void mangleSourceName(const IdentifierInfo *II);
  void mangleRegCallName(const IdentifierInfo *II);
  void mangleSourceNameWithAbiTags(
      const NamedDecl *ND, const AbiTagList *AdditionalAbiTags = nullptr);
  void mangleLocalName(const Decl *D,
                       const AbiTagList *AdditionalAbiTags);
  void mangleBlockForPrefix(const BlockDecl *Block);
  void mangleUnqualifiedBlock(const BlockDecl *Block);
  void mangleLambda(const CXXRecordDecl *Lambda);
  void mangleNestedName(const NamedDecl *ND, const DeclContext *DC,
                        const AbiTagList *AdditionalAbiTags,
                        bool NoFunction=false);
  void mangleNestedName(const TemplateDecl *TD,
                        const TemplateArgument *TemplateArgs,
                        unsigned NumTemplateArgs);
  void manglePrefix(NestedNameSpecifier *qualifier);
  void manglePrefix(const DeclContext *DC, bool NoFunction=false);
  void manglePrefix(QualType type);
  void mangleTemplatePrefix(const TemplateDecl *ND, bool NoFunction=false);
  void mangleTemplatePrefix(TemplateName Template);
  bool mangleUnresolvedTypeOrSimpleId(QualType DestroyedType,
                                      StringRef Prefix = "");
  void mangleOperatorName(DeclarationName Name, unsigned Arity);
  void mangleOperatorName(OverloadedOperatorKind OO, unsigned Arity);
  void mangleVendorQualifier(StringRef qualifier);
  void mangleQualifiers(Qualifiers Quals, const DependentAddressSpaceType *DAST = nullptr);
  void mangleRefQualifier(RefQualifierKind RefQualifier);

  void mangleObjCMethodName(const ObjCMethodDecl *MD);

  // Declare manglers for every type class.
#define ABSTRACT_TYPE(CLASS, PARENT)
#define NON_CANONICAL_TYPE(CLASS, PARENT)
#define TYPE(CLASS, PARENT) void mangleType(const CLASS##Type *T);
#include "clang/AST/TypeNodes.def"

  void mangleType(const TagType*);
  void mangleType(TemplateName);
  static StringRef getCallingConvQualifierName(CallingConv CC);
  void mangleExtParameterInfo(FunctionProtoType::ExtParameterInfo info);
  void mangleExtFunctionInfo(const FunctionType *T);
  void mangleBareFunctionType(const FunctionProtoType *T, bool MangleReturnType,
                              const FunctionDecl *FD = nullptr);
  void mangleNeonVectorType(const VectorType *T);
  void mangleAArch64NeonVectorType(const VectorType *T);

  void mangleIntegerLiteral(QualType T, const llvm::APSInt &Value);
  void mangleMemberExprBase(const Expr *base, bool isArrow);
  void mangleMemberExpr(const Expr *base, bool isArrow,
                        NestedNameSpecifier *qualifier,
                        NamedDecl *firstQualifierLookup,
                        DeclarationName name,
                        const TemplateArgumentLoc *TemplateArgs,
                        unsigned NumTemplateArgs,
                        unsigned knownArity);
  void mangleCastExpression(const Expr *E, StringRef CastEncoding);
  void mangleInitListElements(const InitListExpr *InitList);
  void mangleExpression(const Expr *E, unsigned Arity = UnknownArity);
  void mangleCXXCtorType(CXXCtorType T, const CXXRecordDecl *InheritedFrom);
  void mangleCXXDtorType(CXXDtorType T);

  void mangleTemplateArgs(const TemplateArgumentLoc *TemplateArgs,
                          unsigned NumTemplateArgs);
  void mangleTemplateArgs(const TemplateArgument *TemplateArgs,
                          unsigned NumTemplateArgs);
  void mangleTemplateArgs(const TemplateArgumentList &AL);
  void mangleTemplateArg(TemplateArgument A);

  void mangleTemplateParameter(unsigned Index);

  void mangleFunctionParam(const ParmVarDecl *parm);

  void writeAbiTags(const NamedDecl *ND,
                    const AbiTagList *AdditionalAbiTags);

  // Returns sorted unique list of ABI tags.
  AbiTagList makeFunctionReturnTypeTags(const FunctionDecl *FD);
  // Returns sorted unique list of ABI tags.
  AbiTagList makeVariableTypeTags(const VarDecl *VD);
};

}

bool ItaniumMangleContextImpl::shouldMangleCXXName(const NamedDecl *D) {
  const FunctionDecl *FD = dyn_cast<FunctionDecl>(D);
  if (FD) {
    LanguageLinkage L = FD->getLanguageLinkage();
    // Overloadable functions need mangling.
    if (FD->hasAttr<OverloadableAttr>())
      return true;

    // "main" is not mangled.
    if (FD->isMain())
      return false;

    // C++ functions and those whose names are not a simple identifier need
    // mangling.
    if (!FD->getDeclName().isIdentifier() || L == CXXLanguageLinkage)
      return true;

    // C functions are not mangled.
    if (L == CLanguageLinkage)
      return false;
  }

  // Otherwise, no mangling is done outside C++ mode.
  if (!getASTContext().getLangOpts().CPlusPlus)
    return false;

  const VarDecl *VD = dyn_cast<VarDecl>(D);
  if (VD && !isa<DecompositionDecl>(D)) {
    // C variables are not mangled.
    if (VD->isExternC())
      return false;

    // Variables at global scope with non-internal linkage are not mangled
    const DeclContext *DC = getEffectiveDeclContext(D);
    // Check for extern variable declared locally.
    if (DC->isFunctionOrMethod() && D->hasLinkage())
      while (!DC->isNamespace() && !DC->isTranslationUnit())
        DC = getEffectiveParentContext(DC);
    if (DC->isTranslationUnit() && D->getFormalLinkage() != InternalLinkage &&
        !CXXNameMangler::shouldHaveAbiTags(*this, VD) &&
        !isa<VarTemplateSpecializationDecl>(D))
      return false;
  }

  return true;
}

void CXXNameMangler::writeAbiTags(const NamedDecl *ND,
                                  const AbiTagList *AdditionalAbiTags) {
  assert(AbiTags && "require AbiTagState");
  AbiTags->write(Out, ND, DisableDerivedAbiTags ? nullptr : AdditionalAbiTags);
}

void CXXNameMangler::mangleSourceNameWithAbiTags(
    const NamedDecl *ND, const AbiTagList *AdditionalAbiTags) {
  mangleSourceName(ND->getIdentifier());
  writeAbiTags(ND, AdditionalAbiTags);
}

void CXXNameMangler::mangle(const NamedDecl *D) {
  // <mangled-name> ::= _Z <encoding>
  //            ::= <data name>
  //            ::= <special-name>
  Out << "_Z";
  if (const FunctionDecl *FD = dyn_cast<FunctionDecl>(D))
    mangleFunctionEncoding(FD);
  else if (const VarDecl *VD = dyn_cast<VarDecl>(D))
    mangleName(VD);
  else if (const IndirectFieldDecl *IFD = dyn_cast<IndirectFieldDecl>(D))
    mangleName(IFD->getAnonField());
  else
    mangleName(cast<FieldDecl>(D));
}

void CXXNameMangler::mangleFunctionEncoding(const FunctionDecl *FD) {
  // <encoding> ::= <function name> <bare-function-type>

  // Don't mangle in the type if this isn't a decl we should typically mangle.
  if (!Context.shouldMangleDeclName(FD)) {
    mangleName(FD);
    return;
  }

  AbiTagList ReturnTypeAbiTags = makeFunctionReturnTypeTags(FD);
  if (ReturnTypeAbiTags.empty()) {
    // There are no tags for return type, the simplest case.
    mangleName(FD);
    mangleFunctionEncodingBareType(FD);
    return;
  }

  // Mangle function name and encoding to temporary buffer.
  // We have to output name and encoding to the same mangler to get the same
  // substitution as it will be in final mangling.
  SmallString<256> FunctionEncodingBuf;
  llvm::raw_svector_ostream FunctionEncodingStream(FunctionEncodingBuf);
  CXXNameMangler FunctionEncodingMangler(*this, FunctionEncodingStream);
  // Output name of the function.
  FunctionEncodingMangler.disableDerivedAbiTags();
  FunctionEncodingMangler.mangleNameWithAbiTags(FD, nullptr);

  // Remember length of the function name in the buffer.
  size_t EncodingPositionStart = FunctionEncodingStream.str().size();
  FunctionEncodingMangler.mangleFunctionEncodingBareType(FD);

  // Get tags from return type that are not present in function name or
  // encoding.
  const AbiTagList &UsedAbiTags =
      FunctionEncodingMangler.AbiTagsRoot.getSortedUniqueUsedAbiTags();
  AbiTagList AdditionalAbiTags(ReturnTypeAbiTags.size());
  AdditionalAbiTags.erase(
      std::set_difference(ReturnTypeAbiTags.begin(), ReturnTypeAbiTags.end(),
                          UsedAbiTags.begin(), UsedAbiTags.end(),
                          AdditionalAbiTags.begin()),
      AdditionalAbiTags.end());

  // Output name with implicit tags and function encoding from temporary buffer.
  mangleNameWithAbiTags(FD, &AdditionalAbiTags);
  Out << FunctionEncodingStream.str().substr(EncodingPositionStart);

  // Function encoding could create new substitutions so we have to add
  // temp mangled substitutions to main mangler.
  extendSubstitutions(&FunctionEncodingMangler);
}

void CXXNameMangler::mangleFunctionEncodingBareType(const FunctionDecl *FD) {
  if (FD->hasAttr<EnableIfAttr>()) {
    FunctionTypeDepthState Saved = FunctionTypeDepth.push();
    Out << "Ua9enable_ifI";
    // FIXME: specific_attr_iterator iterates in reverse order. Fix that and use
    // it here.
    for (AttrVec::const_reverse_iterator I = FD->getAttrs().rbegin(),
                                         E = FD->getAttrs().rend();
         I != E; ++I) {
      EnableIfAttr *EIA = dyn_cast<EnableIfAttr>(*I);
      if (!EIA)
        continue;
      Out << 'X';
      mangleExpression(EIA->getCond());
      Out << 'E';
    }
    Out << 'E';
    FunctionTypeDepth.pop(Saved);
  }

  // When mangling an inheriting constructor, the bare function type used is
  // that of the inherited constructor.
  if (auto *CD = dyn_cast<CXXConstructorDecl>(FD))
    if (auto Inherited = CD->getInheritedConstructor())
      FD = Inherited.getConstructor();

  // Whether the mangling of a function type includes the return type depends on
  // the context and the nature of the function. The rules for deciding whether
  // the return type is included are:
  //
  //   1. Template functions (names or types) have return types encoded, with
  //   the exceptions listed below.
  //   2. Function types not appearing as part of a function name mangling,
  //   e.g. parameters, pointer types, etc., have return type encoded, with the
  //   exceptions listed below.
  //   3. Non-template function names do not have return types encoded.
  //
  // The exceptions mentioned in (1) and (2) above, for which the return type is
  // never included, are
  //   1. Constructors.
  //   2. Destructors.
  //   3. Conversion operator functions, e.g. operator int.
  bool MangleReturnType = false;
  if (FunctionTemplateDecl *PrimaryTemplate = FD->getPrimaryTemplate()) {
    if (!(isa<CXXConstructorDecl>(FD) || isa<CXXDestructorDecl>(FD) ||
          isa<CXXConversionDecl>(FD)))
      MangleReturnType = true;

    // Mangle the type of the primary template.
    FD = PrimaryTemplate->getTemplatedDecl();
  }

  mangleBareFunctionType(FD->getType()->castAs<FunctionProtoType>(),
                         MangleReturnType, FD);
}

static const DeclContext *IgnoreLinkageSpecDecls(const DeclContext *DC) {
  while (isa<LinkageSpecDecl>(DC)) {
    DC = getEffectiveParentContext(DC);
  }

  return DC;
}

/// Return whether a given namespace is the 'std' namespace.
static bool isStd(const NamespaceDecl *NS) {
  if (!IgnoreLinkageSpecDecls(getEffectiveParentContext(NS))
                                ->isTranslationUnit())
    return false;
  
  const IdentifierInfo *II = NS->getOriginalNamespace()->getIdentifier();
  return II && II->isStr("std");
}

// isStdNamespace - Return whether a given decl context is a toplevel 'std'
// namespace.
static bool isStdNamespace(const DeclContext *DC) {
  if (!DC->isNamespace())
    return false;

  return isStd(cast<NamespaceDecl>(DC));
}

static const TemplateDecl *
isTemplate(const NamedDecl *ND, const TemplateArgumentList *&TemplateArgs) {
  // Check if we have a function template.
  if (const FunctionDecl *FD = dyn_cast<FunctionDecl>(ND)) {
    if (const TemplateDecl *TD = FD->getPrimaryTemplate()) {
      TemplateArgs = FD->getTemplateSpecializationArgs();
      return TD;
    }
  }

  // Check if we have a class template.
  if (const ClassTemplateSpecializationDecl *Spec =
        dyn_cast<ClassTemplateSpecializationDecl>(ND)) {
    TemplateArgs = &Spec->getTemplateArgs();
    return Spec->getSpecializedTemplate();
  }

  // Check if we have a variable template.
  if (const VarTemplateSpecializationDecl *Spec =
          dyn_cast<VarTemplateSpecializationDecl>(ND)) {
    TemplateArgs = &Spec->getTemplateArgs();
    return Spec->getSpecializedTemplate();
  }

  return nullptr;
}

void CXXNameMangler::mangleName(const NamedDecl *ND) {
  if (const VarDecl *VD = dyn_cast<VarDecl>(ND)) {
    // Variables should have implicit tags from its type.
    AbiTagList VariableTypeAbiTags = makeVariableTypeTags(VD);
    if (VariableTypeAbiTags.empty()) {
      // Simple case no variable type tags.
      mangleNameWithAbiTags(VD, nullptr);
      return;
    }

    // Mangle variable name to null stream to collect tags.
    llvm::raw_null_ostream NullOutStream;
    CXXNameMangler VariableNameMangler(*this, NullOutStream);
    VariableNameMangler.disableDerivedAbiTags();
    VariableNameMangler.mangleNameWithAbiTags(VD, nullptr);

    // Get tags from variable type that are not present in its name.
    const AbiTagList &UsedAbiTags =
        VariableNameMangler.AbiTagsRoot.getSortedUniqueUsedAbiTags();
    AbiTagList AdditionalAbiTags(VariableTypeAbiTags.size());
    AdditionalAbiTags.erase(
        std::set_difference(VariableTypeAbiTags.begin(),
                            VariableTypeAbiTags.end(), UsedAbiTags.begin(),
                            UsedAbiTags.end(), AdditionalAbiTags.begin()),
        AdditionalAbiTags.end());

    // Output name with implicit tags.
    mangleNameWithAbiTags(VD, &AdditionalAbiTags);
  } else {
    mangleNameWithAbiTags(ND, nullptr);
  }
}

void CXXNameMangler::mangleNameWithAbiTags(const NamedDecl *ND,
                                           const AbiTagList *AdditionalAbiTags) {
  //  <name> ::= [<module-name>] <nested-name>
  //         ::= [<module-name>] <unscoped-name>
  //         ::= [<module-name>] <unscoped-template-name> <template-args>
  //         ::= <local-name>
  //
  const DeclContext *DC = getEffectiveDeclContext(ND);

  // If this is an extern variable declared locally, the relevant DeclContext
  // is that of the containing namespace, or the translation unit.
  // FIXME: This is a hack; extern variables declared locally should have
  // a proper semantic declaration context!
  if (isLocalContainerContext(DC) && ND->hasLinkage() && !isLambda(ND))
    while (!DC->isNamespace() && !DC->isTranslationUnit())
      DC = getEffectiveParentContext(DC);
  else if (GetLocalClassDecl(ND)) {
    mangleLocalName(ND, AdditionalAbiTags);
    return;
  }

  DC = IgnoreLinkageSpecDecls(DC);

  if (isLocalContainerContext(DC)) {
    mangleLocalName(ND, AdditionalAbiTags);
    return;
  }

  // Do not mangle the owning module for an external linkage declaration.
  // This enables backwards-compatibility with non-modular code, and is
  // a valid choice since conflicts are not permitted by C++ Modules TS
  // [basic.def.odr]/6.2.
  if (!ND->hasExternalFormalLinkage())
    if (Module *M = ND->getOwningModuleForLinkage())
      mangleModuleName(M);

  if (DC->isTranslationUnit() || isStdNamespace(DC)) {
    // Check if we have a template.
    const TemplateArgumentList *TemplateArgs = nullptr;
    if (const TemplateDecl *TD = isTemplate(ND, TemplateArgs)) {
      mangleUnscopedTemplateName(TD, AdditionalAbiTags);
      mangleTemplateArgs(*TemplateArgs);
      return;
    }

    mangleUnscopedName(ND, AdditionalAbiTags);
    return;
  }

  mangleNestedName(ND, DC, AdditionalAbiTags);
}

void CXXNameMangler::mangleModuleName(const Module *M) {
  // Implement the C++ Modules TS name mangling proposal; see
  //     https://gcc.gnu.org/wiki/cxx-modules?action=AttachFile
  //
  //   <module-name> ::= W <unscoped-name>+ E
  //                 ::= W <module-subst> <unscoped-name>* E
  Out << 'W';
  mangleModuleNamePrefix(M->Name);
  Out << 'E';
}

void CXXNameMangler::mangleModuleNamePrefix(StringRef Name) {
  //  <module-subst> ::= _ <seq-id>          # 0 < seq-id < 10
  //                 ::= W <seq-id - 10> _   # otherwise
  auto It = ModuleSubstitutions.find(Name);
  if (It != ModuleSubstitutions.end()) {
    if (It->second < 10)
      Out << '_' << static_cast<char>('0' + It->second);
    else
      Out << 'W' << (It->second - 10) << '_';
    return;
  }

  // FIXME: Preserve hierarchy in module names rather than flattening
  // them to strings; use Module*s as substitution keys.
  auto Parts = Name.rsplit('.');
  if (Parts.second.empty())
    Parts.second = Parts.first;
  else
    mangleModuleNamePrefix(Parts.first);

  Out << Parts.second.size() << Parts.second;
  ModuleSubstitutions.insert({Name, ModuleSubstitutions.size()});
}

void CXXNameMangler::mangleTemplateName(const TemplateDecl *TD,
                                        const TemplateArgument *TemplateArgs,
                                        unsigned NumTemplateArgs) {
  const DeclContext *DC = IgnoreLinkageSpecDecls(getEffectiveDeclContext(TD));

  if (DC->isTranslationUnit() || isStdNamespace(DC)) {
    mangleUnscopedTemplateName(TD, nullptr);
    mangleTemplateArgs(TemplateArgs, NumTemplateArgs);
  } else {
    mangleNestedName(TD, TemplateArgs, NumTemplateArgs);
  }
}

void CXXNameMangler::mangleUnscopedName(const NamedDecl *ND,
                                        const AbiTagList *AdditionalAbiTags) {
  //  <unscoped-name> ::= <unqualified-name>
  //                  ::= St <unqualified-name>   # ::std::

  if (isStdNamespace(IgnoreLinkageSpecDecls(getEffectiveDeclContext(ND))))
    Out << "St";

  mangleUnqualifiedName(ND, AdditionalAbiTags);
}

void CXXNameMangler::mangleUnscopedTemplateName(
    const TemplateDecl *ND, const AbiTagList *AdditionalAbiTags) {
  //     <unscoped-template-name> ::= <unscoped-name>
  //                              ::= <substitution>
  if (mangleSubstitution(ND))
    return;

  // <template-template-param> ::= <template-param>
  if (const auto *TTP = dyn_cast<TemplateTemplateParmDecl>(ND)) {
    assert(!AdditionalAbiTags &&
           "template template param cannot have abi tags");
    mangleTemplateParameter(TTP->getIndex());
  } else if (isa<BuiltinTemplateDecl>(ND)) {
    mangleUnscopedName(ND, AdditionalAbiTags);
  } else {
    mangleUnscopedName(ND->getTemplatedDecl(), AdditionalAbiTags);
  }

  addSubstitution(ND);
}

void CXXNameMangler::mangleUnscopedTemplateName(
    TemplateName Template, const AbiTagList *AdditionalAbiTags) {
  //     <unscoped-template-name> ::= <unscoped-name>
  //                              ::= <substitution>
  if (TemplateDecl *TD = Template.getAsTemplateDecl())
    return mangleUnscopedTemplateName(TD, AdditionalAbiTags);
  
  if (mangleSubstitution(Template))
    return;

  assert(!AdditionalAbiTags &&
         "dependent template name cannot have abi tags");

  DependentTemplateName *Dependent = Template.getAsDependentTemplateName();
  assert(Dependent && "Not a dependent template name?");
  if (const IdentifierInfo *Id = Dependent->getIdentifier())
    mangleSourceName(Id);
  else
    mangleOperatorName(Dependent->getOperator(), UnknownArity);

  addSubstitution(Template);
}

void CXXNameMangler::mangleFloat(const llvm::APFloat &f) {
  // ABI:
  //   Floating-point literals are encoded using a fixed-length
  //   lowercase hexadecimal string corresponding to the internal
  //   representation (IEEE on Itanium), high-order bytes first,
  //   without leading zeroes. For example: "Lf bf800000 E" is -1.0f
  //   on Itanium.
  // The 'without leading zeroes' thing seems to be an editorial
  // mistake; see the discussion on cxx-abi-dev beginning on
  // 2012-01-16.

  // Our requirements here are just barely weird enough to justify
  // using a custom algorithm instead of post-processing APInt::toString().

  llvm::APInt valueBits = f.bitcastToAPInt();
  unsigned numCharacters = (valueBits.getBitWidth() + 3) / 4;
  assert(numCharacters != 0);

  // Allocate a buffer of the right number of characters.
  SmallVector<char, 20> buffer(numCharacters);

  // Fill the buffer left-to-right.
  for (unsigned stringIndex = 0; stringIndex != numCharacters; ++stringIndex) {
    // The bit-index of the next hex digit.
    unsigned digitBitIndex = 4 * (numCharacters - stringIndex - 1);

    // Project out 4 bits starting at 'digitIndex'.
    uint64_t hexDigit = valueBits.getRawData()[digitBitIndex / 64];
    hexDigit >>= (digitBitIndex % 64);
    hexDigit &= 0xF;

    // Map that over to a lowercase hex digit.
    static const char charForHex[16] = {
      '0', '1', '2', '3', '4', '5', '6', '7',
      '8', '9', 'a', 'b', 'c', 'd', 'e', 'f'
    };
    buffer[stringIndex] = charForHex[hexDigit];
  }

  Out.write(buffer.data(), numCharacters);
}

void CXXNameMangler::mangleNumber(const llvm::APSInt &Value) {
  if (Value.isSigned() && Value.isNegative()) {
    Out << 'n';
    Value.abs().print(Out, /*signed*/ false);
  } else {
    Value.print(Out, /*signed*/ false);
  }
}

void CXXNameMangler::mangleNumber(int64_t Number) {
  //  <number> ::= [n] <non-negative decimal integer>
  if (Number < 0) {
    Out << 'n';
    Number = -Number;
  }

  Out << Number;
}

void CXXNameMangler::mangleCallOffset(int64_t NonVirtual, int64_t Virtual) {
  //  <call-offset>  ::= h <nv-offset> _
  //                 ::= v <v-offset> _
  //  <nv-offset>    ::= <offset number>        # non-virtual base override
  //  <v-offset>     ::= <offset number> _ <virtual offset number>
  //                      # virtual base override, with vcall offset
  if (!Virtual) {
    Out << 'h';
    mangleNumber(NonVirtual);
    Out << '_';
    return;
  }

  Out << 'v';
  mangleNumber(NonVirtual);
  Out << '_';
  mangleNumber(Virtual);
  Out << '_';
}

void CXXNameMangler::manglePrefix(QualType type) {
  if (const auto *TST = type->getAs<TemplateSpecializationType>()) {
    if (!mangleSubstitution(QualType(TST, 0))) {
      mangleTemplatePrefix(TST->getTemplateName());
        
      // FIXME: GCC does not appear to mangle the template arguments when
      // the template in question is a dependent template name. Should we
      // emulate that badness?
      mangleTemplateArgs(TST->getArgs(), TST->getNumArgs());
      addSubstitution(QualType(TST, 0));
    }
  } else if (const auto *DTST =
                 type->getAs<DependentTemplateSpecializationType>()) {
    if (!mangleSubstitution(QualType(DTST, 0))) {
      TemplateName Template = getASTContext().getDependentTemplateName(
          DTST->getQualifier(), DTST->getIdentifier());
      mangleTemplatePrefix(Template);

      // FIXME: GCC does not appear to mangle the template arguments when
      // the template in question is a dependent template name. Should we
      // emulate that badness?
      mangleTemplateArgs(DTST->getArgs(), DTST->getNumArgs());
      addSubstitution(QualType(DTST, 0));
    }
  } else {
    // We use the QualType mangle type variant here because it handles
    // substitutions.
    mangleType(type);
  }
}

/// Mangle everything prior to the base-unresolved-name in an unresolved-name.
///
/// \param recursive - true if this is being called recursively,
///   i.e. if there is more prefix "to the right".
void CXXNameMangler::mangleUnresolvedPrefix(NestedNameSpecifier *qualifier,
                                            bool recursive) {

  // x, ::x
  // <unresolved-name> ::= [gs] <base-unresolved-name>

  // T::x / decltype(p)::x
  // <unresolved-name> ::= sr <unresolved-type> <base-unresolved-name>

  // T::N::x /decltype(p)::N::x
  // <unresolved-name> ::= srN <unresolved-type> <unresolved-qualifier-level>+ E
  //                       <base-unresolved-name>

  // A::x, N::y, A<T>::z; "gs" means leading "::"
  // <unresolved-name> ::= [gs] sr <unresolved-qualifier-level>+ E
  //                       <base-unresolved-name>

  switch (qualifier->getKind()) {
  case NestedNameSpecifier::Global:
    Out << "gs";

    // We want an 'sr' unless this is the entire NNS.
    if (recursive)
      Out << "sr";

    // We never want an 'E' here.
    return;

  case NestedNameSpecifier::Super:
    llvm_unreachable("Can't mangle __super specifier");

  case NestedNameSpecifier::Namespace:
    if (qualifier->getPrefix())
      mangleUnresolvedPrefix(qualifier->getPrefix(),
                             /*recursive*/ true);
    else
      Out << "sr";
    mangleSourceNameWithAbiTags(qualifier->getAsNamespace());
    break;
  case NestedNameSpecifier::NamespaceAlias:
    if (qualifier->getPrefix())
      mangleUnresolvedPrefix(qualifier->getPrefix(),
                             /*recursive*/ true);
    else
      Out << "sr";
    mangleSourceNameWithAbiTags(qualifier->getAsNamespaceAlias());
    break;

  case NestedNameSpecifier::TypeSpec:
  case NestedNameSpecifier::TypeSpecWithTemplate: {
    const Type *type = qualifier->getAsType();

    // We only want to use an unresolved-type encoding if this is one of:
    //   - a decltype
    //   - a template type parameter
    //   - a template template parameter with arguments
    // In all of these cases, we should have no prefix.
    if (qualifier->getPrefix()) {
      mangleUnresolvedPrefix(qualifier->getPrefix(),
                             /*recursive*/ true);
    } else {
      // Otherwise, all the cases want this.
      Out << "sr";
    }

    if (mangleUnresolvedTypeOrSimpleId(QualType(type, 0), recursive ? "N" : ""))
      return;

    break;
  }

  case NestedNameSpecifier::Identifier:
    // Member expressions can have these without prefixes.
    if (qualifier->getPrefix())
      mangleUnresolvedPrefix(qualifier->getPrefix(),
                             /*recursive*/ true);
    else
      Out << "sr";

    mangleSourceName(qualifier->getAsIdentifier());
    // An Identifier has no type information, so we can't emit abi tags for it.
    break;
  }

  // If this was the innermost part of the NNS, and we fell out to
  // here, append an 'E'.
  if (!recursive)
    Out << 'E';
}

/// Mangle an unresolved-name, which is generally used for names which
/// weren't resolved to specific entities.
void CXXNameMangler::mangleUnresolvedName(
    NestedNameSpecifier *qualifier, DeclarationName name,
    const TemplateArgumentLoc *TemplateArgs, unsigned NumTemplateArgs,
    unsigned knownArity) {
  if (qualifier) mangleUnresolvedPrefix(qualifier);
  switch (name.getNameKind()) {
    // <base-unresolved-name> ::= <simple-id>
    case DeclarationName::Identifier:
      mangleSourceName(name.getAsIdentifierInfo());
      break;
    // <base-unresolved-name> ::= dn <destructor-name>
    case DeclarationName::CXXDestructorName:
      Out << "dn";
      mangleUnresolvedTypeOrSimpleId(name.getCXXNameType());
      break;
    // <base-unresolved-name> ::= on <operator-name>
    case DeclarationName::CXXConversionFunctionName:
    case DeclarationName::CXXLiteralOperatorName:
    case DeclarationName::CXXOperatorName:
      Out << "on";
      mangleOperatorName(name, knownArity);
      break;
    case DeclarationName::CXXConstructorName:
      llvm_unreachable("Can't mangle a constructor name!");
    case DeclarationName::CXXUsingDirective:
      llvm_unreachable("Can't mangle a using directive name!");
    case DeclarationName::CXXDeductionGuideName:
      llvm_unreachable("Can't mangle a deduction guide name!");
    case DeclarationName::ObjCMultiArgSelector:
    case DeclarationName::ObjCOneArgSelector:
    case DeclarationName::ObjCZeroArgSelector:
      llvm_unreachable("Can't mangle Objective-C selector names here!");
  }

  // The <simple-id> and on <operator-name> productions end in an optional
  // <template-args>.
  if (TemplateArgs)
    mangleTemplateArgs(TemplateArgs, NumTemplateArgs);
}

void CXXNameMangler::mangleUnqualifiedName(const NamedDecl *ND,
                                           DeclarationName Name,
                                           unsigned KnownArity,
                                           const AbiTagList *AdditionalAbiTags) {
  unsigned Arity = KnownArity;
  //  <unqualified-name> ::= <operator-name>
  //                     ::= <ctor-dtor-name>
  //                     ::= <source-name>
  switch (Name.getNameKind()) {
  case DeclarationName::Identifier: {
    const IdentifierInfo *II = Name.getAsIdentifierInfo();

    // We mangle decomposition declarations as the names of their bindings.
    if (auto *DD = dyn_cast<DecompositionDecl>(ND)) {
      // FIXME: Non-standard mangling for decomposition declarations:
      //
      //  <unqualified-name> ::= DC <source-name>* E
      //
      // These can never be referenced across translation units, so we do
      // not need a cross-vendor mangling for anything other than demanglers.
      // Proposed on cxx-abi-dev on 2016-08-12
      Out << "DC";
      for (auto *BD : DD->bindings())
        mangleSourceName(BD->getDeclName().getAsIdentifierInfo());
      Out << 'E';
      writeAbiTags(ND, AdditionalAbiTags);
      break;
    }

    if (II) {
      // Match GCC's naming convention for internal linkage symbols, for
      // symbols that are not actually visible outside of this TU. GCC
      // distinguishes between internal and external linkage symbols in
      // its mangling, to support cases like this that were valid C++ prior
      // to DR426:
      //
      //   void test() { extern void foo(); }
      //   static void foo();
      //
      // Don't bother with the L marker for names in anonymous namespaces; the
      // 12_GLOBAL__N_1 mangling is quite sufficient there, and this better
      // matches GCC anyway, because GCC does not treat anonymous namespaces as
      // implying internal linkage.
      if (ND && ND->getFormalLinkage() == InternalLinkage &&
          !ND->isExternallyVisible() &&
          getEffectiveDeclContext(ND)->isFileContext() &&
          !ND->isInAnonymousNamespace())
        Out << 'L';

      auto *FD = dyn_cast<FunctionDecl>(ND);
      bool IsRegCall = FD &&
                       FD->getType()->castAs<FunctionType>()->getCallConv() ==
                           clang::CC_X86RegCall;
      if (IsRegCall)
        mangleRegCallName(II);
      else
        mangleSourceName(II);

      writeAbiTags(ND, AdditionalAbiTags);
      break;
    }

    // Otherwise, an anonymous entity.  We must have a declaration.
    assert(ND && "mangling empty name without declaration");

    if (const NamespaceDecl *NS = dyn_cast<NamespaceDecl>(ND)) {
      if (NS->isAnonymousNamespace()) {
        // This is how gcc mangles these names.
        Out << "12_GLOBAL__N_1";
        break;
      }
    }

    if (const VarDecl *VD = dyn_cast<VarDecl>(ND)) {
      // We must have an anonymous union or struct declaration.
      const RecordDecl *RD =
        cast<RecordDecl>(VD->getType()->getAs<RecordType>()->getDecl());

      // Itanium C++ ABI 5.1.2:
      //
      //   For the purposes of mangling, the name of an anonymous union is
      //   considered to be the name of the first named data member found by a
      //   pre-order, depth-first, declaration-order walk of the data members of
      //   the anonymous union. If there is no such data member (i.e., if all of
      //   the data members in the union are unnamed), then there is no way for
      //   a program to refer to the anonymous union, and there is therefore no
      //   need to mangle its name.
      assert(RD->isAnonymousStructOrUnion()
             && "Expected anonymous struct or union!");
      const FieldDecl *FD = RD->findFirstNamedDataMember();

      // It's actually possible for various reasons for us to get here
      // with an empty anonymous struct / union.  Fortunately, it
      // doesn't really matter what name we generate.
      if (!FD) break;
      assert(FD->getIdentifier() && "Data member name isn't an identifier!");

      mangleSourceName(FD->getIdentifier());
      // Not emitting abi tags: internal name anyway.
      break;
    }

    // Class extensions have no name as a category, and it's possible
    // for them to be the semantic parent of certain declarations
    // (primarily, tag decls defined within declarations).  Such
    // declarations will always have internal linkage, so the name
    // doesn't really matter, but we shouldn't crash on them.  For
    // safety, just handle all ObjC containers here.
    if (isa<ObjCContainerDecl>(ND))
      break;
    
    // We must have an anonymous struct.
    const TagDecl *TD = cast<TagDecl>(ND);
    if (const TypedefNameDecl *D = TD->getTypedefNameForAnonDecl()) {
      assert(TD->getDeclContext() == D->getDeclContext() &&
             "Typedef should not be in another decl context!");
      assert(D->getDeclName().getAsIdentifierInfo() &&
             "Typedef was not named!");
      mangleSourceName(D->getDeclName().getAsIdentifierInfo());
      assert(!AdditionalAbiTags && "Type cannot have additional abi tags");
      // Explicit abi tags are still possible; take from underlying type, not
      // from typedef.
      writeAbiTags(TD, nullptr);
      break;
    }

    // <unnamed-type-name> ::= <closure-type-name>
    // 
    // <closure-type-name> ::= Ul <lambda-sig> E [ <nonnegative number> ] _
    // <lambda-sig> ::= <parameter-type>+   # Parameter types or 'v' for 'void'.
    if (const CXXRecordDecl *Record = dyn_cast<CXXRecordDecl>(TD)) {
      if (Record->isLambda() && Record->getLambdaManglingNumber()) {
        assert(!AdditionalAbiTags &&
               "Lambda type cannot have additional abi tags");
        mangleLambda(Record);
        break;
      }
    }

    if (TD->isExternallyVisible()) {
      unsigned UnnamedMangle = getASTContext().getManglingNumber(TD);
      Out << "Ut";
      if (UnnamedMangle > 1)
        Out << UnnamedMangle - 2;
      Out << '_';
      writeAbiTags(TD, AdditionalAbiTags);
      break;
    }

    // Get a unique id for the anonymous struct. If it is not a real output
    // ID doesn't matter so use fake one.
    unsigned AnonStructId = NullOut ? 0 : Context.getAnonymousStructId(TD);

    // Mangle it as a source name in the form
    // [n] $_<id>
    // where n is the length of the string.
    SmallString<8> Str;
    Str += "$_";
    Str += llvm::utostr(AnonStructId);

    Out << Str.size();
    Out << Str;
    break;
  }

  case DeclarationName::ObjCZeroArgSelector:
  case DeclarationName::ObjCOneArgSelector:
  case DeclarationName::ObjCMultiArgSelector:
    llvm_unreachable("Can't mangle Objective-C selector names here!");

  case DeclarationName::CXXConstructorName: {
    const CXXRecordDecl *InheritedFrom = nullptr;
    const TemplateArgumentList *InheritedTemplateArgs = nullptr;
    if (auto Inherited =
            cast<CXXConstructorDecl>(ND)->getInheritedConstructor()) {
      InheritedFrom = Inherited.getConstructor()->getParent();
      InheritedTemplateArgs =
          Inherited.getConstructor()->getTemplateSpecializationArgs();
    }

    if (ND == Structor)
      // If the named decl is the C++ constructor we're mangling, use the type
      // we were given.
      mangleCXXCtorType(static_cast<CXXCtorType>(StructorType), InheritedFrom);
    else
      // Otherwise, use the complete constructor name. This is relevant if a
      // class with a constructor is declared within a constructor.
      mangleCXXCtorType(Ctor_Complete, InheritedFrom);

    // FIXME: The template arguments are part of the enclosing prefix or
    // nested-name, but it's more convenient to mangle them here.
    if (InheritedTemplateArgs)
      mangleTemplateArgs(*InheritedTemplateArgs);

    writeAbiTags(ND, AdditionalAbiTags);
    break;
  }

  case DeclarationName::CXXDestructorName:
    if (ND == Structor)
      // If the named decl is the C++ destructor we're mangling, use the type we
      // were given.
      mangleCXXDtorType(static_cast<CXXDtorType>(StructorType));
    else
      // Otherwise, use the complete destructor name. This is relevant if a
      // class with a destructor is declared within a destructor.
      mangleCXXDtorType(Dtor_Complete);
    writeAbiTags(ND, AdditionalAbiTags);
    break;

  case DeclarationName::CXXOperatorName:
    if (ND && Arity == UnknownArity) {
      Arity = cast<FunctionDecl>(ND)->getNumParams();

      // If we have a member function, we need to include the 'this' pointer.
      if (const auto *MD = dyn_cast<CXXMethodDecl>(ND))
        if (!MD->isStatic())
          Arity++;
    }
  // FALLTHROUGH
  case DeclarationName::CXXConversionFunctionName:
  case DeclarationName::CXXLiteralOperatorName:
    mangleOperatorName(Name, Arity);
    writeAbiTags(ND, AdditionalAbiTags);
    break;

  case DeclarationName::CXXDeductionGuideName:
    llvm_unreachable("Can't mangle a deduction guide name!");

  case DeclarationName::CXXUsingDirective:
    llvm_unreachable("Can't mangle a using directive name!");
  }
}

void CXXNameMangler::mangleRegCallName(const IdentifierInfo *II) {
  // <source-name> ::= <positive length number> __regcall3__ <identifier>
  // <number> ::= [n] <non-negative decimal integer>
  // <identifier> ::= <unqualified source code identifier>
  Out << II->getLength() + sizeof("__regcall3__") - 1 << "__regcall3__"
      << II->getName();
}

void CXXNameMangler::mangleSourceName(const IdentifierInfo *II) {
  // <source-name> ::= <positive length number> <identifier>
  // <number> ::= [n] <non-negative decimal integer>
  // <identifier> ::= <unqualified source code identifier>
  Out << II->getLength() << II->getName();
}

void CXXNameMangler::mangleNestedName(const NamedDecl *ND,
                                      const DeclContext *DC,
                                      const AbiTagList *AdditionalAbiTags,
                                      bool NoFunction) {
  // <nested-name> 
  //   ::= N [<CV-qualifiers>] [<ref-qualifier>] <prefix> <unqualified-name> E
  //   ::= N [<CV-qualifiers>] [<ref-qualifier>] <template-prefix> 
  //       <template-args> E

  Out << 'N';
  if (const CXXMethodDecl *Method = dyn_cast<CXXMethodDecl>(ND)) {
    Qualifiers MethodQuals =
        Qualifiers::fromCVRUMask(Method->getTypeQualifiers());
    // We do not consider restrict a distinguishing attribute for overloading
    // purposes so we must not mangle it.
    MethodQuals.removeRestrict();
    mangleQualifiers(MethodQuals);
    mangleRefQualifier(Method->getRefQualifier());
  }
  
  // Check if we have a template.
  const TemplateArgumentList *TemplateArgs = nullptr;
  if (const TemplateDecl *TD = isTemplate(ND, TemplateArgs)) {
    mangleTemplatePrefix(TD, NoFunction);
    mangleTemplateArgs(*TemplateArgs);
  }
  else {
    manglePrefix(DC, NoFunction);
    mangleUnqualifiedName(ND, AdditionalAbiTags);
  }

  Out << 'E';
}
void CXXNameMangler::mangleNestedName(const TemplateDecl *TD,
                                      const TemplateArgument *TemplateArgs,
                                      unsigned NumTemplateArgs) {
  // <nested-name> ::= N [<CV-qualifiers>] <template-prefix> <template-args> E

  Out << 'N';

  mangleTemplatePrefix(TD);
  mangleTemplateArgs(TemplateArgs, NumTemplateArgs);

  Out << 'E';
}

void CXXNameMangler::mangleLocalName(const Decl *D,
                                     const AbiTagList *AdditionalAbiTags) {
  // <local-name> := Z <function encoding> E <entity name> [<discriminator>]
  //              := Z <function encoding> E s [<discriminator>]
  // <local-name> := Z <function encoding> E d [ <parameter number> ] 
  //                 _ <entity name>
  // <discriminator> := _ <non-negative number>
  assert(isa<NamedDecl>(D) || isa<BlockDecl>(D));
  const RecordDecl *RD = GetLocalClassDecl(D);
  const DeclContext *DC = getEffectiveDeclContext(RD ? RD : D);

  Out << 'Z';

  {
    AbiTagState LocalAbiTags(AbiTags);

    if (const ObjCMethodDecl *MD = dyn_cast<ObjCMethodDecl>(DC))
      mangleObjCMethodName(MD);
    else if (const BlockDecl *BD = dyn_cast<BlockDecl>(DC))
      mangleBlockForPrefix(BD);
    else
      mangleFunctionEncoding(cast<FunctionDecl>(DC));

    // Implicit ABI tags (from namespace) are not available in the following
    // entity; reset to actually emitted tags, which are available.
    LocalAbiTags.setUsedAbiTags(LocalAbiTags.getEmittedAbiTags());
  }

  Out << 'E';

  // GCC 5.3.0 doesn't emit derived ABI tags for local names but that seems to
  // be a bug that is fixed in trunk.

  if (RD) {
    // The parameter number is omitted for the last parameter, 0 for the 
    // second-to-last parameter, 1 for the third-to-last parameter, etc. The 
    // <entity name> will of course contain a <closure-type-name>: Its 
    // numbering will be local to the particular argument in which it appears
    // -- other default arguments do not affect its encoding.
    const CXXRecordDecl *CXXRD = dyn_cast<CXXRecordDecl>(RD);
    if (CXXRD && CXXRD->isLambda()) {
      if (const ParmVarDecl *Parm
              = dyn_cast_or_null<ParmVarDecl>(CXXRD->getLambdaContextDecl())) {
        if (const FunctionDecl *Func
              = dyn_cast<FunctionDecl>(Parm->getDeclContext())) {
          Out << 'd';
          unsigned Num = Func->getNumParams() - Parm->getFunctionScopeIndex();
          if (Num > 1)
            mangleNumber(Num - 2);
          Out << '_';
        }
      }
    }
    
    // Mangle the name relative to the closest enclosing function.
    // equality ok because RD derived from ND above
    if (D == RD)  {
      mangleUnqualifiedName(RD, AdditionalAbiTags);
    } else if (const BlockDecl *BD = dyn_cast<BlockDecl>(D)) {
      manglePrefix(getEffectiveDeclContext(BD), true /*NoFunction*/);
      assert(!AdditionalAbiTags && "Block cannot have additional abi tags");
      mangleUnqualifiedBlock(BD);
    } else {
      const NamedDecl *ND = cast<NamedDecl>(D);
      mangleNestedName(ND, getEffectiveDeclContext(ND), AdditionalAbiTags,
                       true /*NoFunction*/);
    }
  } else if (const BlockDecl *BD = dyn_cast<BlockDecl>(D)) {
    // Mangle a block in a default parameter; see above explanation for
    // lambdas.
    if (const ParmVarDecl *Parm
            = dyn_cast_or_null<ParmVarDecl>(BD->getBlockManglingContextDecl())) {
      if (const FunctionDecl *Func
            = dyn_cast<FunctionDecl>(Parm->getDeclContext())) {
        Out << 'd';
        unsigned Num = Func->getNumParams() - Parm->getFunctionScopeIndex();
        if (Num > 1)
          mangleNumber(Num - 2);
        Out << '_';
      }
    }

    assert(!AdditionalAbiTags && "Block cannot have additional abi tags");
    mangleUnqualifiedBlock(BD);
  } else {
    mangleUnqualifiedName(cast<NamedDecl>(D), AdditionalAbiTags);
  }

  if (const NamedDecl *ND = dyn_cast<NamedDecl>(RD ? RD : D)) {
    unsigned disc;
    if (Context.getNextDiscriminator(ND, disc)) {
      if (disc < 10)
        Out << '_' << disc;
      else
        Out << "__" << disc << '_';
    }
  }
}

void CXXNameMangler::mangleBlockForPrefix(const BlockDecl *Block) {
  if (GetLocalClassDecl(Block)) {
    mangleLocalName(Block, /* AdditionalAbiTags */ nullptr);
    return;
  }
  const DeclContext *DC = getEffectiveDeclContext(Block);
  if (isLocalContainerContext(DC)) {
    mangleLocalName(Block, /* AdditionalAbiTags */ nullptr);
    return;
  }
  manglePrefix(getEffectiveDeclContext(Block));
  mangleUnqualifiedBlock(Block);
}

void CXXNameMangler::mangleUnqualifiedBlock(const BlockDecl *Block) {
  if (Decl *Context = Block->getBlockManglingContextDecl()) {
    if ((isa<VarDecl>(Context) || isa<FieldDecl>(Context)) &&
        Context->getDeclContext()->isRecord()) {
      const auto *ND = cast<NamedDecl>(Context);
      if (ND->getIdentifier()) {
        mangleSourceNameWithAbiTags(ND);
        Out << 'M';
      }
    }
  }

  // If we have a block mangling number, use it.
  unsigned Number = Block->getBlockManglingNumber();
  // Otherwise, just make up a number. It doesn't matter what it is because
  // the symbol in question isn't externally visible.
  if (!Number)
    Number = Context.getBlockId(Block, false);
  else {
    // Stored mangling numbers are 1-based.
    --Number;
  }
  Out << "Ub";
  if (Number > 0)
    Out << Number - 1;
  Out << '_';
}

void CXXNameMangler::mangleLambda(const CXXRecordDecl *Lambda) {
  // If the context of a closure type is an initializer for a class member 
  // (static or nonstatic), it is encoded in a qualified name with a final 
  // <prefix> of the form:
  //
  //   <data-member-prefix> := <member source-name> M
  //
  // Technically, the data-member-prefix is part of the <prefix>. However,
  // since a closure type will always be mangled with a prefix, it's easier
  // to emit that last part of the prefix here.
  if (Decl *Context = Lambda->getLambdaContextDecl()) {
    if ((isa<VarDecl>(Context) || isa<FieldDecl>(Context)) &&
        !isa<ParmVarDecl>(Context)) {
      // FIXME: 'inline auto [a, b] = []{ return ... };' does not get a
      // reasonable mangling here.
      if (const IdentifierInfo *Name
            = cast<NamedDecl>(Context)->getIdentifier()) {
        mangleSourceName(Name);
        const TemplateArgumentList *TemplateArgs = nullptr;
        if (isTemplate(cast<NamedDecl>(Context), TemplateArgs))
          mangleTemplateArgs(*TemplateArgs);
        Out << 'M';
      }
    }
  }

  Out << "Ul";
  const FunctionProtoType *Proto = Lambda->getLambdaTypeInfo()->getType()->
                                   getAs<FunctionProtoType>();
  mangleBareFunctionType(Proto, /*MangleReturnType=*/false,
                         Lambda->getLambdaStaticInvoker());
  Out << "E";
  
  // The number is omitted for the first closure type with a given 
  // <lambda-sig> in a given context; it is n-2 for the nth closure type 
  // (in lexical order) with that same <lambda-sig> and context.
  //
  // The AST keeps track of the number for us.
  unsigned Number = Lambda->getLambdaManglingNumber();
  assert(Number > 0 && "Lambda should be mangled as an unnamed class");
  if (Number > 1)
    mangleNumber(Number - 2);
  Out << '_';  
}

void CXXNameMangler::manglePrefix(NestedNameSpecifier *qualifier) {
  switch (qualifier->getKind()) {
  case NestedNameSpecifier::Global:
    // nothing
    return;

  case NestedNameSpecifier::Super:
    llvm_unreachable("Can't mangle __super specifier");

  case NestedNameSpecifier::Namespace:
    mangleName(qualifier->getAsNamespace());
    return;

  case NestedNameSpecifier::NamespaceAlias:
    mangleName(qualifier->getAsNamespaceAlias()->getNamespace());
    return;

  case NestedNameSpecifier::TypeSpec:
  case NestedNameSpecifier::TypeSpecWithTemplate:
    manglePrefix(QualType(qualifier->getAsType(), 0));
    return;

  case NestedNameSpecifier::Identifier:
    // Member expressions can have these without prefixes, but that
    // should end up in mangleUnresolvedPrefix instead.
    assert(qualifier->getPrefix());
    manglePrefix(qualifier->getPrefix());

    mangleSourceName(qualifier->getAsIdentifier());
    return;
  }

  llvm_unreachable("unexpected nested name specifier");
}

void CXXNameMangler::manglePrefix(const DeclContext *DC, bool NoFunction) {
  //  <prefix> ::= <prefix> <unqualified-name>
  //           ::= <template-prefix> <template-args>
  //           ::= <template-param>
  //           ::= # empty
  //           ::= <substitution>

  DC = IgnoreLinkageSpecDecls(DC);

  if (DC->isTranslationUnit())
    return;

  if (NoFunction && isLocalContainerContext(DC))
    return;

  assert(!isLocalContainerContext(DC));

  const NamedDecl *ND = cast<NamedDecl>(DC);  
  if (mangleSubstitution(ND))
    return;
  
  // Check if we have a template.
  const TemplateArgumentList *TemplateArgs = nullptr;
  if (const TemplateDecl *TD = isTemplate(ND, TemplateArgs)) {
    mangleTemplatePrefix(TD);
    mangleTemplateArgs(*TemplateArgs);
  } else {
    manglePrefix(getEffectiveDeclContext(ND), NoFunction);
    mangleUnqualifiedName(ND, nullptr);
  }

  addSubstitution(ND);
}

void CXXNameMangler::mangleTemplatePrefix(TemplateName Template) {
  // <template-prefix> ::= <prefix> <template unqualified-name>
  //                   ::= <template-param>
  //                   ::= <substitution>
  if (TemplateDecl *TD = Template.getAsTemplateDecl())
    return mangleTemplatePrefix(TD);

  if (QualifiedTemplateName *Qualified = Template.getAsQualifiedTemplateName())
    manglePrefix(Qualified->getQualifier());

  if (OverloadedTemplateStorage *Overloaded
                                      = Template.getAsOverloadedTemplate()) {
    mangleUnqualifiedName(nullptr, (*Overloaded->begin())->getDeclName(),
                          UnknownArity, nullptr);
    return;
  }

  DependentTemplateName *Dependent = Template.getAsDependentTemplateName();
  assert(Dependent && "Unknown template name kind?");
  if (NestedNameSpecifier *Qualifier = Dependent->getQualifier())
    manglePrefix(Qualifier);
  mangleUnscopedTemplateName(Template, /* AdditionalAbiTags */ nullptr);
}

void CXXNameMangler::mangleTemplatePrefix(const TemplateDecl *ND,
                                          bool NoFunction) {
  // <template-prefix> ::= <prefix> <template unqualified-name>
  //                   ::= <template-param>
  //                   ::= <substitution>
  // <template-template-param> ::= <template-param>
  //                               <substitution>

  if (mangleSubstitution(ND))
    return;

  // <template-template-param> ::= <template-param>
  if (const auto *TTP = dyn_cast<TemplateTemplateParmDecl>(ND)) {
    mangleTemplateParameter(TTP->getIndex());
  } else {
    manglePrefix(getEffectiveDeclContext(ND), NoFunction);
    if (isa<BuiltinTemplateDecl>(ND))
      mangleUnqualifiedName(ND, nullptr);
    else
      mangleUnqualifiedName(ND->getTemplatedDecl(), nullptr);
  }

  addSubstitution(ND);
}

/// Mangles a template name under the production <type>.  Required for
/// template template arguments.
///   <type> ::= <class-enum-type>
///          ::= <template-param>
///          ::= <substitution>
void CXXNameMangler::mangleType(TemplateName TN) {
  if (mangleSubstitution(TN))
    return;

  TemplateDecl *TD = nullptr;

  switch (TN.getKind()) {
  case TemplateName::QualifiedTemplate:
    TD = TN.getAsQualifiedTemplateName()->getTemplateDecl();
    goto HaveDecl;

  case TemplateName::Template:
    TD = TN.getAsTemplateDecl();
    goto HaveDecl;

  HaveDecl:
    if (isa<TemplateTemplateParmDecl>(TD))
      mangleTemplateParameter(cast<TemplateTemplateParmDecl>(TD)->getIndex());
    else
      mangleName(TD);
    break;

  case TemplateName::OverloadedTemplate:
    llvm_unreachable("can't mangle an overloaded template name as a <type>");

  case TemplateName::DependentTemplate: {
    const DependentTemplateName *Dependent = TN.getAsDependentTemplateName();
    assert(Dependent->isIdentifier());

    // <class-enum-type> ::= <name>
    // <name> ::= <nested-name>
    mangleUnresolvedPrefix(Dependent->getQualifier());
    mangleSourceName(Dependent->getIdentifier());
    break;
  }

  case TemplateName::SubstTemplateTemplateParm: {
    // Substituted template parameters are mangled as the substituted
    // template.  This will check for the substitution twice, which is
    // fine, but we have to return early so that we don't try to *add*
    // the substitution twice.
    SubstTemplateTemplateParmStorage *subst
      = TN.getAsSubstTemplateTemplateParm();
    mangleType(subst->getReplacement());
    return;
  }

  case TemplateName::SubstTemplateTemplateParmPack: {
    // FIXME: not clear how to mangle this!
    // template <template <class> class T...> class A {
    //   template <template <class> class U...> void foo(B<T,U> x...);
    // };
    Out << "_SUBSTPACK_";
    break;
  }
  }

  addSubstitution(TN);
}

bool CXXNameMangler::mangleUnresolvedTypeOrSimpleId(QualType Ty,
                                                    StringRef Prefix) {
  // Only certain other types are valid as prefixes;  enumerate them.
  switch (Ty->getTypeClass()) {
  case Type::Builtin:
  case Type::Complex:
  case Type::Adjusted:
  case Type::Decayed:
  case Type::Pointer:
  case Type::BlockPointer:
  case Type::LValueReference:
  case Type::RValueReference:
  case Type::MemberPointer:
  case Type::ConstantArray:
  case Type::IncompleteArray:
  case Type::VariableArray:
  case Type::DependentSizedArray:
  case Type::DependentAddressSpace:
  case Type::DependentSizedExtVector:
  case Type::Vector:
  case Type::ExtVector:
  case Type::FunctionProto:
  case Type::FunctionNoProto:
  case Type::Paren:
  case Type::Attributed:
  case Type::Auto:
  case Type::DeducedTemplateSpecialization:
  case Type::PackExpansion:
  case Type::ObjCObject:
  case Type::ObjCInterface:
  case Type::ObjCObjectPointer:
  case Type::ObjCTypeParam:
  case Type::Atomic:
  case Type::Pipe:
  case Type::TypeVariable:
    llvm_unreachable("type is illegal as a nested name specifier");

  case Type::SubstTemplateTypeParmPack:
    // FIXME: not clear how to mangle this!
    // template <class T...> class A {
    //   template <class U...> void foo(decltype(T::foo(U())) x...);
    // };
    Out << "_SUBSTPACK_";
    break;

  // <unresolved-type> ::= <template-param>
  //                   ::= <decltype>
  //                   ::= <template-template-param> <template-args>
  // (this last is not official yet)
  case Type::TypeOfExpr:
  case Type::TypeOf:
  case Type::Decltype:
  case Type::TemplateTypeParm:
  case Type::UnaryTransform:
  case Type::SubstTemplateTypeParm:
  unresolvedType:
    // Some callers want a prefix before the mangled type.
    Out << Prefix;

    // This seems to do everything we want.  It's not really
    // sanctioned for a substituted template parameter, though.
    mangleType(Ty);

    // We never want to print 'E' directly after an unresolved-type,
    // so we return directly.
    return true;

  case Type::Typedef:
    mangleSourceNameWithAbiTags(cast<TypedefType>(Ty)->getDecl());
    break;

  case Type::UnresolvedUsing:
    mangleSourceNameWithAbiTags(
        cast<UnresolvedUsingType>(Ty)->getDecl());
    break;

  case Type::Enum:
  case Type::Record:
    mangleSourceNameWithAbiTags(cast<TagType>(Ty)->getDecl());
    break;

  case Type::TemplateSpecialization: {
    const TemplateSpecializationType *TST =
        cast<TemplateSpecializationType>(Ty);
    TemplateName TN = TST->getTemplateName();
    switch (TN.getKind()) {
    case TemplateName::Template:
    case TemplateName::QualifiedTemplate: {
      TemplateDecl *TD = TN.getAsTemplateDecl();

      // If the base is a template template parameter, this is an
      // unresolved type.
      assert(TD && "no template for template specialization type");
      if (isa<TemplateTemplateParmDecl>(TD))
        goto unresolvedType;

      mangleSourceNameWithAbiTags(TD);
      break;
    }

    case TemplateName::OverloadedTemplate:
    case TemplateName::DependentTemplate:
      llvm_unreachable("invalid base for a template specialization type");

    case TemplateName::SubstTemplateTemplateParm: {
      SubstTemplateTemplateParmStorage *subst =
          TN.getAsSubstTemplateTemplateParm();
      mangleExistingSubstitution(subst->getReplacement());
      break;
    }

    case TemplateName::SubstTemplateTemplateParmPack: {
      // FIXME: not clear how to mangle this!
      // template <template <class U> class T...> class A {
      //   template <class U...> void foo(decltype(T<U>::foo) x...);
      // };
      Out << "_SUBSTPACK_";
      break;
    }
    }

    mangleTemplateArgs(TST->getArgs(), TST->getNumArgs());
    break;
  }

  case Type::InjectedClassName:
    mangleSourceNameWithAbiTags(
        cast<InjectedClassNameType>(Ty)->getDecl());
    break;

  case Type::DependentName:
    mangleSourceName(cast<DependentNameType>(Ty)->getIdentifier());
    break;

  case Type::DependentTemplateSpecialization: {
    const DependentTemplateSpecializationType *DTST =
        cast<DependentTemplateSpecializationType>(Ty);
    mangleSourceName(DTST->getIdentifier());
    mangleTemplateArgs(DTST->getArgs(), DTST->getNumArgs());
    break;
  }

  case Type::Elaborated:
    return mangleUnresolvedTypeOrSimpleId(
        cast<ElaboratedType>(Ty)->getNamedType(), Prefix);
  }

  return false;
}

void CXXNameMangler::mangleOperatorName(DeclarationName Name, unsigned Arity) {
  switch (Name.getNameKind()) {
  case DeclarationName::CXXConstructorName:
  case DeclarationName::CXXDestructorName:
  case DeclarationName::CXXDeductionGuideName:
  case DeclarationName::CXXUsingDirective:
  case DeclarationName::Identifier:
  case DeclarationName::ObjCMultiArgSelector:
  case DeclarationName::ObjCOneArgSelector:
  case DeclarationName::ObjCZeroArgSelector:
    llvm_unreachable("Not an operator name");

  case DeclarationName::CXXConversionFunctionName:
    // <operator-name> ::= cv <type>    # (cast)
    Out << "cv";
    mangleType(Name.getCXXNameType());
    break;

  case DeclarationName::CXXLiteralOperatorName:
    Out << "li";
    mangleSourceName(Name.getCXXLiteralIdentifier());
    return;

  case DeclarationName::CXXOperatorName:
    mangleOperatorName(Name.getCXXOverloadedOperator(), Arity);
    break;
  }
}

void
CXXNameMangler::mangleOperatorName(OverloadedOperatorKind OO, unsigned Arity) {
  switch (OO) {
  // <operator-name> ::= nw     # new
  case OO_New: Out << "nw"; break;
  //              ::= na        # new[]
  case OO_Array_New: Out << "na"; break;
  //              ::= dl        # delete
  case OO_Delete: Out << "dl"; break;
  //              ::= da        # delete[]
  case OO_Array_Delete: Out << "da"; break;
  //              ::= ps        # + (unary)
  //              ::= pl        # + (binary or unknown)
  case OO_Plus:
    Out << (Arity == 1? "ps" : "pl"); break;
  //              ::= ng        # - (unary)
  //              ::= mi        # - (binary or unknown)
  case OO_Minus:
    Out << (Arity == 1? "ng" : "mi"); break;
  //              ::= ad        # & (unary)
  //              ::= an        # & (binary or unknown)
  case OO_Amp:
    Out << (Arity == 1? "ad" : "an"); break;
  //              ::= de        # * (unary)
  //              ::= ml        # * (binary or unknown)
  case OO_Star:
    // Use binary when unknown.
    Out << (Arity == 1? "de" : "ml"); break;
  //              ::= co        # ~
  case OO_Tilde: Out << "co"; break;
  //              ::= dv        # /
  case OO_Slash: Out << "dv"; break;
  //              ::= rm        # %
  case OO_Percent: Out << "rm"; break;
  //              ::= or        # |
  case OO_Pipe: Out << "or"; break;
  //              ::= eo        # ^
  case OO_Caret: Out << "eo"; break;
  //              ::= aS        # =
  case OO_Equal: Out << "aS"; break;
  //              ::= pL        # +=
  case OO_PlusEqual: Out << "pL"; break;
  //              ::= mI        # -=
  case OO_MinusEqual: Out << "mI"; break;
  //              ::= mL        # *=
  case OO_StarEqual: Out << "mL"; break;
  //              ::= dV        # /=
  case OO_SlashEqual: Out << "dV"; break;
  //              ::= rM        # %=
  case OO_PercentEqual: Out << "rM"; break;
  //              ::= aN        # &=
  case OO_AmpEqual: Out << "aN"; break;
  //              ::= oR        # |=
  case OO_PipeEqual: Out << "oR"; break;
  //              ::= eO        # ^=
  case OO_CaretEqual: Out << "eO"; break;
  //              ::= ls        # <<
  case OO_LessLess: Out << "ls"; break;
  //              ::= rs        # >>
  case OO_GreaterGreater: Out << "rs"; break;
  //              ::= lS        # <<=
  case OO_LessLessEqual: Out << "lS"; break;
  //              ::= rS        # >>=
  case OO_GreaterGreaterEqual: Out << "rS"; break;
  //              ::= eq        # ==
  case OO_EqualEqual: Out << "eq"; break;
  //              ::= ne        # !=
  case OO_ExclaimEqual: Out << "ne"; break;
  //              ::= lt        # <
  case OO_Less: Out << "lt"; break;
  //              ::= gt        # >
  case OO_Greater: Out << "gt"; break;
  //              ::= le        # <=
  case OO_LessEqual: Out << "le"; break;
  //              ::= ge        # >=
  case OO_GreaterEqual: Out << "ge"; break;
  //              ::= nt        # !
  case OO_Exclaim: Out << "nt"; break;
  //              ::= aa        # &&
  case OO_AmpAmp: Out << "aa"; break;
  //              ::= oo        # ||
  case OO_PipePipe: Out << "oo"; break;
  //              ::= pp        # ++
  case OO_PlusPlus: Out << "pp"; break;
  //              ::= mm        # --
  case OO_MinusMinus: Out << "mm"; break;
  //              ::= cm        # ,
  case OO_Comma: Out << "cm"; break;
  //              ::= pm        # ->*
  case OO_ArrowStar: Out << "pm"; break;
  //              ::= pt        # ->
  case OO_Arrow: Out << "pt"; break;
  //              ::= cl        # ()
  case OO_Call: Out << "cl"; break;
  //              ::= ix        # []
  case OO_Subscript: Out << "ix"; break;

  //              ::= qu        # ?
  // The conditional operator can't be overloaded, but we still handle it when
  // mangling expressions.
  case OO_Conditional: Out << "qu"; break;
  // Proposal on cxx-abi-dev, 2015-10-21.
  //              ::= aw        # co_await
  case OO_Coawait: Out << "aw"; break;

  case OO_None:
  case NUM_OVERLOADED_OPERATORS:
    llvm_unreachable("Not an overloaded operator");
  }
}

void CXXNameMangler::mangleQualifiers(Qualifiers Quals, const DependentAddressSpaceType *DAST) {
  // Vendor qualifiers come first and if they are order-insensitive they must
  // be emitted in reversed alphabetical order, see Itanium ABI 5.1.5.

  // <type> ::= U <addrspace-expr>
  if (DAST) {
    Out << "U2ASI";
    mangleExpression(DAST->getAddrSpaceExpr());
    Out << "E";
  }

  // Address space qualifiers start with an ordinary letter.
  if (Quals.hasAddressSpace()) {
    // Address space extension:
    //
    //   <type> ::= U <target-addrspace>
    //   <type> ::= U <OpenCL-addrspace>
    //   <type> ::= U <CUDA-addrspace>

    SmallString<64> ASString;
    LangAS AS = Quals.getAddressSpace();

    if (Context.getASTContext().addressSpaceMapManglingFor(AS)) {
      //  <target-addrspace> ::= "AS" <address-space-number>
      unsigned TargetAS = Context.getASTContext().getTargetAddressSpace(AS);
      if (TargetAS != 0)
        ASString = "AS" + llvm::utostr(TargetAS);
    } else {
      switch (AS) {
      default: llvm_unreachable("Not a language specific address space");
      //  <OpenCL-addrspace> ::= "CL" [ "global" | "local" | "constant" |
      //                                "private"| "generic" ]
      case LangAS::opencl_global:   ASString = "CLglobal";   break;
      case LangAS::opencl_local:    ASString = "CLlocal";    break;
      case LangAS::opencl_constant: ASString = "CLconstant"; break;
      case LangAS::opencl_private:  ASString = "CLprivate";  break;
      case LangAS::opencl_generic:  ASString = "CLgeneric";  break;
      //  <CUDA-addrspace> ::= "CU" [ "device" | "constant" | "shared" ]
      case LangAS::cuda_device:     ASString = "CUdevice";   break;
      case LangAS::cuda_constant:   ASString = "CUconstant"; break;
      case LangAS::cuda_shared:     ASString = "CUshared";   break;
      }
    }
    if (!ASString.empty())
      mangleVendorQualifier(ASString);
  }

  // The ARC ownership qualifiers start with underscores.
  // Objective-C ARC Extension:
  //
  //   <type> ::= U "__strong"
  //   <type> ::= U "__weak"
  //   <type> ::= U "__autoreleasing"
  //
  // Note: we emit __weak first to preserve the order as
  // required by the Itanium ABI.
  if (Quals.getObjCLifetime() == Qualifiers::OCL_Weak)
    mangleVendorQualifier("__weak");

  // __unaligned (from -fms-extensions)
  if (Quals.hasUnaligned())
    mangleVendorQualifier("__unaligned");

  // Remaining ARC ownership qualifiers.
  switch (Quals.getObjCLifetime()) {
  case Qualifiers::OCL_None:
    break;
    
  case Qualifiers::OCL_Weak:
    // Do nothing as we already handled this case above.
    break;
    
  case Qualifiers::OCL_Strong:
    mangleVendorQualifier("__strong");
    break;
    
  case Qualifiers::OCL_Autoreleasing:
    mangleVendorQualifier("__autoreleasing");
    break;
    
  case Qualifiers::OCL_ExplicitNone:
    // The __unsafe_unretained qualifier is *not* mangled, so that
    // __unsafe_unretained types in ARC produce the same manglings as the
    // equivalent (but, naturally, unqualified) types in non-ARC, providing
    // better ABI compatibility.
    //
    // It's safe to do this because unqualified 'id' won't show up
    // in any type signatures that need to be mangled.
    break;
  }

  // <CV-qualifiers> ::= [r] [V] [K]    # restrict (C99), volatile, const
  if (Quals.hasRestrict())
    Out << 'r';
  if (Quals.hasVolatile())
    Out << 'V';
  if (Quals.hasConst())
    Out << 'K';
}

void CXXNameMangler::mangleVendorQualifier(StringRef name) {
  Out << 'U' << name.size() << name;
}

void CXXNameMangler::mangleRefQualifier(RefQualifierKind RefQualifier) {
  // <ref-qualifier> ::= R                # lvalue reference
  //                 ::= O                # rvalue-reference
  switch (RefQualifier) {
  case RQ_None:
    break;
      
  case RQ_LValue:
    Out << 'R';
    break;
      
  case RQ_RValue:
    Out << 'O';
    break;
  }
}

void CXXNameMangler::mangleObjCMethodName(const ObjCMethodDecl *MD) {
  Context.mangleObjCMethodName(MD, Out);
}

static bool isTypeSubstitutable(Qualifiers Quals, const Type *Ty) {
  if (Quals)
    return true;
  if (Ty->isSpecificBuiltinType(BuiltinType::ObjCSel))
    return true;
  if (Ty->isOpenCLSpecificType())
    return true;
  if (Ty->isBuiltinType())
    return false;

  return true;
}

void CXXNameMangler::mangleType(QualType T) {
  // If our type is instantiation-dependent but not dependent, we mangle
  // it as it was written in the source, removing any top-level sugar. 
  // Otherwise, use the canonical type.
  //
  // FIXME: This is an approximation of the instantiation-dependent name 
  // mangling rules, since we should really be using the type as written and
  // augmented via semantic analysis (i.e., with implicit conversions and
  // default template arguments) for any instantiation-dependent type. 
  // Unfortunately, that requires several changes to our AST:
  //   - Instantiation-dependent TemplateSpecializationTypes will need to be 
  //     uniqued, so that we can handle substitutions properly
  //   - Default template arguments will need to be represented in the
  //     TemplateSpecializationType, since they need to be mangled even though
  //     they aren't written.
  //   - Conversions on non-type template arguments need to be expressed, since
  //     they can affect the mangling of sizeof/alignof.
  //
  // FIXME: This is wrong when mapping to the canonical type for a dependent
  // type discards instantiation-dependent portions of the type, such as for:
  //
  //   template<typename T, int N> void f(T (&)[sizeof(N)]);
  //   template<typename T> void f(T() throw(typename T::type)); (pre-C++17)
  //
  // It's also wrong in the opposite direction when instantiation-dependent,
  // canonically-equivalent types differ in some irrelevant portion of inner
  // type sugar. In such cases, we fail to form correct substitutions, eg:
  //
  //   template<int N> void f(A<sizeof(N)> *, A<sizeof(N)> (*));
  //
  // We should instead canonicalize the non-instantiation-dependent parts,
  // regardless of whether the type as a whole is dependent or instantiation
  // dependent.
  if (!T->isInstantiationDependentType() || T->isDependentType())
    T = T.getCanonicalType();
  else {
    // Desugar any types that are purely sugar.
    do {
      // Don't desugar through template specialization types that aren't
      // type aliases. We need to mangle the template arguments as written.
      if (const TemplateSpecializationType *TST 
                                      = dyn_cast<TemplateSpecializationType>(T))
        if (!TST->isTypeAlias())
          break;

      QualType Desugared 
        = T.getSingleStepDesugaredType(Context.getASTContext());
      if (Desugared == T)
        break;
      
      T = Desugared;
    } while (true);
  }
  SplitQualType split = T.split();
  Qualifiers quals = split.Quals;
  const Type *ty = split.Ty;

  bool isSubstitutable = isTypeSubstitutable(quals, ty);
  if (isSubstitutable && mangleSubstitution(T))
    return;

  // If we're mangling a qualified array type, push the qualifiers to
  // the element type.
  if (quals && isa<ArrayType>(T)) {
    ty = Context.getASTContext().getAsArrayType(T);
    quals = Qualifiers();

    // Note that we don't update T: we want to add the
    // substitution at the original type.
  }

  if (quals || ty->isDependentAddressSpaceType()) {
    if (const DependentAddressSpaceType *DAST = 
        dyn_cast<DependentAddressSpaceType>(ty)) {
      SplitQualType splitDAST = DAST->getPointeeType().split();
      mangleQualifiers(splitDAST.Quals, DAST);
      mangleType(QualType(splitDAST.Ty, 0));
    } else {
      mangleQualifiers(quals);

      // Recurse:  even if the qualified type isn't yet substitutable,
      // the unqualified type might be.
      mangleType(QualType(ty, 0));
    }
  } else {
    switch (ty->getTypeClass()) {
#define ABSTRACT_TYPE(CLASS, PARENT)
#define NON_CANONICAL_TYPE(CLASS, PARENT) \
    case Type::CLASS: \
      llvm_unreachable("can't mangle non-canonical type " #CLASS "Type"); \
      return;
#define TYPE(CLASS, PARENT) \
    case Type::CLASS: \
      mangleType(static_cast<const CLASS##Type*>(ty)); \
      break;
#include "clang/AST/TypeNodes.def"
    }
  }

  // Add the substitution.
  if (isSubstitutable)
    addSubstitution(T);
}

void CXXNameMangler::mangleNameOrStandardSubstitution(const NamedDecl *ND) {
  if (!mangleStandardSubstitution(ND))
    mangleName(ND);
}

void CXXNameMangler::mangleType(const BuiltinType *T) {
  //  <type>         ::= <builtin-type>
  //  <builtin-type> ::= v  # void
  //                 ::= w  # wchar_t
  //                 ::= b  # bool
  //                 ::= c  # char
  //                 ::= a  # signed char
  //                 ::= h  # unsigned char
  //                 ::= s  # short
  //                 ::= t  # unsigned short
  //                 ::= i  # int
  //                 ::= j  # unsigned int
  //                 ::= l  # long
  //                 ::= m  # unsigned long
  //                 ::= x  # long long, __int64
  //                 ::= y  # unsigned long long, __int64
  //                 ::= n  # __int128
  //                 ::= o  # unsigned __int128
  //                 ::= f  # float
  //                 ::= d  # double
  //                 ::= e  # long double, __float80
  //                 ::= g  # __float128
  // UNSUPPORTED:    ::= Dd # IEEE 754r decimal floating point (64 bits)
  // UNSUPPORTED:    ::= De # IEEE 754r decimal floating point (128 bits)
  // UNSUPPORTED:    ::= Df # IEEE 754r decimal floating point (32 bits)
  //                 ::= Dh # IEEE 754r half-precision floating point (16 bits)
  //                 ::= DF <number> _ # ISO/IEC TS 18661 binary floating point type _FloatN (N bits);
  //                 ::= Di # char32_t
  //                 ::= Ds # char16_t
  //                 ::= Dn # std::nullptr_t (i.e., decltype(nullptr))
  //                 ::= u <source-name>    # vendor extended type
  std::string type_name;
  switch (T->getKind()) {
  case BuiltinType::Void:
    Out << 'v';
    break;
  case BuiltinType::Bool:
    Out << 'b';
    break;
  case BuiltinType::Char_U:
  case BuiltinType::Char_S:
    Out << 'c';
    break;
  case BuiltinType::UChar:
    Out << 'h';
    break;
  case BuiltinType::UShort:
    Out << 't';
    break;
  case BuiltinType::UInt:
    Out << 'j';
    break;
  case BuiltinType::ULong:
    Out << 'm';
    break;
  case BuiltinType::ULongLong:
    Out << 'y';
    break;
  case BuiltinType::UInt128:
    Out << 'o';
    break;
  case BuiltinType::SChar:
    Out << 'a';
    break;
  case BuiltinType::WChar_S:
  case BuiltinType::WChar_U:
    Out << 'w';
    break;
  case BuiltinType::Char16:
    Out << "Ds";
    break;
  case BuiltinType::Char32:
    Out << "Di";
    break;
  case BuiltinType::Short:
    Out << 's';
    break;
  case BuiltinType::Int:
    Out << 'i';
    break;
  case BuiltinType::Long:
    Out << 'l';
    break;
  case BuiltinType::LongLong:
    Out << 'x';
    break;
  case BuiltinType::Int128:
    Out << 'n';
    break;
  case BuiltinType::Float16:
    Out << "DF16_";
    break;
  case BuiltinType::Half:
    Out << "Dh";
    break;
  case BuiltinType::Float:
    Out << 'f';
    break;
  case BuiltinType::Double:
    Out << 'd';
    break;
  case BuiltinType::LongDouble:
    Out << (getASTContext().getTargetInfo().useFloat128ManglingForLongDouble()
                ? 'g'
                : 'e');
    break;
  case BuiltinType::Float128:
    if (getASTContext().getTargetInfo().useFloat128ManglingForLongDouble())
      Out << "U10__float128"; // Match the GCC mangling
    else
      Out << 'g';
    break;
  case BuiltinType::NullPtr:
    Out << "Dn";
    break;

#define BUILTIN_TYPE(Id, SingletonId)
#define PLACEHOLDER_TYPE(Id, SingletonId) \
  case BuiltinType::Id:
#include "clang/AST/BuiltinTypes.def"
  case BuiltinType::Dependent:
    if (!NullOut)
      llvm_unreachable("mangling a placeholder type");
    break;
  case BuiltinType::ObjCId:
    Out << "11objc_object";
    break;
  case BuiltinType::ObjCClass:
    Out << "10objc_class";
    break;
  case BuiltinType::ObjCSel:
    Out << "13objc_selector";
    break;
#define IMAGE_TYPE(ImgType, Id, SingletonId, Access, Suffix) \
  case BuiltinType::Id: \
    type_name = "ocl_" #ImgType "_" #Suffix; \
    Out << type_name.size() << type_name; \
    break;
#include "clang/Basic/OpenCLImageTypes.def"
  case BuiltinType::OCLSampler:
    Out << "11ocl_sampler";
    break;
  case BuiltinType::OCLEvent:
    Out << "9ocl_event";
    break;
  case BuiltinType::OCLClkEvent:
    Out << "12ocl_clkevent";
    break;
  case BuiltinType::OCLQueue:
    Out << "9ocl_queue";
    break;
  case BuiltinType::OCLReserveID:
    Out << "13ocl_reserveid";
    break;
  }
}

StringRef CXXNameMangler::getCallingConvQualifierName(CallingConv CC) {
  switch (CC) {
  case CC_C:
    return "";

  case CC_X86StdCall:
  case CC_X86FastCall:
  case CC_X86ThisCall:
  case CC_X86VectorCall:
  case CC_X86Pascal:
  case CC_Win64:
  case CC_X86_64SysV:
  case CC_X86RegCall:
  case CC_AAPCS:
  case CC_AAPCS_VFP:
  case CC_IntelOclBicc:
  case CC_SpirFunction:
  case CC_OpenCLKernel:
  case CC_PreserveMost:
  case CC_PreserveAll:
    // FIXME: we should be mangling all of the above.
    return "";

  case CC_Swift:
    return "swiftcall";
  }
  llvm_unreachable("bad calling convention");
}

void CXXNameMangler::mangleExtFunctionInfo(const FunctionType *T) {
  // Fast path.
  if (T->getExtInfo() == FunctionType::ExtInfo())
    return;

  // Vendor-specific qualifiers are emitted in reverse alphabetical order.
  // This will get more complicated in the future if we mangle other
  // things here; but for now, since we mangle ns_returns_retained as
  // a qualifier on the result type, we can get away with this:
  StringRef CCQualifier = getCallingConvQualifierName(T->getExtInfo().getCC());
  if (!CCQualifier.empty())
    mangleVendorQualifier(CCQualifier);

  // FIXME: regparm
  // FIXME: noreturn
}

void
CXXNameMangler::mangleExtParameterInfo(FunctionProtoType::ExtParameterInfo PI) {
  // Vendor-specific qualifiers are emitted in reverse alphabetical order.

  // Note that these are *not* substitution candidates.  Demanglers might
  // have trouble with this if the parameter type is fully substituted.

  switch (PI.getABI()) {
  case ParameterABI::Ordinary:
    break;

  // All of these start with "swift", so they come before "ns_consumed".
  case ParameterABI::SwiftContext:
  case ParameterABI::SwiftErrorResult:
  case ParameterABI::SwiftIndirectResult:
    mangleVendorQualifier(getParameterABISpelling(PI.getABI()));
    break;
  }

  if (PI.isConsumed())
    mangleVendorQualifier("ns_consumed");

  if (PI.isNoEscape())
    mangleVendorQualifier("noescape");
}

// <type>          ::= <function-type>
// <function-type> ::= [<CV-qualifiers>] F [Y]
//                      <bare-function-type> [<ref-qualifier>] E
void CXXNameMangler::mangleType(const FunctionProtoType *T) {
  mangleExtFunctionInfo(T);

  // Mangle CV-qualifiers, if present.  These are 'this' qualifiers,
  // e.g. "const" in "int (A::*)() const".
  mangleQualifiers(Qualifiers::fromCVRMask(T->getTypeQuals()));

  // Mangle instantiation-dependent exception-specification, if present,
  // per cxx-abi-dev proposal on 2016-10-11.
  if (T->hasInstantiationDependentExceptionSpec()) {
    if (T->getExceptionSpecType() == EST_ComputedNoexcept) {
      Out << "DO";
      mangleExpression(T->getNoexceptExpr());
      Out << "E";
    } else {
      assert(T->getExceptionSpecType() == EST_Dynamic);
      Out << "Dw";
      for (auto ExceptTy : T->exceptions())
        mangleType(ExceptTy);
      Out << "E";
    }
  } else if (T->isNothrow(getASTContext())) {
    Out << "Do";
  }

  Out << 'F';

  // FIXME: We don't have enough information in the AST to produce the 'Y'
  // encoding for extern "C" function types.
  mangleBareFunctionType(T, /*MangleReturnType=*/true);

  // Mangle the ref-qualifier, if present.
  mangleRefQualifier(T->getRefQualifier());

  Out << 'E';
}

void CXXNameMangler::mangleType(const FunctionNoProtoType *T) {
  // Function types without prototypes can arise when mangling a function type
  // within an overloadable function in C. We mangle these as the absence of any
  // parameter types (not even an empty parameter list).
  Out << 'F';

  FunctionTypeDepthState saved = FunctionTypeDepth.push();

  FunctionTypeDepth.enterResultType();
  mangleType(T->getReturnType());
  FunctionTypeDepth.leaveResultType();

  FunctionTypeDepth.pop(saved);
  Out << 'E';
}

void CXXNameMangler::mangleBareFunctionType(const FunctionProtoType *Proto,
                                            bool MangleReturnType,
                                            const FunctionDecl *FD) {
  // Record that we're in a function type.  See mangleFunctionParam
  // for details on what we're trying to achieve here.
  FunctionTypeDepthState saved = FunctionTypeDepth.push();

  // <bare-function-type> ::= <signature type>+
  if (MangleReturnType) {
    FunctionTypeDepth.enterResultType();

    // Mangle ns_returns_retained as an order-sensitive qualifier here.
    if (Proto->getExtInfo().getProducesResult() && FD == nullptr)
      mangleVendorQualifier("ns_returns_retained");

    // Mangle the return type without any direct ARC ownership qualifiers.
    QualType ReturnTy = Proto->getReturnType();
    if (ReturnTy.getObjCLifetime()) {
      auto SplitReturnTy = ReturnTy.split();
      SplitReturnTy.Quals.removeObjCLifetime();
      ReturnTy = getASTContext().getQualifiedType(SplitReturnTy);
    }
    mangleType(ReturnTy);

    FunctionTypeDepth.leaveResultType();
  }

  if (Proto->getNumParams() == 0 && !Proto->isVariadic()) {
    //   <builtin-type> ::= v   # void
    Out << 'v';

    FunctionTypeDepth.pop(saved);
    return;
  }

  assert(!FD || FD->getNumParams() == Proto->getNumParams());
  for (unsigned I = 0, E = Proto->getNumParams(); I != E; ++I) {
    // Mangle extended parameter info as order-sensitive qualifiers here.
    if (Proto->hasExtParameterInfos() && FD == nullptr) {
      mangleExtParameterInfo(Proto->getExtParameterInfo(I));
    }

    // Mangle the type.
    QualType ParamTy = Proto->getParamType(I);
    mangleType(Context.getASTContext().getSignatureParameterType(ParamTy));

    if (FD) {
      if (auto *Attr = FD->getParamDecl(I)->getAttr<PassObjectSizeAttr>()) {
        // Attr can only take 1 character, so we can hardcode the length below.
        assert(Attr->getType() <= 9 && Attr->getType() >= 0);
        Out << "U17pass_object_size" << Attr->getType();
      }
    }
  }

  FunctionTypeDepth.pop(saved);

  // <builtin-type>      ::= z  # ellipsis
  if (Proto->isVariadic())
    Out << 'z';
}

// <type>            ::= <class-enum-type>
// <class-enum-type> ::= <name>
void CXXNameMangler::mangleType(const UnresolvedUsingType *T) {
  mangleName(T->getDecl());
}

// <type>            ::= <class-enum-type>
// <class-enum-type> ::= <name>
void CXXNameMangler::mangleType(const EnumType *T) {
  mangleType(static_cast<const TagType*>(T));
}
void CXXNameMangler::mangleType(const RecordType *T) {
  mangleType(static_cast<const TagType*>(T));
}
void CXXNameMangler::mangleType(const TagType *T) {
  mangleName(T->getDecl());
}

// <type>       ::= <array-type>
// <array-type> ::= A <positive dimension number> _ <element type>
//              ::= A [<dimension expression>] _ <element type>
void CXXNameMangler::mangleType(const ConstantArrayType *T) {
  Out << 'A' << T->getSize() << '_';
  mangleType(T->getElementType());
}
void CXXNameMangler::mangleType(const VariableArrayType *T) {
  Out << 'A';
  // decayed vla types (size 0) will just be skipped.
  if (T->getSizeExpr())
    mangleExpression(T->getSizeExpr());
  Out << '_';
  mangleType(T->getElementType());
}
void CXXNameMangler::mangleType(const DependentSizedArrayType *T) {
  Out << 'A';
  mangleExpression(T->getSizeExpr());
  Out << '_';
  mangleType(T->getElementType());
}
void CXXNameMangler::mangleType(const IncompleteArrayType *T) {
  Out << "A_";
  mangleType(T->getElementType());
}

// <type>                   ::= <pointer-to-member-type>
// <pointer-to-member-type> ::= M <class type> <member type>
void CXXNameMangler::mangleType(const MemberPointerType *T) {
  Out << 'M';
  mangleType(QualType(T->getClass(), 0));
  QualType PointeeType = T->getPointeeType();
  if (const FunctionProtoType *FPT = dyn_cast<FunctionProtoType>(PointeeType)) {
    mangleType(FPT);
    
    // Itanium C++ ABI 5.1.8:
    //
    //   The type of a non-static member function is considered to be different,
    //   for the purposes of substitution, from the type of a namespace-scope or
    //   static member function whose type appears similar. The types of two
    //   non-static member functions are considered to be different, for the
    //   purposes of substitution, if the functions are members of different
    //   classes. In other words, for the purposes of substitution, the class of 
    //   which the function is a member is considered part of the type of 
    //   function.

    // Given that we already substitute member function pointers as a
    // whole, the net effect of this rule is just to unconditionally
    // suppress substitution on the function type in a member pointer.
    // We increment the SeqID here to emulate adding an entry to the
    // substitution table.
    ++SeqID;
  } else
    mangleType(PointeeType);
}

// <type>           ::= <template-param>
void CXXNameMangler::mangleType(const TemplateTypeParmType *T) {
  mangleTemplateParameter(T->getIndex());
}

// <type>           ::= <template-param>
void CXXNameMangler::mangleType(const SubstTemplateTypeParmPackType *T) {
  // FIXME: not clear how to mangle this!
  // template <class T...> class A {
  //   template <class U...> void foo(T(*)(U) x...);
  // };
  Out << "_SUBSTPACK_";
}

// <type> ::= P <type>   # pointer-to
void CXXNameMangler::mangleType(const PointerType *T) {
  Out << 'P';
  mangleType(T->getPointeeType());
}
void CXXNameMangler::mangleType(const ObjCObjectPointerType *T) {
  Out << 'P';
  mangleType(T->getPointeeType());
}

// <type> ::= R <type>   # reference-to
void CXXNameMangler::mangleType(const LValueReferenceType *T) {
  Out << 'R';
  mangleType(T->getPointeeType());
}

// <type> ::= O <type>   # rvalue reference-to (C++0x)
void CXXNameMangler::mangleType(const RValueReferenceType *T) {
  Out << 'O';
  mangleType(T->getPointeeType());
}

// <type> ::= C <type>   # complex pair (C 2000)
void CXXNameMangler::mangleType(const ComplexType *T) {
  Out << 'C';
  mangleType(T->getElementType());
}

// ARM's ABI for Neon vector types specifies that they should be mangled as
// if they are structs (to match ARM's initial implementation).  The
// vector type must be one of the special types predefined by ARM.
void CXXNameMangler::mangleNeonVectorType(const VectorType *T) {
  QualType EltType = T->getElementType();
  assert(EltType->isBuiltinType() && "Neon vector element not a BuiltinType");
  const char *EltName = nullptr;
  if (T->getVectorKind() == VectorType::NeonPolyVector) {
    switch (cast<BuiltinType>(EltType)->getKind()) {
    case BuiltinType::SChar:
    case BuiltinType::UChar:
      EltName = "poly8_t";
      break;
    case BuiltinType::Short:
    case BuiltinType::UShort:
      EltName = "poly16_t";
      break;
    case BuiltinType::ULongLong:
      EltName = "poly64_t";
      break;
    default: llvm_unreachable("unexpected Neon polynomial vector element type");
    }
  } else {
    switch (cast<BuiltinType>(EltType)->getKind()) {
    case BuiltinType::SChar:     EltName = "int8_t"; break;
    case BuiltinType::UChar:     EltName = "uint8_t"; break;
    case BuiltinType::Short:     EltName = "int16_t"; break;
    case BuiltinType::UShort:    EltName = "uint16_t"; break;
    case BuiltinType::Int:       EltName = "int32_t"; break;
    case BuiltinType::UInt:      EltName = "uint32_t"; break;
    case BuiltinType::LongLong:  EltName = "int64_t"; break;
    case BuiltinType::ULongLong: EltName = "uint64_t"; break;
    case BuiltinType::Double:    EltName = "float64_t"; break;
    case BuiltinType::Float:     EltName = "float32_t"; break;
    case BuiltinType::Half:      EltName = "float16_t";break;
    default:
      llvm_unreachable("unexpected Neon vector element type");
    }
  }
  const char *BaseName = nullptr;
  unsigned BitSize = (T->getNumElements() *
                      getASTContext().getTypeSize(EltType));
  if (BitSize == 64)
    BaseName = "__simd64_";
  else {
    assert(BitSize == 128 && "Neon vector type not 64 or 128 bits");
    BaseName = "__simd128_";
  }
  Out << strlen(BaseName) + strlen(EltName);
  Out << BaseName << EltName;
}

static StringRef mangleAArch64VectorBase(const BuiltinType *EltType) {
  switch (EltType->getKind()) {
  case BuiltinType::SChar:
    return "Int8";
  case BuiltinType::Short:
    return "Int16";
  case BuiltinType::Int:
    return "Int32";
  case BuiltinType::Long:
  case BuiltinType::LongLong:
    return "Int64";
  case BuiltinType::UChar:
    return "Uint8";
  case BuiltinType::UShort:
    return "Uint16";
  case BuiltinType::UInt:
    return "Uint32";
  case BuiltinType::ULong:
  case BuiltinType::ULongLong:
    return "Uint64";
  case BuiltinType::Half:
    return "Float16";
  case BuiltinType::Float:
    return "Float32";
  case BuiltinType::Double:
    return "Float64";
  default:
    llvm_unreachable("Unexpected vector element base type");
  }
}

// AArch64's ABI for Neon vector types specifies that they should be mangled as
// the equivalent internal name. The vector type must be one of the special
// types predefined by ARM.
void CXXNameMangler::mangleAArch64NeonVectorType(const VectorType *T) {
  QualType EltType = T->getElementType();
  assert(EltType->isBuiltinType() && "Neon vector element not a BuiltinType");
  unsigned BitSize =
      (T->getNumElements() * getASTContext().getTypeSize(EltType));
  (void)BitSize; // Silence warning.

  assert((BitSize == 64 || BitSize == 128) &&
         "Neon vector type not 64 or 128 bits");

  StringRef EltName;
  if (T->getVectorKind() == VectorType::NeonPolyVector) {
    switch (cast<BuiltinType>(EltType)->getKind()) {
    case BuiltinType::UChar:
      EltName = "Poly8";
      break;
    case BuiltinType::UShort:
      EltName = "Poly16";
      break;
    case BuiltinType::ULong:
    case BuiltinType::ULongLong:
      EltName = "Poly64";
      break;
    default:
      llvm_unreachable("unexpected Neon polynomial vector element type");
    }
  } else
    EltName = mangleAArch64VectorBase(cast<BuiltinType>(EltType));

  std::string TypeName =
      ("__" + EltName + "x" + Twine(T->getNumElements()) + "_t").str();
  Out << TypeName.length() << TypeName;
}

// GNU extension: vector types
// <type>                  ::= <vector-type>
// <vector-type>           ::= Dv <positive dimension number> _
//                                    <extended element type>
//                         ::= Dv [<dimension expression>] _ <element type>
// <extended element type> ::= <element type>
//                         ::= p # AltiVec vector pixel
//                         ::= b # Altivec vector bool
void CXXNameMangler::mangleType(const VectorType *T) {
  if ((T->getVectorKind() == VectorType::NeonVector ||
       T->getVectorKind() == VectorType::NeonPolyVector)) {
    llvm::Triple Target = getASTContext().getTargetInfo().getTriple();
    llvm::Triple::ArchType Arch =
        getASTContext().getTargetInfo().getTriple().getArch();
    if ((Arch == llvm::Triple::aarch64 ||
         Arch == llvm::Triple::aarch64_be) && !Target.isOSDarwin())
      mangleAArch64NeonVectorType(T);
    else
      mangleNeonVectorType(T);
    return;
  }
  Out << "Dv" << T->getNumElements() << '_';
  if (T->getVectorKind() == VectorType::AltiVecPixel)
    Out << 'p';
  else if (T->getVectorKind() == VectorType::AltiVecBool)
    Out << 'b';
  else
    mangleType(T->getElementType());
}
void CXXNameMangler::mangleType(const ExtVectorType *T) {
  mangleType(static_cast<const VectorType*>(T));
}
void CXXNameMangler::mangleType(const DependentSizedExtVectorType *T) {
  Out << "Dv";
  mangleExpression(T->getSizeExpr());
  Out << '_';
  mangleType(T->getElementType());
}

void CXXNameMangler::mangleType(const DependentAddressSpaceType *T) {
  SplitQualType split = T->getPointeeType().split();
  mangleQualifiers(split.Quals, T);
  mangleType(QualType(split.Ty, 0));
}

void CXXNameMangler::mangleType(const PackExpansionType *T) {
  // <type>  ::= Dp <type>          # pack expansion (C++0x)
  Out << "Dp";
  mangleType(T->getPattern());
}

void CXXNameMangler::mangleType(const ObjCInterfaceType *T) {
  mangleSourceName(T->getDecl()->getIdentifier());
}

void CXXNameMangler::mangleType(const ObjCObjectType *T) {
  // Treat __kindof as a vendor extended type qualifier.
  if (T->isKindOfType())
    Out << "U8__kindof";

  if (!T->qual_empty()) {
    // Mangle protocol qualifiers.
    SmallString<64> QualStr;
    llvm::raw_svector_ostream QualOS(QualStr);
    QualOS << "objcproto";
    for (const auto *I : T->quals()) {
      StringRef name = I->getName();
      QualOS << name.size() << name;
    }
    Out << 'U' << QualStr.size() << QualStr;
  }

  mangleType(T->getBaseType());

  if (T->isSpecialized()) {
    // Mangle type arguments as I <type>+ E
    Out << 'I';
    for (auto typeArg : T->getTypeArgs())
      mangleType(typeArg);
    Out << 'E';
  }
}

void CXXNameMangler::mangleType(const BlockPointerType *T) {
  Out << "U13block_pointer";
  mangleType(T->getPointeeType());
}

void CXXNameMangler::mangleType(const InjectedClassNameType *T) {
  // Mangle injected class name types as if the user had written the
  // specialization out fully.  It may not actually be possible to see
  // this mangling, though.
  mangleType(T->getInjectedSpecializationType());
}

void CXXNameMangler::mangleType(const TemplateSpecializationType *T) {
  if (TemplateDecl *TD = T->getTemplateName().getAsTemplateDecl()) {
    mangleTemplateName(TD, T->getArgs(), T->getNumArgs());
  } else {
    if (mangleSubstitution(QualType(T, 0)))
      return;
    
    mangleTemplatePrefix(T->getTemplateName());
    
    // FIXME: GCC does not appear to mangle the template arguments when
    // the template in question is a dependent template name. Should we
    // emulate that badness?
    mangleTemplateArgs(T->getArgs(), T->getNumArgs());
    addSubstitution(QualType(T, 0));
  }
}

void CXXNameMangler::mangleType(const DependentNameType *T) {
  // Proposal by cxx-abi-dev, 2014-03-26
  // <class-enum-type> ::= <name>    # non-dependent or dependent type name or
  //                                 # dependent elaborated type specifier using
  //                                 # 'typename'
  //                   ::= Ts <name> # dependent elaborated type specifier using
  //                                 # 'struct' or 'class'
  //                   ::= Tu <name> # dependent elaborated type specifier using
  //                                 # 'union'
  //                   ::= Te <name> # dependent elaborated type specifier using
  //                                 # 'enum'
  switch (T->getKeyword()) {
    case ETK_None:
    case ETK_Typename:
      break;
    case ETK_Struct:
    case ETK_Class:
    case ETK_Interface:
      Out << "Ts";
      break;
    case ETK_Union:
      Out << "Tu";
      break;
    case ETK_Enum:
      Out << "Te";
      break;
  }
  // Typename types are always nested
  Out << 'N';
  manglePrefix(T->getQualifier());
  mangleSourceName(T->getIdentifier());
  Out << 'E';
}

void CXXNameMangler::mangleType(const DependentTemplateSpecializationType *T) {
  // Dependently-scoped template types are nested if they have a prefix.
  Out << 'N';

  // TODO: avoid making this TemplateName.
  TemplateName Prefix =
    getASTContext().getDependentTemplateName(T->getQualifier(),
                                             T->getIdentifier());
  mangleTemplatePrefix(Prefix);

  // FIXME: GCC does not appear to mangle the template arguments when
  // the template in question is a dependent template name. Should we
  // emulate that badness?
  mangleTemplateArgs(T->getArgs(), T->getNumArgs());    
  Out << 'E';
}

void CXXNameMangler::mangleType(const TypeVariableType *T) {
  llvm_unreachable("TypeVariableType cannot be mangled.");
}

void CXXNameMangler::mangleType(const TypeOfType *T) {
  // FIXME: this is pretty unsatisfactory, but there isn't an obvious
  // "extension with parameters" mangling.
  Out << "u6typeof";
}

void CXXNameMangler::mangleType(const TypeOfExprType *T) {
  // FIXME: this is pretty unsatisfactory, but there isn't an obvious
  // "extension with parameters" mangling.
  Out << "u6typeof";
}

void CXXNameMangler::mangleType(const DecltypeType *T) {
  Expr *E = T->getUnderlyingExpr();

  // type ::= Dt <expression> E  # decltype of an id-expression
  //                             #   or class member access
  //      ::= DT <expression> E  # decltype of an expression

  // This purports to be an exhaustive list of id-expressions and
  // class member accesses.  Note that we do not ignore parentheses;
  // parentheses change the semantics of decltype for these
  // expressions (and cause the mangler to use the other form).
  if (isa<DeclRefExpr>(E) ||
      isa<MemberExpr>(E) ||
      isa<UnresolvedLookupExpr>(E) ||
      isa<DependentScopeDeclRefExpr>(E) ||
      isa<CXXDependentScopeMemberExpr>(E) ||
      isa<UnresolvedMemberExpr>(E))
    Out << "Dt";
  else
    Out << "DT";
  mangleExpression(E);
  Out << 'E';
}

void CXXNameMangler::mangleType(const UnaryTransformType *T) {
  // If this is dependent, we need to record that. If not, we simply
  // mangle it as the underlying type since they are equivalent.
  if (T->isDependentType()) {
    Out << 'U';
    
    switch (T->getUTTKind()) {
      case UnaryTransformType::EnumUnderlyingType:
        Out << "3eut";
        break;
    }
  }

  mangleType(T->getBaseType());
}

void CXXNameMangler::mangleType(const AutoType *T) {
  QualType D = T->getDeducedType();
  // <builtin-type> ::= Da  # dependent auto
  if (D.isNull()) {
    assert(T->getKeyword() != AutoTypeKeyword::GNUAutoType &&
           "shouldn't need to mangle __auto_type!");
    Out << (T->isDecltypeAuto() ? "Dc" : "Da");
  } else
    mangleType(D);
}

void CXXNameMangler::mangleType(const DeducedTemplateSpecializationType *T) {
  // FIXME: This is not the right mangling. We also need to include a scope
  // here in some cases.
  QualType D = T->getDeducedType();
  if (D.isNull())
    mangleUnscopedTemplateName(T->getTemplateName(), nullptr);
  else
    mangleType(D);
}

void CXXNameMangler::mangleType(const AtomicType *T) {
  // <type> ::= U <source-name> <type>  # vendor extended type qualifier
  // (Until there's a standardized mangling...)
  Out << "U7_Atomic";
  mangleType(T->getValueType());
}

void CXXNameMangler::mangleType(const PipeType *T) {
  // Pipe type mangling rules are described in SPIR 2.0 specification
  // A.1 Data types and A.3 Summary of changes
  // <type> ::= 8ocl_pipe
  Out << "8ocl_pipe";
}

void CXXNameMangler::mangleIntegerLiteral(QualType T,
                                          const llvm::APSInt &Value) {
  //  <expr-primary> ::= L <type> <value number> E # integer literal
  Out << 'L';

  mangleType(T);
  if (T->isBooleanType()) {
    // Boolean values are encoded as 0/1.
    Out << (Value.getBoolValue() ? '1' : '0');
  } else {
    mangleNumber(Value);
  }
  Out << 'E';

}

void CXXNameMangler::mangleMemberExprBase(const Expr *Base, bool IsArrow) {
  // Ignore member expressions involving anonymous unions.
  while (const auto *RT = Base->getType()->getAs<RecordType>()) {
    if (!RT->getDecl()->isAnonymousStructOrUnion())
      break;
    const auto *ME = dyn_cast<MemberExpr>(Base);
    if (!ME)
      break;
    Base = ME->getBase();
    IsArrow = ME->isArrow();
  }

  if (Base->isImplicitCXXThis()) {
    // Note: GCC mangles member expressions to the implicit 'this' as
    // *this., whereas we represent them as this->. The Itanium C++ ABI
    // does not specify anything here, so we follow GCC.
    Out << "dtdefpT";
  } else {
    Out << (IsArrow ? "pt" : "dt");
    mangleExpression(Base);
  }
}

/// Mangles a member expression.
void CXXNameMangler::mangleMemberExpr(const Expr *base,
                                      bool isArrow,
                                      NestedNameSpecifier *qualifier,
                                      NamedDecl *firstQualifierLookup,
                                      DeclarationName member,
                                      const TemplateArgumentLoc *TemplateArgs,
                                      unsigned NumTemplateArgs,
                                      unsigned arity) {
  // <expression> ::= dt <expression> <unresolved-name>
  //              ::= pt <expression> <unresolved-name>
  if (base)
    mangleMemberExprBase(base, isArrow);
  mangleUnresolvedName(qualifier, member, TemplateArgs, NumTemplateArgs, arity);
}

/// Look at the callee of the given call expression and determine if
/// it's a parenthesized id-expression which would have triggered ADL
/// otherwise.
static bool isParenthesizedADLCallee(const CallExpr *call) {
  const Expr *callee = call->getCallee();
  const Expr *fn = callee->IgnoreParens();

  // Must be parenthesized.  IgnoreParens() skips __extension__ nodes,
  // too, but for those to appear in the callee, it would have to be
  // parenthesized.
  if (callee == fn) return false;

  // Must be an unresolved lookup.
  const UnresolvedLookupExpr *lookup = dyn_cast<UnresolvedLookupExpr>(fn);
  if (!lookup) return false;

  assert(!lookup->requiresADL());

  // Must be an unqualified lookup.
  if (lookup->getQualifier()) return false;

  // Must not have found a class member.  Note that if one is a class
  // member, they're all class members.
  if (lookup->getNumDecls() > 0 &&
      (*lookup->decls_begin())->isCXXClassMember())
    return false;

  // Otherwise, ADL would have been triggered.
  return true;
}

void CXXNameMangler::mangleCastExpression(const Expr *E, StringRef CastEncoding) {
  const ExplicitCastExpr *ECE = cast<ExplicitCastExpr>(E);
  Out << CastEncoding;
  mangleType(ECE->getType());
  mangleExpression(ECE->getSubExpr());
}

void CXXNameMangler::mangleInitListElements(const InitListExpr *InitList) {
  if (auto *Syntactic = InitList->getSyntacticForm())
    InitList = Syntactic;
  for (unsigned i = 0, e = InitList->getNumInits(); i != e; ++i)
    mangleExpression(InitList->getInit(i));
}

void CXXNameMangler::mangleExpression(const Expr *E, unsigned Arity) {
  // <expression> ::= <unary operator-name> <expression>
  //              ::= <binary operator-name> <expression> <expression>
  //              ::= <trinary operator-name> <expression> <expression> <expression>
  //              ::= cv <type> expression           # conversion with one argument
  //              ::= cv <type> _ <expression>* E # conversion with a different number of arguments
  //              ::= dc <type> <expression>         # dynamic_cast<type> (expression)
  //              ::= sc <type> <expression>         # static_cast<type> (expression)
  //              ::= cc <type> <expression>         # const_cast<type> (expression)
  //              ::= rc <type> <expression>         # reinterpret_cast<type> (expression)
  //              ::= st <type>                      # sizeof (a type)
  //              ::= at <type>                      # alignof (a type)
  //              ::= <template-param>
  //              ::= <function-param>
  //              ::= sr <type> <unqualified-name>                   # dependent name
  //              ::= sr <type> <unqualified-name> <template-args>   # dependent template-id
  //              ::= ds <expression> <expression>                   # expr.*expr
  //              ::= sZ <template-param>                            # size of a parameter pack
  //              ::= sZ <function-param>    # size of a function parameter pack
  //              ::= <expr-primary>
  // <expr-primary> ::= L <type> <value number> E    # integer literal
  //                ::= L <type <value float> E      # floating literal
  //                ::= L <mangled-name> E           # external name
  //                ::= fpT                          # 'this' expression
  QualType ImplicitlyConvertedToType;
  
recurse:
  switch (E->getStmtClass()) {
  case Expr::NoStmtClass:
#define ABSTRACT_STMT(Type)
#define EXPR(Type, Base)
#define STMT(Type, Base) \
  case Expr::Type##Class:
#include "clang/AST/StmtNodes.inc"
    // fallthrough

  // These all can only appear in local or variable-initialization
  // contexts and so should never appear in a mangling.
  case Expr::AddrLabelExprClass:
  case Expr::DesignatedInitUpdateExprClass:
  case Expr::ImplicitValueInitExprClass:
  case Expr::ArrayInitLoopExprClass:
  case Expr::ArrayInitIndexExprClass:
  case Expr::NoInitExprClass:
  case Expr::ParenListExprClass:
  case Expr::LambdaExprClass:
  case Expr::MSPropertyRefExprClass:
  case Expr::MSPropertySubscriptExprClass:
  case Expr::TypoExprClass:  // This should no longer exist in the AST by now.
  case Expr::OMPArraySectionExprClass:
  case Expr::CXXInheritedCtorInitExprClass:
    llvm_unreachable("unexpected statement kind");

  // FIXME: invent manglings for all these.
  case Expr::BlockExprClass:
  case Expr::ChooseExprClass:
  case Expr::CompoundLiteralExprClass:
  case Expr::ExtVectorElementExprClass:
  case Expr::GenericSelectionExprClass:
  case Expr::ObjCEncodeExprClass:
  case Expr::ObjCIsaExprClass:
  case Expr::ObjCIvarRefExprClass:
  case Expr::ObjCMessageExprClass:
  case Expr::ObjCPropertyRefExprClass:
  case Expr::ObjCProtocolExprClass:
  case Expr::ObjCSelectorExprClass:
  case Expr::ObjCStringLiteralClass:
  case Expr::ObjCBoxedExprClass:
  case Expr::ObjCArrayLiteralClass:
  case Expr::ObjCDictionaryLiteralClass:
  case Expr::ObjCSubscriptRefExprClass:
  case Expr::ObjCIndirectCopyRestoreExprClass:
  case Expr::ObjCAvailabilityCheckExprClass:
  case Expr::OffsetOfExprClass:
  case Expr::PredefinedExprClass:
  case Expr::ShuffleVectorExprClass:
  case Expr::ConvertVectorExprClass:
  case Expr::StmtExprClass:
  case Expr::TypeTraitExprClass:
  case Expr::ArrayTypeTraitExprClass:
  case Expr::ExpressionTraitExprClass:
  case Expr::VAArgExprClass:
  case Expr::CUDAKernelCallExprClass:
  case Expr::AsTypeExprClass:
  case Expr::PseudoObjectExprClass:
  case Expr::AtomicExprClass:
  case Expr::PositionalParameterExprClass:
  case Expr::CountBoundsExprClass:
  case Expr::InteropTypeBoundsAnnotationClass:
  case Expr::NullaryBoundsExprClass:
  case Expr::RangeBoundsExprClass:
  {
    if (!NullOut) {
      // As bad as this diagnostic is, it's better than crashing.
      DiagnosticsEngine &Diags = Context.getDiags();
      unsigned DiagID = Diags.getCustomDiagID(DiagnosticsEngine::Error,
                                       "cannot yet mangle expression type %0");
      Diags.Report(E->getExprLoc(), DiagID)
        << E->getStmtClassName() << E->getSourceRange();
    }
    break;
  }

  case Expr::CXXUuidofExprClass: {
    const CXXUuidofExpr *UE = cast<CXXUuidofExpr>(E);
    if (UE->isTypeOperand()) {
      QualType UuidT = UE->getTypeOperand(Context.getASTContext());
      Out << "u8__uuidoft";
      mangleType(UuidT);
    } else {
      Expr *UuidExp = UE->getExprOperand();
      Out << "u8__uuidofz";
      mangleExpression(UuidExp, Arity);
    }
    break;
  }

  // Even gcc-4.5 doesn't mangle this.
  case Expr::BinaryConditionalOperatorClass: {
    DiagnosticsEngine &Diags = Context.getDiags();
    unsigned DiagID =
      Diags.getCustomDiagID(DiagnosticsEngine::Error,
                "?: operator with omitted middle operand cannot be mangled");
    Diags.Report(E->getExprLoc(), DiagID)
      << E->getStmtClassName() << E->getSourceRange();
    break;
  }

  // These are used for internal purposes and cannot be meaningfully mangled.
  case Expr::OpaqueValueExprClass:
    llvm_unreachable("cannot mangle opaque value; mangling wrong thing?");

  case Expr::InitListExprClass: {
    Out << "il";
    mangleInitListElements(cast<InitListExpr>(E));
    Out << "E";
    break;
  }

  case Expr::DesignatedInitExprClass: {
    auto *DIE = cast<DesignatedInitExpr>(E);
    for (const auto &Designator : DIE->designators()) {
      if (Designator.isFieldDesignator()) {
        Out << "di";
        mangleSourceName(Designator.getFieldName());
      } else if (Designator.isArrayDesignator()) {
        Out << "dx";
        mangleExpression(DIE->getArrayIndex(Designator));
      } else {
        assert(Designator.isArrayRangeDesignator() &&
               "unknown designator kind");
        Out << "dX";
        mangleExpression(DIE->getArrayRangeStart(Designator));
        mangleExpression(DIE->getArrayRangeEnd(Designator));
      }
    }
    mangleExpression(DIE->getInit());
    break;
  }

  case Expr::CXXDefaultArgExprClass:
    mangleExpression(cast<CXXDefaultArgExpr>(E)->getExpr(), Arity);
    break;

  case Expr::CXXDefaultInitExprClass:
    mangleExpression(cast<CXXDefaultInitExpr>(E)->getExpr(), Arity);
    break;

  case Expr::CXXStdInitializerListExprClass:
    mangleExpression(cast<CXXStdInitializerListExpr>(E)->getSubExpr(), Arity);
    break;

  case Expr::SubstNonTypeTemplateParmExprClass:
    mangleExpression(cast<SubstNonTypeTemplateParmExpr>(E)->getReplacement(),
                     Arity);
    break;

  case Expr::UserDefinedLiteralClass:
    // We follow g++'s approach of mangling a UDL as a call to the literal
    // operator.
  case Expr::CXXMemberCallExprClass: // fallthrough
  case Expr::CallExprClass: {
    const CallExpr *CE = cast<CallExpr>(E);

    // <expression> ::= cp <simple-id> <expression>* E
    // We use this mangling only when the call would use ADL except
    // for being parenthesized.  Per discussion with David
    // Vandervoorde, 2011.04.25.
    if (isParenthesizedADLCallee(CE)) {
      Out << "cp";
      // The callee here is a parenthesized UnresolvedLookupExpr with
      // no qualifier and should always get mangled as a <simple-id>
      // anyway.

    // <expression> ::= cl <expression>* E
    } else {
      Out << "cl";
    }

    unsigned CallArity = CE->getNumArgs();
    for (const Expr *Arg : CE->arguments())
      if (isa<PackExpansionExpr>(Arg))
        CallArity = UnknownArity;

    mangleExpression(CE->getCallee(), CallArity);
    for (const Expr *Arg : CE->arguments())
      mangleExpression(Arg);
    Out << 'E';
    break;
  }

  case Expr::CXXNewExprClass: {
    const CXXNewExpr *New = cast<CXXNewExpr>(E);
    if (New->isGlobalNew()) Out << "gs";
    Out << (New->isArray() ? "na" : "nw");
    for (CXXNewExpr::const_arg_iterator I = New->placement_arg_begin(),
           E = New->placement_arg_end(); I != E; ++I)
      mangleExpression(*I);
    Out << '_';
    mangleType(New->getAllocatedType());
    if (New->hasInitializer()) {
      if (New->getInitializationStyle() == CXXNewExpr::ListInit)
        Out << "il";
      else
        Out << "pi";
      const Expr *Init = New->getInitializer();
      if (const CXXConstructExpr *CCE = dyn_cast<CXXConstructExpr>(Init)) {
        // Directly inline the initializers.
        for (CXXConstructExpr::const_arg_iterator I = CCE->arg_begin(),
                                                  E = CCE->arg_end();
             I != E; ++I)
          mangleExpression(*I);
      } else if (const ParenListExpr *PLE = dyn_cast<ParenListExpr>(Init)) {
        for (unsigned i = 0, e = PLE->getNumExprs(); i != e; ++i)
          mangleExpression(PLE->getExpr(i));
      } else if (New->getInitializationStyle() == CXXNewExpr::ListInit &&
                 isa<InitListExpr>(Init)) {
        // Only take InitListExprs apart for list-initialization.
        mangleInitListElements(cast<InitListExpr>(Init));
      } else
        mangleExpression(Init);
    }
    Out << 'E';
    break;
  }

  case Expr::CXXPseudoDestructorExprClass: {
    const auto *PDE = cast<CXXPseudoDestructorExpr>(E);
    if (const Expr *Base = PDE->getBase())
      mangleMemberExprBase(Base, PDE->isArrow());
    NestedNameSpecifier *Qualifier = PDE->getQualifier();
    if (TypeSourceInfo *ScopeInfo = PDE->getScopeTypeInfo()) {
      if (Qualifier) {
        mangleUnresolvedPrefix(Qualifier,
                               /*Recursive=*/true);
        mangleUnresolvedTypeOrSimpleId(ScopeInfo->getType());
        Out << 'E';
      } else {
        Out << "sr";
        if (!mangleUnresolvedTypeOrSimpleId(ScopeInfo->getType()))
          Out << 'E';
      }
    } else if (Qualifier) {
      mangleUnresolvedPrefix(Qualifier);
    }
    // <base-unresolved-name> ::= dn <destructor-name>
    Out << "dn";
    QualType DestroyedType = PDE->getDestroyedType();
    mangleUnresolvedTypeOrSimpleId(DestroyedType);
    break;
  }

  case Expr::MemberExprClass: {
    const MemberExpr *ME = cast<MemberExpr>(E);
    mangleMemberExpr(ME->getBase(), ME->isArrow(),
                     ME->getQualifier(), nullptr,
                     ME->getMemberDecl()->getDeclName(),
                     ME->getTemplateArgs(), ME->getNumTemplateArgs(),
                     Arity);
    break;
  }

  case Expr::UnresolvedMemberExprClass: {
    const UnresolvedMemberExpr *ME = cast<UnresolvedMemberExpr>(E);
    mangleMemberExpr(ME->isImplicitAccess() ? nullptr : ME->getBase(),
                     ME->isArrow(), ME->getQualifier(), nullptr,
                     ME->getMemberName(),
                     ME->getTemplateArgs(), ME->getNumTemplateArgs(),
                     Arity);
    break;
  }

  case Expr::CXXDependentScopeMemberExprClass: {
    const CXXDependentScopeMemberExpr *ME
      = cast<CXXDependentScopeMemberExpr>(E);
    mangleMemberExpr(ME->isImplicitAccess() ? nullptr : ME->getBase(),
                     ME->isArrow(), ME->getQualifier(),
                     ME->getFirstQualifierFoundInScope(),
                     ME->getMember(),
                     ME->getTemplateArgs(), ME->getNumTemplateArgs(),
                     Arity);
    break;
  }

  case Expr::UnresolvedLookupExprClass: {
    const UnresolvedLookupExpr *ULE = cast<UnresolvedLookupExpr>(E);
    mangleUnresolvedName(ULE->getQualifier(), ULE->getName(),
                         ULE->getTemplateArgs(), ULE->getNumTemplateArgs(),
                         Arity);
    break;
  }

  case Expr::CXXUnresolvedConstructExprClass: {
    const CXXUnresolvedConstructExpr *CE = cast<CXXUnresolvedConstructExpr>(E);
    unsigned N = CE->arg_size();

    if (CE->isListInitialization()) {
      assert(N == 1 && "unexpected form for list initialization");
      auto *IL = cast<InitListExpr>(CE->getArg(0));
      Out << "tl";
      mangleType(CE->getType());
      mangleInitListElements(IL);
      Out << "E";
      return;
    }

    Out << "cv";
    mangleType(CE->getType());
    if (N != 1) Out << '_';
    for (unsigned I = 0; I != N; ++I) mangleExpression(CE->getArg(I));
    if (N != 1) Out << 'E';
    break;
  }

  case Expr::CXXConstructExprClass: {
    const auto *CE = cast<CXXConstructExpr>(E);
    if (!CE->isListInitialization() || CE->isStdInitListInitialization()) {
      assert(
          CE->getNumArgs() >= 1 &&
          (CE->getNumArgs() == 1 || isa<CXXDefaultArgExpr>(CE->getArg(1))) &&
          "implicit CXXConstructExpr must have one argument");
      return mangleExpression(cast<CXXConstructExpr>(E)->getArg(0));
    }
    Out << "il";
    for (auto *E : CE->arguments())
      mangleExpression(E);
    Out << "E";
    break;
  }

  case Expr::CXXTemporaryObjectExprClass: {
    const auto *CE = cast<CXXTemporaryObjectExpr>(E);
    unsigned N = CE->getNumArgs();
    bool List = CE->isListInitialization();

    if (List)
      Out << "tl";
    else
      Out << "cv";
    mangleType(CE->getType());
    if (!List && N != 1)
      Out << '_';
    if (CE->isStdInitListInitialization()) {
      // We implicitly created a std::initializer_list<T> for the first argument
      // of a constructor of type U in an expression of the form U{a, b, c}.
      // Strip all the semantic gunk off the initializer list.
      auto *SILE =
          cast<CXXStdInitializerListExpr>(CE->getArg(0)->IgnoreImplicit());
      auto *ILE = cast<InitListExpr>(SILE->getSubExpr()->IgnoreImplicit());
      mangleInitListElements(ILE);
    } else {
      for (auto *E : CE->arguments())
        mangleExpression(E);
    }
    if (List || N != 1)
      Out << 'E';
    break;
  }

  case Expr::CXXScalarValueInitExprClass:
    Out << "cv";
    mangleType(E->getType());
    Out << "_E";
    break;

  case Expr::CXXNoexceptExprClass:
    Out << "nx";
    mangleExpression(cast<CXXNoexceptExpr>(E)->getOperand());
    break;

  case Expr::UnaryExprOrTypeTraitExprClass: {
    const UnaryExprOrTypeTraitExpr *SAE = cast<UnaryExprOrTypeTraitExpr>(E);
    
    if (!SAE->isInstantiationDependent()) {
      // Itanium C++ ABI:
      //   If the operand of a sizeof or alignof operator is not 
      //   instantiation-dependent it is encoded as an integer literal 
      //   reflecting the result of the operator.
      //
      //   If the result of the operator is implicitly converted to a known 
      //   integer type, that type is used for the literal; otherwise, the type 
      //   of std::size_t or std::ptrdiff_t is used.
      QualType T = (ImplicitlyConvertedToType.isNull() || 
                    !ImplicitlyConvertedToType->isIntegerType())? SAE->getType()
                                                    : ImplicitlyConvertedToType;
      llvm::APSInt V = SAE->EvaluateKnownConstInt(Context.getASTContext());
      mangleIntegerLiteral(T, V);
      break;
    }
    
    switch(SAE->getKind()) {
    case UETT_SizeOf:
      Out << 's';
      break;
    case UETT_AlignOf:
      Out << 'a';
      break;
    case UETT_VecStep: {
      DiagnosticsEngine &Diags = Context.getDiags();
      unsigned DiagID = Diags.getCustomDiagID(DiagnosticsEngine::Error,
                                     "cannot yet mangle vec_step expression");
      Diags.Report(DiagID);
      return;
    }
    case UETT_OpenMPRequiredSimdAlign:
      DiagnosticsEngine &Diags = Context.getDiags();
      unsigned DiagID = Diags.getCustomDiagID(
          DiagnosticsEngine::Error,
          "cannot yet mangle __builtin_omp_required_simd_align expression");
      Diags.Report(DiagID);
      return;
    }
    if (SAE->isArgumentType()) {
      Out << 't';
      mangleType(SAE->getArgumentType());
    } else {
      Out << 'z';
      mangleExpression(SAE->getArgumentExpr());
    }
    break;
  }

  case Expr::CXXThrowExprClass: {
    const CXXThrowExpr *TE = cast<CXXThrowExpr>(E);
    //  <expression> ::= tw <expression>  # throw expression
    //               ::= tr               # rethrow
    if (TE->getSubExpr()) {
      Out << "tw";
      mangleExpression(TE->getSubExpr());
    } else {
      Out << "tr";
    }
    break;
  }

  case Expr::CXXTypeidExprClass: {
    const CXXTypeidExpr *TIE = cast<CXXTypeidExpr>(E);
    //  <expression> ::= ti <type>        # typeid (type)
    //               ::= te <expression>  # typeid (expression)
    if (TIE->isTypeOperand()) {
      Out << "ti";
      mangleType(TIE->getTypeOperand(Context.getASTContext()));
    } else {
      Out << "te";
      mangleExpression(TIE->getExprOperand());
    }
    break;
  }

  case Expr::CXXDeleteExprClass: {
    const CXXDeleteExpr *DE = cast<CXXDeleteExpr>(E);
    //  <expression> ::= [gs] dl <expression>  # [::] delete expr
    //               ::= [gs] da <expression>  # [::] delete [] expr
    if (DE->isGlobalDelete()) Out << "gs";
    Out << (DE->isArrayForm() ? "da" : "dl");
    mangleExpression(DE->getArgument());
    break;
  }

  case Expr::UnaryOperatorClass: {
    const UnaryOperator *UO = cast<UnaryOperator>(E);
    mangleOperatorName(UnaryOperator::getOverloadedOperator(UO->getOpcode()),
                       /*Arity=*/1);
    mangleExpression(UO->getSubExpr());
    break;
  }

  case Expr::ArraySubscriptExprClass: {
    const ArraySubscriptExpr *AE = cast<ArraySubscriptExpr>(E);

    // Array subscript is treated as a syntactically weird form of
    // binary operator.
    Out << "ix";
    mangleExpression(AE->getLHS());
    mangleExpression(AE->getRHS());
    break;
  }

  case Expr::CompoundAssignOperatorClass: // fallthrough
  case Expr::BinaryOperatorClass: {
    const BinaryOperator *BO = cast<BinaryOperator>(E);
    if (BO->getOpcode() == BO_PtrMemD)
      Out << "ds";
    else
      mangleOperatorName(BinaryOperator::getOverloadedOperator(BO->getOpcode()),
                         /*Arity=*/2);
    mangleExpression(BO->getLHS());
    mangleExpression(BO->getRHS());
    break;
  }

  case Expr::ConditionalOperatorClass: {
    const ConditionalOperator *CO = cast<ConditionalOperator>(E);
    mangleOperatorName(OO_Conditional, /*Arity=*/3);
    mangleExpression(CO->getCond());
    mangleExpression(CO->getLHS(), Arity);
    mangleExpression(CO->getRHS(), Arity);
    break;
  }

  case Expr::ImplicitCastExprClass: {
    ImplicitlyConvertedToType = E->getType();
    E = cast<ImplicitCastExpr>(E)->getSubExpr();
    goto recurse;
  }
      
  case Expr::ObjCBridgedCastExprClass: {
    // Mangle ownership casts as a vendor extended operator __bridge, 
    // __bridge_transfer, or __bridge_retain.
    StringRef Kind = cast<ObjCBridgedCastExpr>(E)->getBridgeKindName();
    Out << "v1U" << Kind.size() << Kind;
  }
  // Fall through to mangle the cast itself.
<<<<<<< HEAD
    
  case Expr::BoundsCastExprClass:      
=======
  LLVM_FALLTHROUGH;
      
>>>>>>> ad9b4c40
  case Expr::CStyleCastExprClass:
    mangleCastExpression(E, "cv");
    break;

  case Expr::CXXFunctionalCastExprClass: {
    auto *Sub = cast<ExplicitCastExpr>(E)->getSubExpr()->IgnoreImplicit();
    // FIXME: Add isImplicit to CXXConstructExpr.
    if (auto *CCE = dyn_cast<CXXConstructExpr>(Sub))
      if (CCE->getParenOrBraceRange().isInvalid())
        Sub = CCE->getArg(0)->IgnoreImplicit();
    if (auto *StdInitList = dyn_cast<CXXStdInitializerListExpr>(Sub))
      Sub = StdInitList->getSubExpr()->IgnoreImplicit();
    if (auto *IL = dyn_cast<InitListExpr>(Sub)) {
      Out << "tl";
      mangleType(E->getType());
      mangleInitListElements(IL);
      Out << "E";
    } else {
      mangleCastExpression(E, "cv");
    }
    break;
  }

  case Expr::CXXStaticCastExprClass:
    mangleCastExpression(E, "sc");
    break;
  case Expr::CXXDynamicCastExprClass:
    mangleCastExpression(E, "dc");
    break;
  case Expr::CXXReinterpretCastExprClass:
    mangleCastExpression(E, "rc");
    break;
  case Expr::CXXConstCastExprClass:
    mangleCastExpression(E, "cc");
    break;

  case Expr::CXXOperatorCallExprClass: {
    const CXXOperatorCallExpr *CE = cast<CXXOperatorCallExpr>(E);
    unsigned NumArgs = CE->getNumArgs();
    // A CXXOperatorCallExpr for OO_Arrow models only semantics, not syntax
    // (the enclosing MemberExpr covers the syntactic portion).
    if (CE->getOperator() != OO_Arrow)
      mangleOperatorName(CE->getOperator(), /*Arity=*/NumArgs);
    // Mangle the arguments.
    for (unsigned i = 0; i != NumArgs; ++i)
      mangleExpression(CE->getArg(i));
    break;
  }

  case Expr::ParenExprClass:
    mangleExpression(cast<ParenExpr>(E)->getSubExpr(), Arity);
    break;

  case Expr::DeclRefExprClass: {
    const NamedDecl *D = cast<DeclRefExpr>(E)->getDecl();

    switch (D->getKind()) {
    default:
      //  <expr-primary> ::= L <mangled-name> E # external name
      Out << 'L';
      mangle(D);
      Out << 'E';
      break;

    case Decl::ParmVar:
      mangleFunctionParam(cast<ParmVarDecl>(D));
      break;

    case Decl::EnumConstant: {
      const EnumConstantDecl *ED = cast<EnumConstantDecl>(D);
      mangleIntegerLiteral(ED->getType(), ED->getInitVal());
      break;
    }

    case Decl::NonTypeTemplateParm: {
      const NonTypeTemplateParmDecl *PD = cast<NonTypeTemplateParmDecl>(D);
      mangleTemplateParameter(PD->getIndex());
      break;
    }

    }

    break;
  }

  case Expr::SubstNonTypeTemplateParmPackExprClass:
    // FIXME: not clear how to mangle this!
    // template <unsigned N...> class A {
    //   template <class U...> void foo(U (&x)[N]...);
    // };
    Out << "_SUBSTPACK_";
    break;

  case Expr::FunctionParmPackExprClass: {
    // FIXME: not clear how to mangle this!
    const FunctionParmPackExpr *FPPE = cast<FunctionParmPackExpr>(E);
    Out << "v110_SUBSTPACK";
    mangleFunctionParam(FPPE->getParameterPack());
    break;
  }

  case Expr::DependentScopeDeclRefExprClass: {
    const DependentScopeDeclRefExpr *DRE = cast<DependentScopeDeclRefExpr>(E);
    mangleUnresolvedName(DRE->getQualifier(), DRE->getDeclName(),
                         DRE->getTemplateArgs(), DRE->getNumTemplateArgs(),
                         Arity);
    break;
  }

  case Expr::CXXBindTemporaryExprClass:
    mangleExpression(cast<CXXBindTemporaryExpr>(E)->getSubExpr());
    break;

  case Expr::ExprWithCleanupsClass:
    mangleExpression(cast<ExprWithCleanups>(E)->getSubExpr(), Arity);
    break;

  case Expr::FloatingLiteralClass: {
    const FloatingLiteral *FL = cast<FloatingLiteral>(E);
    Out << 'L';
    mangleType(FL->getType());
    mangleFloat(FL->getValue());
    Out << 'E';
    break;
  }

  case Expr::CharacterLiteralClass:
    Out << 'L';
    mangleType(E->getType());
    Out << cast<CharacterLiteral>(E)->getValue();
    Out << 'E';
    break;

  // FIXME. __objc_yes/__objc_no are mangled same as true/false
  case Expr::ObjCBoolLiteralExprClass:
    Out << "Lb";
    Out << (cast<ObjCBoolLiteralExpr>(E)->getValue() ? '1' : '0');
    Out << 'E';
    break;
  
  case Expr::CXXBoolLiteralExprClass:
    Out << "Lb";
    Out << (cast<CXXBoolLiteralExpr>(E)->getValue() ? '1' : '0');
    Out << 'E';
    break;

  case Expr::IntegerLiteralClass: {
    llvm::APSInt Value(cast<IntegerLiteral>(E)->getValue());
    if (E->getType()->isSignedIntegerType())
      Value.setIsSigned(true);
    mangleIntegerLiteral(E->getType(), Value);
    break;
  }

  case Expr::ImaginaryLiteralClass: {
    const ImaginaryLiteral *IE = cast<ImaginaryLiteral>(E);
    // Mangle as if a complex literal.
    // Proposal from David Vandevoorde, 2010.06.30.
    Out << 'L';
    mangleType(E->getType());
    if (const FloatingLiteral *Imag =
          dyn_cast<FloatingLiteral>(IE->getSubExpr())) {
      // Mangle a floating-point zero of the appropriate type.
      mangleFloat(llvm::APFloat(Imag->getValue().getSemantics()));
      Out << '_';
      mangleFloat(Imag->getValue());
    } else {
      Out << "0_";
      llvm::APSInt Value(cast<IntegerLiteral>(IE->getSubExpr())->getValue());
      if (IE->getSubExpr()->getType()->isSignedIntegerType())
        Value.setIsSigned(true);
      mangleNumber(Value);
    }
    Out << 'E';
    break;
  }

  case Expr::StringLiteralClass: {
    // Revised proposal from David Vandervoorde, 2010.07.15.
    Out << 'L';
    assert(isa<ConstantArrayType>(E->getType()));
    mangleType(E->getType());
    Out << 'E';
    break;
  }

  case Expr::GNUNullExprClass:
    // FIXME: should this really be mangled the same as nullptr?
    // fallthrough

  case Expr::CXXNullPtrLiteralExprClass: {
    Out << "LDnE";
    break;
  }
      
  case Expr::PackExpansionExprClass:
    Out << "sp";
    mangleExpression(cast<PackExpansionExpr>(E)->getPattern());
    break;
      
  case Expr::SizeOfPackExprClass: {
    auto *SPE = cast<SizeOfPackExpr>(E);
    if (SPE->isPartiallySubstituted()) {
      Out << "sP";
      for (const auto &A : SPE->getPartialArguments())
        mangleTemplateArg(A);
      Out << "E";
      break;
    }

    Out << "sZ";
    const NamedDecl *Pack = SPE->getPack();
    if (const TemplateTypeParmDecl *TTP = dyn_cast<TemplateTypeParmDecl>(Pack))
      mangleTemplateParameter(TTP->getIndex());
    else if (const NonTypeTemplateParmDecl *NTTP
                = dyn_cast<NonTypeTemplateParmDecl>(Pack))
      mangleTemplateParameter(NTTP->getIndex());
    else if (const TemplateTemplateParmDecl *TempTP
                                    = dyn_cast<TemplateTemplateParmDecl>(Pack))
      mangleTemplateParameter(TempTP->getIndex());
    else
      mangleFunctionParam(cast<ParmVarDecl>(Pack));
    break;
  }

  case Expr::MaterializeTemporaryExprClass: {
    mangleExpression(cast<MaterializeTemporaryExpr>(E)->GetTemporaryExpr());
    break;
  }

  case Expr::CXXFoldExprClass: {
    auto *FE = cast<CXXFoldExpr>(E);
    if (FE->isLeftFold())
      Out << (FE->getInit() ? "fL" : "fl");
    else
      Out << (FE->getInit() ? "fR" : "fr");

    if (FE->getOperator() == BO_PtrMemD)
      Out << "ds";
    else
      mangleOperatorName(
          BinaryOperator::getOverloadedOperator(FE->getOperator()),
          /*Arity=*/2);

    if (FE->getLHS())
      mangleExpression(FE->getLHS());
    if (FE->getRHS())
      mangleExpression(FE->getRHS());
    break;
  }

  case Expr::CXXThisExprClass:
    Out << "fpT";
    break;

  case Expr::CoawaitExprClass:
    // FIXME: Propose a non-vendor mangling.
    Out << "v18co_await";
    mangleExpression(cast<CoawaitExpr>(E)->getOperand());
    break;

  case Expr::DependentCoawaitExprClass:
    // FIXME: Propose a non-vendor mangling.
    Out << "v18co_await";
    mangleExpression(cast<DependentCoawaitExpr>(E)->getOperand());
    break;

  case Expr::CoyieldExprClass:
    // FIXME: Propose a non-vendor mangling.
    Out << "v18co_yield";
    mangleExpression(cast<CoawaitExpr>(E)->getOperand());
    break;
  }
}

/// Mangle an expression which refers to a parameter variable.
///
/// <expression>     ::= <function-param>
/// <function-param> ::= fp <top-level CV-qualifiers> _      # L == 0, I == 0
/// <function-param> ::= fp <top-level CV-qualifiers>
///                      <parameter-2 non-negative number> _ # L == 0, I > 0
/// <function-param> ::= fL <L-1 non-negative number>
///                      p <top-level CV-qualifiers> _       # L > 0, I == 0
/// <function-param> ::= fL <L-1 non-negative number>
///                      p <top-level CV-qualifiers>
///                      <I-1 non-negative number> _         # L > 0, I > 0
///
/// L is the nesting depth of the parameter, defined as 1 if the
/// parameter comes from the innermost function prototype scope
/// enclosing the current context, 2 if from the next enclosing
/// function prototype scope, and so on, with one special case: if
/// we've processed the full parameter clause for the innermost
/// function type, then L is one less.  This definition conveniently
/// makes it irrelevant whether a function's result type was written
/// trailing or leading, but is otherwise overly complicated; the
/// numbering was first designed without considering references to
/// parameter in locations other than return types, and then the
/// mangling had to be generalized without changing the existing
/// manglings.
///
/// I is the zero-based index of the parameter within its parameter
/// declaration clause.  Note that the original ABI document describes
/// this using 1-based ordinals.
void CXXNameMangler::mangleFunctionParam(const ParmVarDecl *parm) {
  unsigned parmDepth = parm->getFunctionScopeDepth();
  unsigned parmIndex = parm->getFunctionScopeIndex();

  // Compute 'L'.
  // parmDepth does not include the declaring function prototype.
  // FunctionTypeDepth does account for that.
  assert(parmDepth < FunctionTypeDepth.getDepth());
  unsigned nestingDepth = FunctionTypeDepth.getDepth() - parmDepth;
  if (FunctionTypeDepth.isInResultType())
    nestingDepth--;

  if (nestingDepth == 0) {
    Out << "fp";
  } else {
    Out << "fL" << (nestingDepth - 1) << 'p';
  }

  // Top-level qualifiers.  We don't have to worry about arrays here,
  // because parameters declared as arrays should already have been
  // transformed to have pointer type. FIXME: apparently these don't
  // get mangled if used as an rvalue of a known non-class type?
  assert(!parm->getType()->isArrayType()
         && "parameter's type is still an array type?");

  if (const DependentAddressSpaceType *DAST =
      dyn_cast<DependentAddressSpaceType>(parm->getType())) {
    mangleQualifiers(DAST->getPointeeType().getQualifiers(), DAST);
  } else {
    mangleQualifiers(parm->getType().getQualifiers());
  }

  // Parameter index.
  if (parmIndex != 0) {
    Out << (parmIndex - 1);
  }
  Out << '_';
}

void CXXNameMangler::mangleCXXCtorType(CXXCtorType T,
                                       const CXXRecordDecl *InheritedFrom) {
  // <ctor-dtor-name> ::= C1  # complete object constructor
  //                  ::= C2  # base object constructor
  //                  ::= CI1 <type> # complete inheriting constructor
  //                  ::= CI2 <type> # base inheriting constructor
  //
  // In addition, C5 is a comdat name with C1 and C2 in it.
  Out << 'C';
  if (InheritedFrom)
    Out << 'I';
  switch (T) {
  case Ctor_Complete:
    Out << '1';
    break;
  case Ctor_Base:
    Out << '2';
    break;
  case Ctor_Comdat:
    Out << '5';
    break;
  case Ctor_DefaultClosure:
  case Ctor_CopyingClosure:
    llvm_unreachable("closure constructors don't exist for the Itanium ABI!");
  }
  if (InheritedFrom)
    mangleName(InheritedFrom);
}

void CXXNameMangler::mangleCXXDtorType(CXXDtorType T) {
  // <ctor-dtor-name> ::= D0  # deleting destructor
  //                  ::= D1  # complete object destructor
  //                  ::= D2  # base object destructor
  //
  // In addition, D5 is a comdat name with D1, D2 and, if virtual, D0 in it.
  switch (T) {
  case Dtor_Deleting:
    Out << "D0";
    break;
  case Dtor_Complete:
    Out << "D1";
    break;
  case Dtor_Base:
    Out << "D2";
    break;
  case Dtor_Comdat:
    Out << "D5";
    break;
  }
}

void CXXNameMangler::mangleTemplateArgs(const TemplateArgumentLoc *TemplateArgs,
                                        unsigned NumTemplateArgs) {
  // <template-args> ::= I <template-arg>+ E
  Out << 'I';
  for (unsigned i = 0; i != NumTemplateArgs; ++i)
    mangleTemplateArg(TemplateArgs[i].getArgument());
  Out << 'E';
}

void CXXNameMangler::mangleTemplateArgs(const TemplateArgumentList &AL) {
  // <template-args> ::= I <template-arg>+ E
  Out << 'I';
  for (unsigned i = 0, e = AL.size(); i != e; ++i)
    mangleTemplateArg(AL[i]);
  Out << 'E';
}

void CXXNameMangler::mangleTemplateArgs(const TemplateArgument *TemplateArgs,
                                        unsigned NumTemplateArgs) {
  // <template-args> ::= I <template-arg>+ E
  Out << 'I';
  for (unsigned i = 0; i != NumTemplateArgs; ++i)
    mangleTemplateArg(TemplateArgs[i]);
  Out << 'E';
}

void CXXNameMangler::mangleTemplateArg(TemplateArgument A) {
  // <template-arg> ::= <type>              # type or template
  //                ::= X <expression> E    # expression
  //                ::= <expr-primary>      # simple expressions
  //                ::= J <template-arg>* E # argument pack
  if (!A.isInstantiationDependent() || A.isDependent())
    A = Context.getASTContext().getCanonicalTemplateArgument(A);
  
  switch (A.getKind()) {
  case TemplateArgument::Null:
    llvm_unreachable("Cannot mangle NULL template argument");
      
  case TemplateArgument::Type:
    mangleType(A.getAsType());
    break;
  case TemplateArgument::Template:
    // This is mangled as <type>.
    mangleType(A.getAsTemplate());
    break;
  case TemplateArgument::TemplateExpansion:
    // <type>  ::= Dp <type>          # pack expansion (C++0x)
    Out << "Dp";
    mangleType(A.getAsTemplateOrTemplatePattern());
    break;
  case TemplateArgument::Expression: {
    // It's possible to end up with a DeclRefExpr here in certain
    // dependent cases, in which case we should mangle as a
    // declaration.
    const Expr *E = A.getAsExpr()->IgnoreParens();
    if (const DeclRefExpr *DRE = dyn_cast<DeclRefExpr>(E)) {
      const ValueDecl *D = DRE->getDecl();
      if (isa<VarDecl>(D) || isa<FunctionDecl>(D)) {
        Out << 'L';
        mangle(D);
        Out << 'E';
        break;
      }
    }
    
    Out << 'X';
    mangleExpression(E);
    Out << 'E';
    break;
  }
  case TemplateArgument::Integral:
    mangleIntegerLiteral(A.getIntegralType(), A.getAsIntegral());
    break;
  case TemplateArgument::Declaration: {
    //  <expr-primary> ::= L <mangled-name> E # external name
    // Clang produces AST's where pointer-to-member-function expressions
    // and pointer-to-function expressions are represented as a declaration not
    // an expression. We compensate for it here to produce the correct mangling.
    ValueDecl *D = A.getAsDecl();
    bool compensateMangling = !A.getParamTypeForDecl()->isReferenceType();
    if (compensateMangling) {
      Out << 'X';
      mangleOperatorName(OO_Amp, 1);
    }

    Out << 'L';
    // References to external entities use the mangled name; if the name would
    // not normally be mangled then mangle it as unqualified.
    mangle(D);
    Out << 'E';

    if (compensateMangling)
      Out << 'E';

    break;
  }
  case TemplateArgument::NullPtr: {
    //  <expr-primary> ::= L <type> 0 E
    Out << 'L';
    mangleType(A.getNullPtrType());
    Out << "0E";
    break;
  }
  case TemplateArgument::Pack: {
    //  <template-arg> ::= J <template-arg>* E
    Out << 'J';
    for (const auto &P : A.pack_elements())
      mangleTemplateArg(P);
    Out << 'E';
  }
  }
}

void CXXNameMangler::mangleTemplateParameter(unsigned Index) {
  // <template-param> ::= T_    # first template parameter
  //                  ::= T <parameter-2 non-negative number> _
  if (Index == 0)
    Out << "T_";
  else
    Out << 'T' << (Index - 1) << '_';
}

void CXXNameMangler::mangleSeqID(unsigned SeqID) {
  if (SeqID == 1)
    Out << '0';
  else if (SeqID > 1) {
    SeqID--;

    // <seq-id> is encoded in base-36, using digits and upper case letters.
    char Buffer[7]; // log(2**32) / log(36) ~= 7
    MutableArrayRef<char> BufferRef(Buffer);
    MutableArrayRef<char>::reverse_iterator I = BufferRef.rbegin();

    for (; SeqID != 0; SeqID /= 36) {
      unsigned C = SeqID % 36;
      *I++ = (C < 10 ? '0' + C : 'A' + C - 10);
    }

    Out.write(I.base(), I - BufferRef.rbegin());
  }
  Out << '_';
}

void CXXNameMangler::mangleExistingSubstitution(TemplateName tname) {
  bool result = mangleSubstitution(tname);
  assert(result && "no existing substitution for template name");
  (void) result;
}

// <substitution> ::= S <seq-id> _
//                ::= S_
bool CXXNameMangler::mangleSubstitution(const NamedDecl *ND) {
  // Try one of the standard substitutions first.
  if (mangleStandardSubstitution(ND))
    return true;

  ND = cast<NamedDecl>(ND->getCanonicalDecl());
  return mangleSubstitution(reinterpret_cast<uintptr_t>(ND));
}

/// Determine whether the given type has any qualifiers that are relevant for
/// substitutions.
static bool hasMangledSubstitutionQualifiers(QualType T) {
  Qualifiers Qs = T.getQualifiers();
  return Qs.getCVRQualifiers() || Qs.hasAddressSpace() || Qs.hasUnaligned();
}

bool CXXNameMangler::mangleSubstitution(QualType T) {
  if (!hasMangledSubstitutionQualifiers(T)) {
    if (const RecordType *RT = T->getAs<RecordType>())
      return mangleSubstitution(RT->getDecl());
  }

  uintptr_t TypePtr = reinterpret_cast<uintptr_t>(T.getAsOpaquePtr());

  return mangleSubstitution(TypePtr);
}

bool CXXNameMangler::mangleSubstitution(TemplateName Template) {
  if (TemplateDecl *TD = Template.getAsTemplateDecl())
    return mangleSubstitution(TD);
  
  Template = Context.getASTContext().getCanonicalTemplateName(Template);
  return mangleSubstitution(
                      reinterpret_cast<uintptr_t>(Template.getAsVoidPointer()));
}

bool CXXNameMangler::mangleSubstitution(uintptr_t Ptr) {
  llvm::DenseMap<uintptr_t, unsigned>::iterator I = Substitutions.find(Ptr);
  if (I == Substitutions.end())
    return false;

  unsigned SeqID = I->second;
  Out << 'S';
  mangleSeqID(SeqID);

  return true;
}

static bool isCharType(QualType T) {
  if (T.isNull())
    return false;

  return T->isSpecificBuiltinType(BuiltinType::Char_S) ||
    T->isSpecificBuiltinType(BuiltinType::Char_U);
}

/// Returns whether a given type is a template specialization of a given name
/// with a single argument of type char.
static bool isCharSpecialization(QualType T, const char *Name) {
  if (T.isNull())
    return false;

  const RecordType *RT = T->getAs<RecordType>();
  if (!RT)
    return false;

  const ClassTemplateSpecializationDecl *SD =
    dyn_cast<ClassTemplateSpecializationDecl>(RT->getDecl());
  if (!SD)
    return false;

  if (!isStdNamespace(getEffectiveDeclContext(SD)))
    return false;

  const TemplateArgumentList &TemplateArgs = SD->getTemplateArgs();
  if (TemplateArgs.size() != 1)
    return false;

  if (!isCharType(TemplateArgs[0].getAsType()))
    return false;

  return SD->getIdentifier()->getName() == Name;
}

template <std::size_t StrLen>
static bool isStreamCharSpecialization(const ClassTemplateSpecializationDecl*SD,
                                       const char (&Str)[StrLen]) {
  if (!SD->getIdentifier()->isStr(Str))
    return false;

  const TemplateArgumentList &TemplateArgs = SD->getTemplateArgs();
  if (TemplateArgs.size() != 2)
    return false;

  if (!isCharType(TemplateArgs[0].getAsType()))
    return false;

  if (!isCharSpecialization(TemplateArgs[1].getAsType(), "char_traits"))
    return false;

  return true;
}

bool CXXNameMangler::mangleStandardSubstitution(const NamedDecl *ND) {
  // <substitution> ::= St # ::std::
  if (const NamespaceDecl *NS = dyn_cast<NamespaceDecl>(ND)) {
    if (isStd(NS)) {
      Out << "St";
      return true;
    }
  }

  if (const ClassTemplateDecl *TD = dyn_cast<ClassTemplateDecl>(ND)) {
    if (!isStdNamespace(getEffectiveDeclContext(TD)))
      return false;

    // <substitution> ::= Sa # ::std::allocator
    if (TD->getIdentifier()->isStr("allocator")) {
      Out << "Sa";
      return true;
    }

    // <<substitution> ::= Sb # ::std::basic_string
    if (TD->getIdentifier()->isStr("basic_string")) {
      Out << "Sb";
      return true;
    }
  }

  if (const ClassTemplateSpecializationDecl *SD =
        dyn_cast<ClassTemplateSpecializationDecl>(ND)) {
    if (!isStdNamespace(getEffectiveDeclContext(SD)))
      return false;

    //    <substitution> ::= Ss # ::std::basic_string<char,
    //                            ::std::char_traits<char>,
    //                            ::std::allocator<char> >
    if (SD->getIdentifier()->isStr("basic_string")) {
      const TemplateArgumentList &TemplateArgs = SD->getTemplateArgs();

      if (TemplateArgs.size() != 3)
        return false;

      if (!isCharType(TemplateArgs[0].getAsType()))
        return false;

      if (!isCharSpecialization(TemplateArgs[1].getAsType(), "char_traits"))
        return false;

      if (!isCharSpecialization(TemplateArgs[2].getAsType(), "allocator"))
        return false;

      Out << "Ss";
      return true;
    }

    //    <substitution> ::= Si # ::std::basic_istream<char,
    //                            ::std::char_traits<char> >
    if (isStreamCharSpecialization(SD, "basic_istream")) {
      Out << "Si";
      return true;
    }

    //    <substitution> ::= So # ::std::basic_ostream<char,
    //                            ::std::char_traits<char> >
    if (isStreamCharSpecialization(SD, "basic_ostream")) {
      Out << "So";
      return true;
    }

    //    <substitution> ::= Sd # ::std::basic_iostream<char,
    //                            ::std::char_traits<char> >
    if (isStreamCharSpecialization(SD, "basic_iostream")) {
      Out << "Sd";
      return true;
    }
  }
  return false;
}

void CXXNameMangler::addSubstitution(QualType T) {
  if (!hasMangledSubstitutionQualifiers(T)) {
    if (const RecordType *RT = T->getAs<RecordType>()) {
      addSubstitution(RT->getDecl());
      return;
    }
  }

  uintptr_t TypePtr = reinterpret_cast<uintptr_t>(T.getAsOpaquePtr());
  addSubstitution(TypePtr);
}

void CXXNameMangler::addSubstitution(TemplateName Template) {
  if (TemplateDecl *TD = Template.getAsTemplateDecl())
    return addSubstitution(TD);
  
  Template = Context.getASTContext().getCanonicalTemplateName(Template);
  addSubstitution(reinterpret_cast<uintptr_t>(Template.getAsVoidPointer()));
}

void CXXNameMangler::addSubstitution(uintptr_t Ptr) {
  assert(!Substitutions.count(Ptr) && "Substitution already exists!");
  Substitutions[Ptr] = SeqID++;
}

void CXXNameMangler::extendSubstitutions(CXXNameMangler* Other) {
  assert(Other->SeqID >= SeqID && "Must be superset of substitutions!");
  if (Other->SeqID > SeqID) {
    Substitutions.swap(Other->Substitutions);
    SeqID = Other->SeqID;
  }
}

CXXNameMangler::AbiTagList
CXXNameMangler::makeFunctionReturnTypeTags(const FunctionDecl *FD) {
  // When derived abi tags are disabled there is no need to make any list.
  if (DisableDerivedAbiTags)
    return AbiTagList();

  llvm::raw_null_ostream NullOutStream;
  CXXNameMangler TrackReturnTypeTags(*this, NullOutStream);
  TrackReturnTypeTags.disableDerivedAbiTags();

  const FunctionProtoType *Proto =
      cast<FunctionProtoType>(FD->getType()->getAs<FunctionType>());
  FunctionTypeDepthState saved = TrackReturnTypeTags.FunctionTypeDepth.push();
  TrackReturnTypeTags.FunctionTypeDepth.enterResultType();
  TrackReturnTypeTags.mangleType(Proto->getReturnType());
  TrackReturnTypeTags.FunctionTypeDepth.leaveResultType();
  TrackReturnTypeTags.FunctionTypeDepth.pop(saved);

  return TrackReturnTypeTags.AbiTagsRoot.getSortedUniqueUsedAbiTags();
}

CXXNameMangler::AbiTagList
CXXNameMangler::makeVariableTypeTags(const VarDecl *VD) {
  // When derived abi tags are disabled there is no need to make any list.
  if (DisableDerivedAbiTags)
    return AbiTagList();

  llvm::raw_null_ostream NullOutStream;
  CXXNameMangler TrackVariableType(*this, NullOutStream);
  TrackVariableType.disableDerivedAbiTags();

  TrackVariableType.mangleType(VD->getType());

  return TrackVariableType.AbiTagsRoot.getSortedUniqueUsedAbiTags();
}

bool CXXNameMangler::shouldHaveAbiTags(ItaniumMangleContextImpl &C,
                                       const VarDecl *VD) {
  llvm::raw_null_ostream NullOutStream;
  CXXNameMangler TrackAbiTags(C, NullOutStream, nullptr, true);
  TrackAbiTags.mangle(VD);
  return TrackAbiTags.AbiTagsRoot.getUsedAbiTags().size();
}

//

/// Mangles the name of the declaration D and emits that name to the given
/// output stream.
///
/// If the declaration D requires a mangled name, this routine will emit that
/// mangled name to \p os and return true. Otherwise, \p os will be unchanged
/// and this routine will return false. In this case, the caller should just
/// emit the identifier of the declaration (\c D->getIdentifier()) as its
/// name.
void ItaniumMangleContextImpl::mangleCXXName(const NamedDecl *D,
                                             raw_ostream &Out) {
  assert((isa<FunctionDecl>(D) || isa<VarDecl>(D)) &&
          "Invalid mangleName() call, argument is not a variable or function!");
  assert(!isa<CXXConstructorDecl>(D) && !isa<CXXDestructorDecl>(D) &&
         "Invalid mangleName() call on 'structor decl!");

  PrettyStackTraceDecl CrashInfo(D, SourceLocation(),
                                 getASTContext().getSourceManager(),
                                 "Mangling declaration");

  CXXNameMangler Mangler(*this, Out, D);
  Mangler.mangle(D);
}

void ItaniumMangleContextImpl::mangleCXXCtor(const CXXConstructorDecl *D,
                                             CXXCtorType Type,
                                             raw_ostream &Out) {
  CXXNameMangler Mangler(*this, Out, D, Type);
  Mangler.mangle(D);
}

void ItaniumMangleContextImpl::mangleCXXDtor(const CXXDestructorDecl *D,
                                             CXXDtorType Type,
                                             raw_ostream &Out) {
  CXXNameMangler Mangler(*this, Out, D, Type);
  Mangler.mangle(D);
}

void ItaniumMangleContextImpl::mangleCXXCtorComdat(const CXXConstructorDecl *D,
                                                   raw_ostream &Out) {
  CXXNameMangler Mangler(*this, Out, D, Ctor_Comdat);
  Mangler.mangle(D);
}

void ItaniumMangleContextImpl::mangleCXXDtorComdat(const CXXDestructorDecl *D,
                                                   raw_ostream &Out) {
  CXXNameMangler Mangler(*this, Out, D, Dtor_Comdat);
  Mangler.mangle(D);
}

void ItaniumMangleContextImpl::mangleThunk(const CXXMethodDecl *MD,
                                           const ThunkInfo &Thunk,
                                           raw_ostream &Out) {
  //  <special-name> ::= T <call-offset> <base encoding>
  //                      # base is the nominal target function of thunk
  //  <special-name> ::= Tc <call-offset> <call-offset> <base encoding>
  //                      # base is the nominal target function of thunk
  //                      # first call-offset is 'this' adjustment
  //                      # second call-offset is result adjustment
  
  assert(!isa<CXXDestructorDecl>(MD) &&
         "Use mangleCXXDtor for destructor decls!");
  CXXNameMangler Mangler(*this, Out);
  Mangler.getStream() << "_ZT";
  if (!Thunk.Return.isEmpty())
    Mangler.getStream() << 'c';
  
  // Mangle the 'this' pointer adjustment.
  Mangler.mangleCallOffset(Thunk.This.NonVirtual,
                           Thunk.This.Virtual.Itanium.VCallOffsetOffset);

  // Mangle the return pointer adjustment if there is one.
  if (!Thunk.Return.isEmpty())
    Mangler.mangleCallOffset(Thunk.Return.NonVirtual,
                             Thunk.Return.Virtual.Itanium.VBaseOffsetOffset);

  Mangler.mangleFunctionEncoding(MD);
}

void ItaniumMangleContextImpl::mangleCXXDtorThunk(
    const CXXDestructorDecl *DD, CXXDtorType Type,
    const ThisAdjustment &ThisAdjustment, raw_ostream &Out) {
  //  <special-name> ::= T <call-offset> <base encoding>
  //                      # base is the nominal target function of thunk
  CXXNameMangler Mangler(*this, Out, DD, Type);
  Mangler.getStream() << "_ZT";

  // Mangle the 'this' pointer adjustment.
  Mangler.mangleCallOffset(ThisAdjustment.NonVirtual, 
                           ThisAdjustment.Virtual.Itanium.VCallOffsetOffset);

  Mangler.mangleFunctionEncoding(DD);
}

/// Returns the mangled name for a guard variable for the passed in VarDecl.
void ItaniumMangleContextImpl::mangleStaticGuardVariable(const VarDecl *D,
                                                         raw_ostream &Out) {
  //  <special-name> ::= GV <object name>       # Guard variable for one-time
  //                                            # initialization
  CXXNameMangler Mangler(*this, Out);
  // GCC 5.3.0 doesn't emit derived ABI tags for local names but that seems to
  // be a bug that is fixed in trunk.
  Mangler.getStream() << "_ZGV";
  Mangler.mangleName(D);
}

void ItaniumMangleContextImpl::mangleDynamicInitializer(const VarDecl *MD,
                                                        raw_ostream &Out) {
  // These symbols are internal in the Itanium ABI, so the names don't matter.
  // Clang has traditionally used this symbol and allowed LLVM to adjust it to
  // avoid duplicate symbols.
  Out << "__cxx_global_var_init";
}

void ItaniumMangleContextImpl::mangleDynamicAtExitDestructor(const VarDecl *D,
                                                             raw_ostream &Out) {
  // Prefix the mangling of D with __dtor_.
  CXXNameMangler Mangler(*this, Out);
  Mangler.getStream() << "__dtor_";
  if (shouldMangleDeclName(D))
    Mangler.mangle(D);
  else
    Mangler.getStream() << D->getName();
}

void ItaniumMangleContextImpl::mangleSEHFilterExpression(
    const NamedDecl *EnclosingDecl, raw_ostream &Out) {
  CXXNameMangler Mangler(*this, Out);
  Mangler.getStream() << "__filt_";
  if (shouldMangleDeclName(EnclosingDecl))
    Mangler.mangle(EnclosingDecl);
  else
    Mangler.getStream() << EnclosingDecl->getName();
}

void ItaniumMangleContextImpl::mangleSEHFinallyBlock(
    const NamedDecl *EnclosingDecl, raw_ostream &Out) {
  CXXNameMangler Mangler(*this, Out);
  Mangler.getStream() << "__fin_";
  if (shouldMangleDeclName(EnclosingDecl))
    Mangler.mangle(EnclosingDecl);
  else
    Mangler.getStream() << EnclosingDecl->getName();
}

void ItaniumMangleContextImpl::mangleItaniumThreadLocalInit(const VarDecl *D,
                                                            raw_ostream &Out) {
  //  <special-name> ::= TH <object name>
  CXXNameMangler Mangler(*this, Out);
  Mangler.getStream() << "_ZTH";
  Mangler.mangleName(D);
}

void
ItaniumMangleContextImpl::mangleItaniumThreadLocalWrapper(const VarDecl *D,
                                                          raw_ostream &Out) {
  //  <special-name> ::= TW <object name>
  CXXNameMangler Mangler(*this, Out);
  Mangler.getStream() << "_ZTW";
  Mangler.mangleName(D);
}

void ItaniumMangleContextImpl::mangleReferenceTemporary(const VarDecl *D,
                                                        unsigned ManglingNumber,
                                                        raw_ostream &Out) {
  // We match the GCC mangling here.
  //  <special-name> ::= GR <object name>
  CXXNameMangler Mangler(*this, Out);
  Mangler.getStream() << "_ZGR";
  Mangler.mangleName(D);
  assert(ManglingNumber > 0 && "Reference temporary mangling number is zero!");
  Mangler.mangleSeqID(ManglingNumber - 1);
}

void ItaniumMangleContextImpl::mangleCXXVTable(const CXXRecordDecl *RD,
                                               raw_ostream &Out) {
  // <special-name> ::= TV <type>  # virtual table
  CXXNameMangler Mangler(*this, Out);
  Mangler.getStream() << "_ZTV";
  Mangler.mangleNameOrStandardSubstitution(RD);
}

void ItaniumMangleContextImpl::mangleCXXVTT(const CXXRecordDecl *RD,
                                            raw_ostream &Out) {
  // <special-name> ::= TT <type>  # VTT structure
  CXXNameMangler Mangler(*this, Out);
  Mangler.getStream() << "_ZTT";
  Mangler.mangleNameOrStandardSubstitution(RD);
}

void ItaniumMangleContextImpl::mangleCXXCtorVTable(const CXXRecordDecl *RD,
                                                   int64_t Offset,
                                                   const CXXRecordDecl *Type,
                                                   raw_ostream &Out) {
  // <special-name> ::= TC <type> <offset number> _ <base type>
  CXXNameMangler Mangler(*this, Out);
  Mangler.getStream() << "_ZTC";
  Mangler.mangleNameOrStandardSubstitution(RD);
  Mangler.getStream() << Offset;
  Mangler.getStream() << '_';
  Mangler.mangleNameOrStandardSubstitution(Type);
}

void ItaniumMangleContextImpl::mangleCXXRTTI(QualType Ty, raw_ostream &Out) {
  // <special-name> ::= TI <type>  # typeinfo structure
  assert(!Ty.hasQualifiers() && "RTTI info cannot have top-level qualifiers");
  CXXNameMangler Mangler(*this, Out);
  Mangler.getStream() << "_ZTI";
  Mangler.mangleType(Ty);
}

void ItaniumMangleContextImpl::mangleCXXRTTIName(QualType Ty,
                                                 raw_ostream &Out) {
  // <special-name> ::= TS <type>  # typeinfo name (null terminated byte string)
  CXXNameMangler Mangler(*this, Out);
  Mangler.getStream() << "_ZTS";
  Mangler.mangleType(Ty);
}

void ItaniumMangleContextImpl::mangleTypeName(QualType Ty, raw_ostream &Out) {
  mangleCXXRTTIName(Ty, Out);
}

void ItaniumMangleContextImpl::mangleStringLiteral(const StringLiteral *, raw_ostream &) {
  llvm_unreachable("Can't mangle string literals");
}

ItaniumMangleContext *
ItaniumMangleContext::create(ASTContext &Context, DiagnosticsEngine &Diags) {
  return new ItaniumMangleContextImpl(Context, Diags);
}<|MERGE_RESOLUTION|>--- conflicted
+++ resolved
@@ -3919,14 +3919,8 @@
     StringRef Kind = cast<ObjCBridgedCastExpr>(E)->getBridgeKindName();
     Out << "v1U" << Kind.size() << Kind;
   }
-  // Fall through to mangle the cast itself.
-<<<<<<< HEAD
-    
-  case Expr::BoundsCastExprClass:      
-=======
-  LLVM_FALLTHROUGH;
-      
->>>>>>> ad9b4c40
+  // Fall through to mangle the cast itself. 
+  case Expr::BoundsCastExprClass:
   case Expr::CStyleCastExprClass:
     mangleCastExpression(E, "cv");
     break;
