//===- ASTContext.cpp - Context to hold long-lived AST nodes --------------===//
//
//                     The LLVM Compiler Infrastructure
//
// This file is distributed under the University of Illinois Open Source
// License. See LICENSE.TXT for details.
//
//===----------------------------------------------------------------------===//
//
//  This file implements the ASTContext interface.
//
//===----------------------------------------------------------------------===//

#include "clang/AST/ASTContext.h"
#include "CXXABI.h"
#include "clang/AST/APValue.h"
#include "clang/AST/ASTMutationListener.h"
#include "clang/AST/ASTTypeTraits.h"
#include "clang/AST/Attr.h"
<<<<<<< HEAD
#include "clang/AST/AttrIterator.h"
=======
#include "clang/AST/CanonBounds.h"
>>>>>>> 96940ffe
#include "clang/AST/CharUnits.h"
#include "clang/AST/Comment.h"
#include "clang/AST/Decl.h"
#include "clang/AST/DeclBase.h"
#include "clang/AST/DeclCXX.h"
#include "clang/AST/DeclContextInternals.h"
#include "clang/AST/DeclObjC.h"
#include "clang/AST/DeclOpenMP.h"
#include "clang/AST/DeclTemplate.h"
#include "clang/AST/DeclarationName.h"
#include "clang/AST/Expr.h"
#include "clang/AST/ExprCXX.h"
#include "clang/AST/ExternalASTSource.h"
#include "clang/AST/Mangle.h"
#include "clang/AST/MangleNumberingContext.h"
#include "clang/AST/NestedNameSpecifier.h"
#include "clang/AST/RawCommentList.h"
#include "clang/AST/RecordLayout.h"
#include "clang/AST/RecursiveASTVisitor.h"
#include "clang/AST/Stmt.h"
#include "clang/AST/TemplateBase.h"
#include "clang/AST/TemplateName.h"
#include "clang/AST/Type.h"
#include "clang/AST/TypeLoc.h"
#include "clang/AST/UnresolvedSet.h"
#include "clang/AST/VTableBuilder.h"
#include "clang/Basic/AddressSpaces.h"
#include "clang/Basic/Builtins.h"
#include "clang/Basic/CommentOptions.h"
#include "clang/Basic/ExceptionSpecificationType.h"
#include "clang/Basic/FixedPoint.h"
#include "clang/Basic/IdentifierTable.h"
#include "clang/Basic/LLVM.h"
#include "clang/Basic/LangOptions.h"
#include "clang/Basic/Linkage.h"
#include "clang/Basic/ObjCRuntime.h"
#include "clang/Basic/SanitizerBlacklist.h"
#include "clang/Basic/SourceLocation.h"
#include "clang/Basic/SourceManager.h"
#include "clang/Basic/Specifiers.h"
#include "clang/Basic/TargetCXXABI.h"
#include "clang/Basic/TargetInfo.h"
#include "clang/Basic/XRayLists.h"
#include "llvm/ADT/APInt.h"
#include "llvm/ADT/APSInt.h"
#include "llvm/ADT/ArrayRef.h"
#include "llvm/ADT/DenseMap.h"
#include "llvm/ADT/DenseSet.h"
#include "llvm/ADT/FoldingSet.h"
#include "llvm/ADT/None.h"
#include "llvm/ADT/Optional.h"
#include "llvm/ADT/PointerUnion.h"
#include "llvm/ADT/STLExtras.h"
#include "llvm/ADT/SmallPtrSet.h"
#include "llvm/ADT/SmallVector.h"
#include "llvm/ADT/StringExtras.h"
#include "llvm/ADT/StringRef.h"
#include "llvm/ADT/Triple.h"
#include "llvm/Support/Capacity.h"
#include "llvm/Support/Casting.h"
#include "llvm/Support/Compiler.h"
#include "llvm/Support/ErrorHandling.h"
#include "llvm/Support/MathExtras.h"
#include "llvm/Support/raw_ostream.h"
#include <algorithm>
#include <cassert>
#include <cstddef>
#include <cstdint>
#include <cstdlib>
#include <map>
#include <memory>
#include <string>
#include <tuple>
#include <utility>

using namespace clang;

unsigned ASTContext::NumImplicitDefaultConstructors;
unsigned ASTContext::NumImplicitDefaultConstructorsDeclared;
unsigned ASTContext::NumImplicitCopyConstructors;
unsigned ASTContext::NumImplicitCopyConstructorsDeclared;
unsigned ASTContext::NumImplicitMoveConstructors;
unsigned ASTContext::NumImplicitMoveConstructorsDeclared;
unsigned ASTContext::NumImplicitCopyAssignmentOperators;
unsigned ASTContext::NumImplicitCopyAssignmentOperatorsDeclared;
unsigned ASTContext::NumImplicitMoveAssignmentOperators;
unsigned ASTContext::NumImplicitMoveAssignmentOperatorsDeclared;
unsigned ASTContext::NumImplicitDestructors;
unsigned ASTContext::NumImplicitDestructorsDeclared;

enum FloatingRank {
  Float16Rank, HalfRank, FloatRank, DoubleRank, LongDoubleRank, Float128Rank
};

RawComment *ASTContext::getRawCommentForDeclNoCache(const Decl *D) const {
  if (!CommentsLoaded && ExternalSource) {
    ExternalSource->ReadComments();

#ifndef NDEBUG
    ArrayRef<RawComment *> RawComments = Comments.getComments();
    assert(std::is_sorted(RawComments.begin(), RawComments.end(),
                          BeforeThanCompare<RawComment>(SourceMgr)));
#endif

    CommentsLoaded = true;
  }

  assert(D);

  // User can not attach documentation to implicit declarations.
  if (D->isImplicit())
    return nullptr;

  // User can not attach documentation to implicit instantiations.
  if (const auto *FD = dyn_cast<FunctionDecl>(D)) {
    if (FD->getTemplateSpecializationKind() == TSK_ImplicitInstantiation)
      return nullptr;
  }

  if (const auto *VD = dyn_cast<VarDecl>(D)) {
    if (VD->isStaticDataMember() &&
        VD->getTemplateSpecializationKind() == TSK_ImplicitInstantiation)
      return nullptr;
  }

  if (const auto *CRD = dyn_cast<CXXRecordDecl>(D)) {
    if (CRD->getTemplateSpecializationKind() == TSK_ImplicitInstantiation)
      return nullptr;
  }

  if (const auto *CTSD = dyn_cast<ClassTemplateSpecializationDecl>(D)) {
    TemplateSpecializationKind TSK = CTSD->getSpecializationKind();
    if (TSK == TSK_ImplicitInstantiation ||
        TSK == TSK_Undeclared)
      return nullptr;
  }

  if (const auto *ED = dyn_cast<EnumDecl>(D)) {
    if (ED->getTemplateSpecializationKind() == TSK_ImplicitInstantiation)
      return nullptr;
  }
  if (const auto *TD = dyn_cast<TagDecl>(D)) {
    // When tag declaration (but not definition!) is part of the
    // decl-specifier-seq of some other declaration, it doesn't get comment
    if (TD->isEmbeddedInDeclarator() && !TD->isCompleteDefinition())
      return nullptr;
  }
  // TODO: handle comments for function parameters properly.
  if (isa<ParmVarDecl>(D))
    return nullptr;

  // TODO: we could look up template parameter documentation in the template
  // documentation.
  if (isa<TemplateTypeParmDecl>(D) ||
      isa<NonTypeTemplateParmDecl>(D) ||
      isa<TemplateTemplateParmDecl>(D))
    return nullptr;

  ArrayRef<RawComment *> RawComments = Comments.getComments();

  // If there are no comments anywhere, we won't find anything.
  if (RawComments.empty())
    return nullptr;

  // Find declaration location.
  // For Objective-C declarations we generally don't expect to have multiple
  // declarators, thus use declaration starting location as the "declaration
  // location".
  // For all other declarations multiple declarators are used quite frequently,
  // so we use the location of the identifier as the "declaration location".
  SourceLocation DeclLoc;
  if (isa<ObjCMethodDecl>(D) || isa<ObjCContainerDecl>(D) ||
      isa<ObjCPropertyDecl>(D) ||
      isa<RedeclarableTemplateDecl>(D) ||
      isa<ClassTemplateSpecializationDecl>(D))
    DeclLoc = D->getBeginLoc();
  else {
    DeclLoc = D->getLocation();
    if (DeclLoc.isMacroID()) {
      if (isa<TypedefDecl>(D)) {
        // If location of the typedef name is in a macro, it is because being
        // declared via a macro. Try using declaration's starting location as
        // the "declaration location".
        DeclLoc = D->getBeginLoc();
      } else if (const auto *TD = dyn_cast<TagDecl>(D)) {
        // If location of the tag decl is inside a macro, but the spelling of
        // the tag name comes from a macro argument, it looks like a special
        // macro like NS_ENUM is being used to define the tag decl.  In that
        // case, adjust the source location to the expansion loc so that we can
        // attach the comment to the tag decl.
        if (SourceMgr.isMacroArgExpansion(DeclLoc) &&
            TD->isCompleteDefinition())
          DeclLoc = SourceMgr.getExpansionLoc(DeclLoc);
      }
    }
  }

  // If the declaration doesn't map directly to a location in a file, we
  // can't find the comment.
  if (DeclLoc.isInvalid() || !DeclLoc.isFileID())
    return nullptr;

  // Find the comment that occurs just after this declaration.
  ArrayRef<RawComment *>::iterator Comment;
  {
    // When searching for comments during parsing, the comment we are looking
    // for is usually among the last two comments we parsed -- check them
    // first.
    RawComment CommentAtDeclLoc(
        SourceMgr, SourceRange(DeclLoc), LangOpts.CommentOpts, false);
    BeforeThanCompare<RawComment> Compare(SourceMgr);
    ArrayRef<RawComment *>::iterator MaybeBeforeDecl = RawComments.end() - 1;
    bool Found = Compare(*MaybeBeforeDecl, &CommentAtDeclLoc);
    if (!Found && RawComments.size() >= 2) {
      MaybeBeforeDecl--;
      Found = Compare(*MaybeBeforeDecl, &CommentAtDeclLoc);
    }

    if (Found) {
      Comment = MaybeBeforeDecl + 1;
      assert(Comment == std::lower_bound(RawComments.begin(), RawComments.end(),
                                         &CommentAtDeclLoc, Compare));
    } else {
      // Slow path.
      Comment = std::lower_bound(RawComments.begin(), RawComments.end(),
                                 &CommentAtDeclLoc, Compare);
    }
  }

  // Decompose the location for the declaration and find the beginning of the
  // file buffer.
  std::pair<FileID, unsigned> DeclLocDecomp = SourceMgr.getDecomposedLoc(DeclLoc);

  // First check whether we have a trailing comment.
  if (Comment != RawComments.end() &&
      ((*Comment)->isDocumentation() || LangOpts.CommentOpts.ParseAllComments)
      && (*Comment)->isTrailingComment() &&
      (isa<FieldDecl>(D) || isa<EnumConstantDecl>(D) || isa<VarDecl>(D) ||
       isa<ObjCMethodDecl>(D) || isa<ObjCPropertyDecl>(D))) {
    std::pair<FileID, unsigned> CommentBeginDecomp
      = SourceMgr.getDecomposedLoc((*Comment)->getSourceRange().getBegin());
    // Check that Doxygen trailing comment comes after the declaration, starts
    // on the same line and in the same file as the declaration.
    if (DeclLocDecomp.first == CommentBeginDecomp.first &&
        SourceMgr.getLineNumber(DeclLocDecomp.first, DeclLocDecomp.second)
          == SourceMgr.getLineNumber(CommentBeginDecomp.first,
                                     CommentBeginDecomp.second)) {
      return *Comment;
    }
  }

  // The comment just after the declaration was not a trailing comment.
  // Let's look at the previous comment.
  if (Comment == RawComments.begin())
    return nullptr;
  --Comment;

  // Check that we actually have a non-member Doxygen comment.
  if (!((*Comment)->isDocumentation() ||
        LangOpts.CommentOpts.ParseAllComments) ||
      (*Comment)->isTrailingComment())
    return nullptr;

  // Decompose the end of the comment.
  std::pair<FileID, unsigned> CommentEndDecomp
    = SourceMgr.getDecomposedLoc((*Comment)->getSourceRange().getEnd());

  // If the comment and the declaration aren't in the same file, then they
  // aren't related.
  if (DeclLocDecomp.first != CommentEndDecomp.first)
    return nullptr;

  // Get the corresponding buffer.
  bool Invalid = false;
  const char *Buffer = SourceMgr.getBufferData(DeclLocDecomp.first,
                                               &Invalid).data();
  if (Invalid)
    return nullptr;

  // Extract text between the comment and declaration.
  StringRef Text(Buffer + CommentEndDecomp.second,
                 DeclLocDecomp.second - CommentEndDecomp.second);

  // There should be no other declarations or preprocessor directives between
  // comment and declaration.
  if (Text.find_first_of(";{}#@") != StringRef::npos)
    return nullptr;

  return *Comment;
}

/// If we have a 'templated' declaration for a template, adjust 'D' to
/// refer to the actual template.
/// If we have an implicit instantiation, adjust 'D' to refer to template.
static const Decl *adjustDeclToTemplate(const Decl *D) {
  if (const auto *FD = dyn_cast<FunctionDecl>(D)) {
    // Is this function declaration part of a function template?
    if (const FunctionTemplateDecl *FTD = FD->getDescribedFunctionTemplate())
      return FTD;

    // Nothing to do if function is not an implicit instantiation.
    if (FD->getTemplateSpecializationKind() != TSK_ImplicitInstantiation)
      return D;

    // Function is an implicit instantiation of a function template?
    if (const FunctionTemplateDecl *FTD = FD->getPrimaryTemplate())
      return FTD;

    // Function is instantiated from a member definition of a class template?
    if (const FunctionDecl *MemberDecl =
            FD->getInstantiatedFromMemberFunction())
      return MemberDecl;

    return D;
  }
  if (const auto *VD = dyn_cast<VarDecl>(D)) {
    // Static data member is instantiated from a member definition of a class
    // template?
    if (VD->isStaticDataMember())
      if (const VarDecl *MemberDecl = VD->getInstantiatedFromStaticDataMember())
        return MemberDecl;

    return D;
  }
  if (const auto *CRD = dyn_cast<CXXRecordDecl>(D)) {
    // Is this class declaration part of a class template?
    if (const ClassTemplateDecl *CTD = CRD->getDescribedClassTemplate())
      return CTD;

    // Class is an implicit instantiation of a class template or partial
    // specialization?
    if (const auto *CTSD = dyn_cast<ClassTemplateSpecializationDecl>(CRD)) {
      if (CTSD->getSpecializationKind() != TSK_ImplicitInstantiation)
        return D;
      llvm::PointerUnion<ClassTemplateDecl *,
                         ClassTemplatePartialSpecializationDecl *>
          PU = CTSD->getSpecializedTemplateOrPartial();
      return PU.is<ClassTemplateDecl*>() ?
          static_cast<const Decl*>(PU.get<ClassTemplateDecl *>()) :
          static_cast<const Decl*>(
              PU.get<ClassTemplatePartialSpecializationDecl *>());
    }

    // Class is instantiated from a member definition of a class template?
    if (const MemberSpecializationInfo *Info =
                   CRD->getMemberSpecializationInfo())
      return Info->getInstantiatedFrom();

    return D;
  }
  if (const auto *ED = dyn_cast<EnumDecl>(D)) {
    // Enum is instantiated from a member definition of a class template?
    if (const EnumDecl *MemberDecl = ED->getInstantiatedFromMemberEnum())
      return MemberDecl;

    return D;
  }
  // FIXME: Adjust alias templates?
  return D;
}

const RawComment *ASTContext::getRawCommentForAnyRedecl(
                                                const Decl *D,
                                                const Decl **OriginalDecl) const {
  D = adjustDeclToTemplate(D);

  // Check whether we have cached a comment for this declaration already.
  {
    llvm::DenseMap<const Decl *, RawCommentAndCacheFlags>::iterator Pos =
        RedeclComments.find(D);
    if (Pos != RedeclComments.end()) {
      const RawCommentAndCacheFlags &Raw = Pos->second;
      if (Raw.getKind() != RawCommentAndCacheFlags::NoCommentInDecl) {
        if (OriginalDecl)
          *OriginalDecl = Raw.getOriginalDecl();
        return Raw.getRaw();
      }
    }
  }

  // Search for comments attached to declarations in the redeclaration chain.
  const RawComment *RC = nullptr;
  const Decl *OriginalDeclForRC = nullptr;
  for (auto I : D->redecls()) {
    llvm::DenseMap<const Decl *, RawCommentAndCacheFlags>::iterator Pos =
        RedeclComments.find(I);
    if (Pos != RedeclComments.end()) {
      const RawCommentAndCacheFlags &Raw = Pos->second;
      if (Raw.getKind() != RawCommentAndCacheFlags::NoCommentInDecl) {
        RC = Raw.getRaw();
        OriginalDeclForRC = Raw.getOriginalDecl();
        break;
      }
    } else {
      RC = getRawCommentForDeclNoCache(I);
      OriginalDeclForRC = I;
      RawCommentAndCacheFlags Raw;
      if (RC) {
        // Call order swapped to work around ICE in VS2015 RTM (Release Win32)
        // https://connect.microsoft.com/VisualStudio/feedback/details/1741530
        Raw.setKind(RawCommentAndCacheFlags::FromDecl);
        Raw.setRaw(RC);
      } else
        Raw.setKind(RawCommentAndCacheFlags::NoCommentInDecl);
      Raw.setOriginalDecl(I);
      RedeclComments[I] = Raw;
      if (RC)
        break;
    }
  }

  // If we found a comment, it should be a documentation comment.
  assert(!RC || RC->isDocumentation() || LangOpts.CommentOpts.ParseAllComments);

  if (OriginalDecl)
    *OriginalDecl = OriginalDeclForRC;

  // Update cache for every declaration in the redeclaration chain.
  RawCommentAndCacheFlags Raw;
  Raw.setRaw(RC);
  Raw.setKind(RawCommentAndCacheFlags::FromRedecl);
  Raw.setOriginalDecl(OriginalDeclForRC);

  for (auto I : D->redecls()) {
    RawCommentAndCacheFlags &R = RedeclComments[I];
    if (R.getKind() == RawCommentAndCacheFlags::NoCommentInDecl)
      R = Raw;
  }

  return RC;
}

static void addRedeclaredMethods(const ObjCMethodDecl *ObjCMethod,
                   SmallVectorImpl<const NamedDecl *> &Redeclared) {
  const DeclContext *DC = ObjCMethod->getDeclContext();
  if (const auto *IMD = dyn_cast<ObjCImplDecl>(DC)) {
    const ObjCInterfaceDecl *ID = IMD->getClassInterface();
    if (!ID)
      return;
    // Add redeclared method here.
    for (const auto *Ext : ID->known_extensions()) {
      if (ObjCMethodDecl *RedeclaredMethod =
            Ext->getMethod(ObjCMethod->getSelector(),
                                  ObjCMethod->isInstanceMethod()))
        Redeclared.push_back(RedeclaredMethod);
    }
  }
}

comments::FullComment *ASTContext::cloneFullComment(comments::FullComment *FC,
                                                    const Decl *D) const {
  auto *ThisDeclInfo = new (*this) comments::DeclInfo;
  ThisDeclInfo->CommentDecl = D;
  ThisDeclInfo->IsFilled = false;
  ThisDeclInfo->fill();
  ThisDeclInfo->CommentDecl = FC->getDecl();
  if (!ThisDeclInfo->TemplateParameters)
    ThisDeclInfo->TemplateParameters = FC->getDeclInfo()->TemplateParameters;
  comments::FullComment *CFC =
    new (*this) comments::FullComment(FC->getBlocks(),
                                      ThisDeclInfo);
  return CFC;
}

comments::FullComment *ASTContext::getLocalCommentForDeclUncached(const Decl *D) const {
  const RawComment *RC = getRawCommentForDeclNoCache(D);
  return RC ? RC->parse(*this, nullptr, D) : nullptr;
}

comments::FullComment *ASTContext::getCommentForDecl(
                                              const Decl *D,
                                              const Preprocessor *PP) const {
  if (D->isInvalidDecl())
    return nullptr;
  D = adjustDeclToTemplate(D);

  const Decl *Canonical = D->getCanonicalDecl();
  llvm::DenseMap<const Decl *, comments::FullComment *>::iterator Pos =
      ParsedComments.find(Canonical);

  if (Pos != ParsedComments.end()) {
    if (Canonical != D) {
      comments::FullComment *FC = Pos->second;
      comments::FullComment *CFC = cloneFullComment(FC, D);
      return CFC;
    }
    return Pos->second;
  }

  const Decl *OriginalDecl;

  const RawComment *RC = getRawCommentForAnyRedecl(D, &OriginalDecl);
  if (!RC) {
    if (isa<ObjCMethodDecl>(D) || isa<FunctionDecl>(D)) {
      SmallVector<const NamedDecl*, 8> Overridden;
      const auto *OMD = dyn_cast<ObjCMethodDecl>(D);
      if (OMD && OMD->isPropertyAccessor())
        if (const ObjCPropertyDecl *PDecl = OMD->findPropertyDecl())
          if (comments::FullComment *FC = getCommentForDecl(PDecl, PP))
            return cloneFullComment(FC, D);
      if (OMD)
        addRedeclaredMethods(OMD, Overridden);
      getOverriddenMethods(dyn_cast<NamedDecl>(D), Overridden);
      for (unsigned i = 0, e = Overridden.size(); i < e; i++)
        if (comments::FullComment *FC = getCommentForDecl(Overridden[i], PP))
          return cloneFullComment(FC, D);
    }
    else if (const auto *TD = dyn_cast<TypedefNameDecl>(D)) {
      // Attach any tag type's documentation to its typedef if latter
      // does not have one of its own.
      QualType QT = TD->getUnderlyingType();
      if (const auto *TT = QT->getAs<TagType>())
        if (const Decl *TD = TT->getDecl())
          if (comments::FullComment *FC = getCommentForDecl(TD, PP))
            return cloneFullComment(FC, D);
    }
    else if (const auto *IC = dyn_cast<ObjCInterfaceDecl>(D)) {
      while (IC->getSuperClass()) {
        IC = IC->getSuperClass();
        if (comments::FullComment *FC = getCommentForDecl(IC, PP))
          return cloneFullComment(FC, D);
      }
    }
    else if (const auto *CD = dyn_cast<ObjCCategoryDecl>(D)) {
      if (const ObjCInterfaceDecl *IC = CD->getClassInterface())
        if (comments::FullComment *FC = getCommentForDecl(IC, PP))
          return cloneFullComment(FC, D);
    }
    else if (const auto *RD = dyn_cast<CXXRecordDecl>(D)) {
      if (!(RD = RD->getDefinition()))
        return nullptr;
      // Check non-virtual bases.
      for (const auto &I : RD->bases()) {
        if (I.isVirtual() || (I.getAccessSpecifier() != AS_public))
          continue;
        QualType Ty = I.getType();
        if (Ty.isNull())
          continue;
        if (const CXXRecordDecl *NonVirtualBase = Ty->getAsCXXRecordDecl()) {
          if (!(NonVirtualBase= NonVirtualBase->getDefinition()))
            continue;

          if (comments::FullComment *FC = getCommentForDecl((NonVirtualBase), PP))
            return cloneFullComment(FC, D);
        }
      }
      // Check virtual bases.
      for (const auto &I : RD->vbases()) {
        if (I.getAccessSpecifier() != AS_public)
          continue;
        QualType Ty = I.getType();
        if (Ty.isNull())
          continue;
        if (const CXXRecordDecl *VirtualBase = Ty->getAsCXXRecordDecl()) {
          if (!(VirtualBase= VirtualBase->getDefinition()))
            continue;
          if (comments::FullComment *FC = getCommentForDecl((VirtualBase), PP))
            return cloneFullComment(FC, D);
        }
      }
    }
    return nullptr;
  }

  // If the RawComment was attached to other redeclaration of this Decl, we
  // should parse the comment in context of that other Decl.  This is important
  // because comments can contain references to parameter names which can be
  // different across redeclarations.
  if (D != OriginalDecl)
    return getCommentForDecl(OriginalDecl, PP);

  comments::FullComment *FC = RC->parse(*this, PP, D);
  ParsedComments[Canonical] = FC;
  return FC;
}

void
ASTContext::CanonicalTemplateTemplateParm::Profile(llvm::FoldingSetNodeID &ID,
                                               TemplateTemplateParmDecl *Parm) {
  ID.AddInteger(Parm->getDepth());
  ID.AddInteger(Parm->getPosition());
  ID.AddBoolean(Parm->isParameterPack());

  TemplateParameterList *Params = Parm->getTemplateParameters();
  ID.AddInteger(Params->size());
  for (TemplateParameterList::const_iterator P = Params->begin(),
                                          PEnd = Params->end();
       P != PEnd; ++P) {
    if (const auto *TTP = dyn_cast<TemplateTypeParmDecl>(*P)) {
      ID.AddInteger(0);
      ID.AddBoolean(TTP->isParameterPack());
      continue;
    }

    if (const auto *NTTP = dyn_cast<NonTypeTemplateParmDecl>(*P)) {
      ID.AddInteger(1);
      ID.AddBoolean(NTTP->isParameterPack());
      ID.AddPointer(NTTP->getType().getCanonicalType().getAsOpaquePtr());
      if (NTTP->isExpandedParameterPack()) {
        ID.AddBoolean(true);
        ID.AddInteger(NTTP->getNumExpansionTypes());
        for (unsigned I = 0, N = NTTP->getNumExpansionTypes(); I != N; ++I) {
          QualType T = NTTP->getExpansionType(I);
          ID.AddPointer(T.getCanonicalType().getAsOpaquePtr());
        }
      } else
        ID.AddBoolean(false);
      continue;
    }

    auto *TTP = cast<TemplateTemplateParmDecl>(*P);
    ID.AddInteger(2);
    Profile(ID, TTP);
  }
}

TemplateTemplateParmDecl *
ASTContext::getCanonicalTemplateTemplateParmDecl(
                                          TemplateTemplateParmDecl *TTP) const {
  // Check if we already have a canonical template template parameter.
  llvm::FoldingSetNodeID ID;
  CanonicalTemplateTemplateParm::Profile(ID, TTP);
  void *InsertPos = nullptr;
  CanonicalTemplateTemplateParm *Canonical
    = CanonTemplateTemplateParms.FindNodeOrInsertPos(ID, InsertPos);
  if (Canonical)
    return Canonical->getParam();

  // Build a canonical template parameter list.
  TemplateParameterList *Params = TTP->getTemplateParameters();
  SmallVector<NamedDecl *, 4> CanonParams;
  CanonParams.reserve(Params->size());
  for (TemplateParameterList::const_iterator P = Params->begin(),
                                          PEnd = Params->end();
       P != PEnd; ++P) {
    if (const auto *TTP = dyn_cast<TemplateTypeParmDecl>(*P))
      CanonParams.push_back(
                  TemplateTypeParmDecl::Create(*this, getTranslationUnitDecl(),
                                               SourceLocation(),
                                               SourceLocation(),
                                               TTP->getDepth(),
                                               TTP->getIndex(), nullptr, false,
                                               TTP->isParameterPack()));
    else if (const auto *NTTP = dyn_cast<NonTypeTemplateParmDecl>(*P)) {
      QualType T = getCanonicalType(NTTP->getType());
      TypeSourceInfo *TInfo = getTrivialTypeSourceInfo(T);
      NonTypeTemplateParmDecl *Param;
      if (NTTP->isExpandedParameterPack()) {
        SmallVector<QualType, 2> ExpandedTypes;
        SmallVector<TypeSourceInfo *, 2> ExpandedTInfos;
        for (unsigned I = 0, N = NTTP->getNumExpansionTypes(); I != N; ++I) {
          ExpandedTypes.push_back(getCanonicalType(NTTP->getExpansionType(I)));
          ExpandedTInfos.push_back(
                                getTrivialTypeSourceInfo(ExpandedTypes.back()));
        }

        Param = NonTypeTemplateParmDecl::Create(*this, getTranslationUnitDecl(),
                                                SourceLocation(),
                                                SourceLocation(),
                                                NTTP->getDepth(),
                                                NTTP->getPosition(), nullptr,
                                                T,
                                                TInfo,
                                                ExpandedTypes,
                                                ExpandedTInfos);
      } else {
        Param = NonTypeTemplateParmDecl::Create(*this, getTranslationUnitDecl(),
                                                SourceLocation(),
                                                SourceLocation(),
                                                NTTP->getDepth(),
                                                NTTP->getPosition(), nullptr,
                                                T,
                                                NTTP->isParameterPack(),
                                                TInfo);
      }
      CanonParams.push_back(Param);

    } else
      CanonParams.push_back(getCanonicalTemplateTemplateParmDecl(
                                           cast<TemplateTemplateParmDecl>(*P)));
  }

  assert(!TTP->getRequiresClause() &&
         "Unexpected requires-clause on template template-parameter");
  Expr *const CanonRequiresClause = nullptr;

  TemplateTemplateParmDecl *CanonTTP
    = TemplateTemplateParmDecl::Create(*this, getTranslationUnitDecl(),
                                       SourceLocation(), TTP->getDepth(),
                                       TTP->getPosition(),
                                       TTP->isParameterPack(),
                                       nullptr,
                         TemplateParameterList::Create(*this, SourceLocation(),
                                                       SourceLocation(),
                                                       CanonParams,
                                                       SourceLocation(),
                                                       CanonRequiresClause));

  // Get the new insert position for the node we care about.
  Canonical = CanonTemplateTemplateParms.FindNodeOrInsertPos(ID, InsertPos);
  assert(!Canonical && "Shouldn't be in the map!");
  (void)Canonical;

  // Create the canonical template template parameter entry.
  Canonical = new (*this) CanonicalTemplateTemplateParm(CanonTTP);
  CanonTemplateTemplateParms.InsertNode(Canonical, InsertPos);
  return CanonTTP;
}

CXXABI *ASTContext::createCXXABI(const TargetInfo &T) {
  if (!LangOpts.CPlusPlus) return nullptr;

  switch (T.getCXXABI().getKind()) {
  case TargetCXXABI::GenericARM: // Same as Itanium at this level
  case TargetCXXABI::iOS:
  case TargetCXXABI::iOS64:
  case TargetCXXABI::WatchOS:
  case TargetCXXABI::GenericAArch64:
  case TargetCXXABI::GenericMIPS:
  case TargetCXXABI::GenericItanium:
  case TargetCXXABI::WebAssembly:
    return CreateItaniumCXXABI(*this);
  case TargetCXXABI::Microsoft:
    return CreateMicrosoftCXXABI(*this);
  }
  llvm_unreachable("Invalid CXXABI type!");
}

static const LangASMap *getAddressSpaceMap(const TargetInfo &T,
                                           const LangOptions &LOpts) {
  if (LOpts.FakeAddressSpaceMap) {
    // The fake address space map must have a distinct entry for each
    // language-specific address space.
    static const unsigned FakeAddrSpaceMap[] = {
      0, // Default
      1, // opencl_global
      3, // opencl_local
      2, // opencl_constant
      0, // opencl_private
      4, // opencl_generic
      5, // cuda_device
      6, // cuda_constant
      7  // cuda_shared
    };
    return &FakeAddrSpaceMap;
  } else {
    return &T.getAddressSpaceMap();
  }
}

static bool isAddrSpaceMapManglingEnabled(const TargetInfo &TI,
                                          const LangOptions &LangOpts) {
  switch (LangOpts.getAddressSpaceMapMangling()) {
  case LangOptions::ASMM_Target:
    return TI.useAddressSpaceMapMangling();
  case LangOptions::ASMM_On:
    return true;
  case LangOptions::ASMM_Off:
    return false;
  }
  llvm_unreachable("getAddressSpaceMapMangling() doesn't cover anything.");
}

ASTContext::ASTContext(LangOptions &LOpts, SourceManager &SM,
                       IdentifierTable &idents, SelectorTable &sels,
                       Builtin::Context &builtins)
    : FunctionProtoTypes(this_()), TemplateSpecializationTypes(this_()),
      DependentTemplateSpecializationTypes(this_()),
      SubstTemplateTemplateParmPacks(this_()), SourceMgr(SM), LangOpts(LOpts),
      SanitizerBL(new SanitizerBlacklist(LangOpts.SanitizerBlacklistFiles, SM)),
      XRayFilter(new XRayFunctionFilter(LangOpts.XRayAlwaysInstrumentFiles,
                                        LangOpts.XRayNeverInstrumentFiles,
                                        LangOpts.XRayAttrListFiles, SM)),
      PrintingPolicy(LOpts), Idents(idents), Selectors(sels),
<<<<<<< HEAD
      BuiltinInfo(builtins), DeclarationNames(*this), Comments(SM),
      CommentCommandTraits(BumpAlloc, LOpts.CommentOpts),
      CompCategories(this_()), LastSDM(nullptr, 0) {
=======
      BuiltinInfo(builtins), DeclarationNames(*this), ExternalSource(nullptr),
      Listener(nullptr), Comments(SM), CommentsLoaded(false),
      CommentCommandTraits(BumpAlloc, LOpts.CommentOpts),
      PrebuiltByteCountOne(nullptr), PrebuiltCountZero(nullptr),
      PrebuiltCountOne(nullptr), PrebuiltBoundsUnknown(nullptr),
      UsingBounds(PathCompare(*this)),
      LastSDM(nullptr, 0) {
>>>>>>> 96940ffe
  TUDecl = TranslationUnitDecl::Create(*this);
  TraversalScope = {TUDecl};
}

ASTContext::~ASTContext() {
  // Release the DenseMaps associated with DeclContext objects.
  // FIXME: Is this the ideal solution?
  ReleaseDeclContextMaps();

  // Call all of the deallocation functions on all of their targets.
  for (auto &Pair : Deallocations)
    (Pair.first)(Pair.second);

  // ASTRecordLayout objects in ASTRecordLayouts must always be destroyed
  // because they can contain DenseMaps.
  for (llvm::DenseMap<const ObjCContainerDecl*,
       const ASTRecordLayout*>::iterator
       I = ObjCLayouts.begin(), E = ObjCLayouts.end(); I != E; )
    // Increment in loop to prevent using deallocated memory.
    if (auto *R = const_cast<ASTRecordLayout *>((I++)->second))
      R->Destroy(*this);

  for (llvm::DenseMap<const RecordDecl*, const ASTRecordLayout*>::iterator
       I = ASTRecordLayouts.begin(), E = ASTRecordLayouts.end(); I != E; ) {
    // Increment in loop to prevent using deallocated memory.
    if (auto *R = const_cast<ASTRecordLayout *>((I++)->second))
      R->Destroy(*this);
  }

  for (llvm::DenseMap<const Decl*, AttrVec*>::iterator A = DeclAttrs.begin(),
                                                    AEnd = DeclAttrs.end();
       A != AEnd; ++A)
    A->second->~AttrVec();

  for (std::pair<const MaterializeTemporaryExpr *, APValue *> &MTVPair :
       MaterializedTemporaryValues)
    MTVPair.second->~APValue();

  for (const auto &Value : ModuleInitializers)
    Value.second->~PerModuleInitializers();
}

class ASTContext::ParentMap {
  /// Contains parents of a node.
  using ParentVector = llvm::SmallVector<ast_type_traits::DynTypedNode, 2>;

  /// Maps from a node to its parents. This is used for nodes that have
  /// pointer identity only, which are more common and we can save space by
  /// only storing a unique pointer to them.
  using ParentMapPointers = llvm::DenseMap<
      const void *,
      llvm::PointerUnion4<const Decl *, const Stmt *,
                          ast_type_traits::DynTypedNode *, ParentVector *>>;

  /// Parent map for nodes without pointer identity. We store a full
  /// DynTypedNode for all keys.
  using ParentMapOtherNodes = llvm::DenseMap<
      ast_type_traits::DynTypedNode,
      llvm::PointerUnion4<const Decl *, const Stmt *,
                          ast_type_traits::DynTypedNode *, ParentVector *>>;

  ParentMapPointers PointerParents;
  ParentMapOtherNodes OtherParents;
  class ASTVisitor;

  static ast_type_traits::DynTypedNode
  getSingleDynTypedNodeFromParentMap(ParentMapPointers::mapped_type U) {
    if (const auto *D = U.dyn_cast<const Decl *>())
      return ast_type_traits::DynTypedNode::create(*D);
    if (const auto *S = U.dyn_cast<const Stmt *>())
      return ast_type_traits::DynTypedNode::create(*S);
    return *U.get<ast_type_traits::DynTypedNode *>();
  }

  template <typename NodeTy, typename MapTy>
  static ASTContext::DynTypedNodeList getDynNodeFromMap(const NodeTy &Node,
                                                        const MapTy &Map) {
    auto I = Map.find(Node);
    if (I == Map.end()) {
      return llvm::ArrayRef<ast_type_traits::DynTypedNode>();
    }
    if (const auto *V = I->second.template dyn_cast<ParentVector *>()) {
      return llvm::makeArrayRef(*V);
    }
    return getSingleDynTypedNodeFromParentMap(I->second);
  }

public:
  ParentMap(ASTContext &Ctx);
  ~ParentMap() {
    for (const auto &Entry : PointerParents) {
      if (Entry.second.is<ast_type_traits::DynTypedNode *>()) {
        delete Entry.second.get<ast_type_traits::DynTypedNode *>();
      } else if (Entry.second.is<ParentVector *>()) {
        delete Entry.second.get<ParentVector *>();
      }
    }
    for (const auto &Entry : OtherParents) {
      if (Entry.second.is<ast_type_traits::DynTypedNode *>()) {
        delete Entry.second.get<ast_type_traits::DynTypedNode *>();
      } else if (Entry.second.is<ParentVector *>()) {
        delete Entry.second.get<ParentVector *>();
      }
    }
  }

  DynTypedNodeList getParents(const ast_type_traits::DynTypedNode &Node) {
    if (Node.getNodeKind().hasPointerIdentity())
      return getDynNodeFromMap(Node.getMemoizationData(), PointerParents);
    return getDynNodeFromMap(Node, OtherParents);
  }
};

void ASTContext::setTraversalScope(const std::vector<Decl *> &TopLevelDecls) {
  TraversalScope = TopLevelDecls;
  Parents.reset();
}

void ASTContext::AddDeallocation(void (*Callback)(void*), void *Data) {
  Deallocations.push_back({Callback, Data});
}

void
ASTContext::setExternalSource(IntrusiveRefCntPtr<ExternalASTSource> Source) {
  ExternalSource = std::move(Source);
}

void ASTContext::PrintStats() const {
  llvm::errs() << "\n*** AST Context Stats:\n";
  llvm::errs() << "  " << Types.size() << " types total.\n";

  unsigned counts[] = {
#define TYPE(Name, Parent) 0,
#define ABSTRACT_TYPE(Name, Parent)
#include "clang/AST/TypeNodes.def"
    0 // Extra
  };

  for (unsigned i = 0, e = Types.size(); i != e; ++i) {
    Type *T = Types[i];
    counts[(unsigned)T->getTypeClass()]++;
  }

  unsigned Idx = 0;
  unsigned TotalBytes = 0;
#define TYPE(Name, Parent)                                              \
  if (counts[Idx])                                                      \
    llvm::errs() << "    " << counts[Idx] << " " << #Name               \
                 << " types, " << sizeof(Name##Type) << " each "        \
                 << "(" << counts[Idx] * sizeof(Name##Type)             \
                 << " bytes)\n";                                        \
  TotalBytes += counts[Idx] * sizeof(Name##Type);                       \
  ++Idx;
#define ABSTRACT_TYPE(Name, Parent)
#include "clang/AST/TypeNodes.def"

  llvm::errs() << "Total bytes = " << TotalBytes << "\n";

  // Implicit special member functions.
  llvm::errs() << NumImplicitDefaultConstructorsDeclared << "/"
               << NumImplicitDefaultConstructors
               << " implicit default constructors created\n";
  llvm::errs() << NumImplicitCopyConstructorsDeclared << "/"
               << NumImplicitCopyConstructors
               << " implicit copy constructors created\n";
  if (getLangOpts().CPlusPlus)
    llvm::errs() << NumImplicitMoveConstructorsDeclared << "/"
                 << NumImplicitMoveConstructors
                 << " implicit move constructors created\n";
  llvm::errs() << NumImplicitCopyAssignmentOperatorsDeclared << "/"
               << NumImplicitCopyAssignmentOperators
               << " implicit copy assignment operators created\n";
  if (getLangOpts().CPlusPlus)
    llvm::errs() << NumImplicitMoveAssignmentOperatorsDeclared << "/"
                 << NumImplicitMoveAssignmentOperators
                 << " implicit move assignment operators created\n";
  llvm::errs() << NumImplicitDestructorsDeclared << "/"
               << NumImplicitDestructors
               << " implicit destructors created\n";

  if (ExternalSource) {
    llvm::errs() << "\n";
    ExternalSource->PrintStats();
  }

  BumpAlloc.PrintStats();
}

void ASTContext::mergeDefinitionIntoModule(NamedDecl *ND, Module *M,
                                           bool NotifyListeners) {
  if (NotifyListeners)
    if (auto *Listener = getASTMutationListener())
      Listener->RedefinedHiddenDefinition(ND, M);

  MergedDefModules[cast<NamedDecl>(ND->getCanonicalDecl())].push_back(M);
}

void ASTContext::deduplicateMergedDefinitonsFor(NamedDecl *ND) {
  auto It = MergedDefModules.find(cast<NamedDecl>(ND->getCanonicalDecl()));
  if (It == MergedDefModules.end())
    return;

  auto &Merged = It->second;
  llvm::DenseSet<Module*> Found;
  for (Module *&M : Merged)
    if (!Found.insert(M).second)
      M = nullptr;
  Merged.erase(std::remove(Merged.begin(), Merged.end(), nullptr), Merged.end());
}

void ASTContext::PerModuleInitializers::resolve(ASTContext &Ctx) {
  if (LazyInitializers.empty())
    return;

  auto *Source = Ctx.getExternalSource();
  assert(Source && "lazy initializers but no external source");

  auto LazyInits = std::move(LazyInitializers);
  LazyInitializers.clear();

  for (auto ID : LazyInits)
    Initializers.push_back(Source->GetExternalDecl(ID));

  assert(LazyInitializers.empty() &&
         "GetExternalDecl for lazy module initializer added more inits");
}

void ASTContext::addModuleInitializer(Module *M, Decl *D) {
  // One special case: if we add a module initializer that imports another
  // module, and that module's only initializer is an ImportDecl, simplify.
  if (const auto *ID = dyn_cast<ImportDecl>(D)) {
    auto It = ModuleInitializers.find(ID->getImportedModule());

    // Maybe the ImportDecl does nothing at all. (Common case.)
    if (It == ModuleInitializers.end())
      return;

    // Maybe the ImportDecl only imports another ImportDecl.
    auto &Imported = *It->second;
    if (Imported.Initializers.size() + Imported.LazyInitializers.size() == 1) {
      Imported.resolve(*this);
      auto *OnlyDecl = Imported.Initializers.front();
      if (isa<ImportDecl>(OnlyDecl))
        D = OnlyDecl;
    }
  }

  auto *&Inits = ModuleInitializers[M];
  if (!Inits)
    Inits = new (*this) PerModuleInitializers;
  Inits->Initializers.push_back(D);
}

void ASTContext::addLazyModuleInitializers(Module *M, ArrayRef<uint32_t> IDs) {
  auto *&Inits = ModuleInitializers[M];
  if (!Inits)
    Inits = new (*this) PerModuleInitializers;
  Inits->LazyInitializers.insert(Inits->LazyInitializers.end(),
                                 IDs.begin(), IDs.end());
}

ArrayRef<Decl *> ASTContext::getModuleInitializers(Module *M) {
  auto It = ModuleInitializers.find(M);
  if (It == ModuleInitializers.end())
    return None;

  auto *Inits = It->second;
  Inits->resolve(*this);
  return Inits->Initializers;
}

ExternCContextDecl *ASTContext::getExternCContextDecl() const {
  if (!ExternCContext)
    ExternCContext = ExternCContextDecl::Create(*this, getTranslationUnitDecl());

  return ExternCContext;
}

BuiltinTemplateDecl *
ASTContext::buildBuiltinTemplateDecl(BuiltinTemplateKind BTK,
                                     const IdentifierInfo *II) const {
  auto *BuiltinTemplate = BuiltinTemplateDecl::Create(*this, TUDecl, II, BTK);
  BuiltinTemplate->setImplicit();
  TUDecl->addDecl(BuiltinTemplate);

  return BuiltinTemplate;
}

BuiltinTemplateDecl *
ASTContext::getMakeIntegerSeqDecl() const {
  if (!MakeIntegerSeqDecl)
    MakeIntegerSeqDecl = buildBuiltinTemplateDecl(BTK__make_integer_seq,
                                                  getMakeIntegerSeqName());
  return MakeIntegerSeqDecl;
}

BuiltinTemplateDecl *
ASTContext::getTypePackElementDecl() const {
  if (!TypePackElementDecl)
    TypePackElementDecl = buildBuiltinTemplateDecl(BTK__type_pack_element,
                                                   getTypePackElementName());
  return TypePackElementDecl;
}

RecordDecl *ASTContext::buildImplicitRecord(StringRef Name,
                                            RecordDecl::TagKind TK) const {
  SourceLocation Loc;
  RecordDecl *NewDecl;
  if (getLangOpts().CPlusPlus)
    NewDecl = CXXRecordDecl::Create(*this, TK, getTranslationUnitDecl(), Loc,
                                    Loc, &Idents.get(Name));
  else
    NewDecl = RecordDecl::Create(*this, TK, getTranslationUnitDecl(), Loc, Loc,
                                 &Idents.get(Name));
  NewDecl->setImplicit();
  NewDecl->addAttr(TypeVisibilityAttr::CreateImplicit(
      const_cast<ASTContext &>(*this), TypeVisibilityAttr::Default));
  return NewDecl;
}

TypedefDecl *ASTContext::buildImplicitTypedef(QualType T,
                                              StringRef Name) const {
  TypeSourceInfo *TInfo = getTrivialTypeSourceInfo(T);
  TypedefDecl *NewDecl = TypedefDecl::Create(
      const_cast<ASTContext &>(*this), getTranslationUnitDecl(),
      SourceLocation(), SourceLocation(), &Idents.get(Name), TInfo);
  NewDecl->setImplicit();
  return NewDecl;
}

TypedefDecl *ASTContext::getInt128Decl() const {
  if (!Int128Decl)
    Int128Decl = buildImplicitTypedef(Int128Ty, "__int128_t");
  return Int128Decl;
}

TypedefDecl *ASTContext::getUInt128Decl() const {
  if (!UInt128Decl)
    UInt128Decl = buildImplicitTypedef(UnsignedInt128Ty, "__uint128_t");
  return UInt128Decl;
}

void ASTContext::InitBuiltinType(CanQualType &R, BuiltinType::Kind K) {
  auto *Ty = new (*this, TypeAlignment) BuiltinType(K);
  R = CanQualType::CreateUnsafe(QualType(Ty, 0));
  Types.push_back(Ty);
}

void ASTContext::InitBuiltinTypes(const TargetInfo &Target,
                                  const TargetInfo *AuxTarget) {
  assert((!this->Target || this->Target == &Target) &&
         "Incorrect target reinitialization");
  assert(VoidTy.isNull() && "Context reinitialized?");

  this->Target = &Target;
  this->AuxTarget = AuxTarget;

  ABI.reset(createCXXABI(Target));
  AddrSpaceMap = getAddressSpaceMap(Target, LangOpts);
  AddrSpaceMapMangling = isAddrSpaceMapManglingEnabled(Target, LangOpts);

  // C99 6.2.5p19.
  InitBuiltinType(VoidTy,              BuiltinType::Void);

  // C99 6.2.5p2.
  InitBuiltinType(BoolTy,              BuiltinType::Bool);
  // C99 6.2.5p3.
  if (LangOpts.CharIsSigned)
    InitBuiltinType(CharTy,            BuiltinType::Char_S);
  else
    InitBuiltinType(CharTy,            BuiltinType::Char_U);
  // C99 6.2.5p4.
  InitBuiltinType(SignedCharTy,        BuiltinType::SChar);
  InitBuiltinType(ShortTy,             BuiltinType::Short);
  InitBuiltinType(IntTy,               BuiltinType::Int);
  InitBuiltinType(LongTy,              BuiltinType::Long);
  InitBuiltinType(LongLongTy,          BuiltinType::LongLong);

  // C99 6.2.5p6.
  InitBuiltinType(UnsignedCharTy,      BuiltinType::UChar);
  InitBuiltinType(UnsignedShortTy,     BuiltinType::UShort);
  InitBuiltinType(UnsignedIntTy,       BuiltinType::UInt);
  InitBuiltinType(UnsignedLongTy,      BuiltinType::ULong);
  InitBuiltinType(UnsignedLongLongTy,  BuiltinType::ULongLong);

  // C99 6.2.5p10.
  InitBuiltinType(FloatTy,             BuiltinType::Float);
  InitBuiltinType(DoubleTy,            BuiltinType::Double);
  InitBuiltinType(LongDoubleTy,        BuiltinType::LongDouble);

  // GNU extension, __float128 for IEEE quadruple precision
  InitBuiltinType(Float128Ty,          BuiltinType::Float128);

  // C11 extension ISO/IEC TS 18661-3
  InitBuiltinType(Float16Ty,           BuiltinType::Float16);

  // ISO/IEC JTC1 SC22 WG14 N1169 Extension
  InitBuiltinType(ShortAccumTy,            BuiltinType::ShortAccum);
  InitBuiltinType(AccumTy,                 BuiltinType::Accum);
  InitBuiltinType(LongAccumTy,             BuiltinType::LongAccum);
  InitBuiltinType(UnsignedShortAccumTy,    BuiltinType::UShortAccum);
  InitBuiltinType(UnsignedAccumTy,         BuiltinType::UAccum);
  InitBuiltinType(UnsignedLongAccumTy,     BuiltinType::ULongAccum);
  InitBuiltinType(ShortFractTy,            BuiltinType::ShortFract);
  InitBuiltinType(FractTy,                 BuiltinType::Fract);
  InitBuiltinType(LongFractTy,             BuiltinType::LongFract);
  InitBuiltinType(UnsignedShortFractTy,    BuiltinType::UShortFract);
  InitBuiltinType(UnsignedFractTy,         BuiltinType::UFract);
  InitBuiltinType(UnsignedLongFractTy,     BuiltinType::ULongFract);
  InitBuiltinType(SatShortAccumTy,         BuiltinType::SatShortAccum);
  InitBuiltinType(SatAccumTy,              BuiltinType::SatAccum);
  InitBuiltinType(SatLongAccumTy,          BuiltinType::SatLongAccum);
  InitBuiltinType(SatUnsignedShortAccumTy, BuiltinType::SatUShortAccum);
  InitBuiltinType(SatUnsignedAccumTy,      BuiltinType::SatUAccum);
  InitBuiltinType(SatUnsignedLongAccumTy,  BuiltinType::SatULongAccum);
  InitBuiltinType(SatShortFractTy,         BuiltinType::SatShortFract);
  InitBuiltinType(SatFractTy,              BuiltinType::SatFract);
  InitBuiltinType(SatLongFractTy,          BuiltinType::SatLongFract);
  InitBuiltinType(SatUnsignedShortFractTy, BuiltinType::SatUShortFract);
  InitBuiltinType(SatUnsignedFractTy,      BuiltinType::SatUFract);
  InitBuiltinType(SatUnsignedLongFractTy,  BuiltinType::SatULongFract);

  // GNU extension, 128-bit integers.
  InitBuiltinType(Int128Ty,            BuiltinType::Int128);
  InitBuiltinType(UnsignedInt128Ty,    BuiltinType::UInt128);

  // C++ 3.9.1p5
  if (TargetInfo::isTypeSigned(Target.getWCharType()))
    InitBuiltinType(WCharTy,           BuiltinType::WChar_S);
  else  // -fshort-wchar makes wchar_t be unsigned.
    InitBuiltinType(WCharTy,           BuiltinType::WChar_U);
  if (LangOpts.CPlusPlus && LangOpts.WChar)
    WideCharTy = WCharTy;
  else {
    // C99 (or C++ using -fno-wchar).
    WideCharTy = getFromTargetType(Target.getWCharType());
  }

  WIntTy = getFromTargetType(Target.getWIntType());

  // C++20 (proposed)
  InitBuiltinType(Char8Ty,              BuiltinType::Char8);

  if (LangOpts.CPlusPlus) // C++0x 3.9.1p5, extension for C++
    InitBuiltinType(Char16Ty,           BuiltinType::Char16);
  else // C99
    Char16Ty = getFromTargetType(Target.getChar16Type());

  if (LangOpts.CPlusPlus) // C++0x 3.9.1p5, extension for C++
    InitBuiltinType(Char32Ty,           BuiltinType::Char32);
  else // C99
    Char32Ty = getFromTargetType(Target.getChar32Type());

  // Placeholder type for type-dependent expressions whose type is
  // completely unknown. No code should ever check a type against
  // DependentTy and users should never see it; however, it is here to
  // help diagnose failures to properly check for type-dependent
  // expressions.
  InitBuiltinType(DependentTy,         BuiltinType::Dependent);

  // Placeholder type for functions.
  InitBuiltinType(OverloadTy,          BuiltinType::Overload);

  // Placeholder type for bound members.
  InitBuiltinType(BoundMemberTy,       BuiltinType::BoundMember);

  // Placeholder type for pseudo-objects.
  InitBuiltinType(PseudoObjectTy,      BuiltinType::PseudoObject);

  // "any" type; useful for debugger-like clients.
  InitBuiltinType(UnknownAnyTy,        BuiltinType::UnknownAny);

  // Placeholder type for unbridged ARC casts.
  InitBuiltinType(ARCUnbridgedCastTy,  BuiltinType::ARCUnbridgedCast);

  // Placeholder type for builtin functions.
  InitBuiltinType(BuiltinFnTy,  BuiltinType::BuiltinFn);

  // Placeholder type for OMP array sections.
  if (LangOpts.OpenMP)
    InitBuiltinType(OMPArraySectionTy, BuiltinType::OMPArraySection);

  // C99 6.2.5p11.
  FloatComplexTy      = getComplexType(FloatTy);
  DoubleComplexTy     = getComplexType(DoubleTy);
  LongDoubleComplexTy = getComplexType(LongDoubleTy);
  Float128ComplexTy   = getComplexType(Float128Ty);

  // Builtin types for 'id', 'Class', and 'SEL'.
  InitBuiltinType(ObjCBuiltinIdTy, BuiltinType::ObjCId);
  InitBuiltinType(ObjCBuiltinClassTy, BuiltinType::ObjCClass);
  InitBuiltinType(ObjCBuiltinSelTy, BuiltinType::ObjCSel);

  if (LangOpts.OpenCL) {
#define IMAGE_TYPE(ImgType, Id, SingletonId, Access, Suffix) \
    InitBuiltinType(SingletonId, BuiltinType::Id);
#include "clang/Basic/OpenCLImageTypes.def"

    InitBuiltinType(OCLSamplerTy, BuiltinType::OCLSampler);
    InitBuiltinType(OCLEventTy, BuiltinType::OCLEvent);
    InitBuiltinType(OCLClkEventTy, BuiltinType::OCLClkEvent);
    InitBuiltinType(OCLQueueTy, BuiltinType::OCLQueue);
    InitBuiltinType(OCLReserveIDTy, BuiltinType::OCLReserveID);

#define EXT_OPAQUE_TYPE(ExtType, Id, Ext) \
    InitBuiltinType(Id##Ty, BuiltinType::Id);
#include "clang/Basic/OpenCLExtensionTypes.def"
  }

  // Builtin type for __objc_yes and __objc_no
  ObjCBuiltinBoolTy = (Target.useSignedCharForObjCBool() ?
                       SignedCharTy : BoolTy);

  ObjCConstantStringType = QualType();

  ObjCSuperType = QualType();

  // void * type
  if (LangOpts.OpenCLVersion >= 200) {
    auto Q = VoidTy.getQualifiers();
    Q.setAddressSpace(LangAS::opencl_generic);
    VoidPtrTy = getPointerType(getCanonicalType(
        getQualifiedType(VoidTy.getUnqualifiedType(), Q)));
  } else {
    VoidPtrTy = getPointerType(VoidTy);
  }

  // nullptr type (C++0x 2.14.7)
  InitBuiltinType(NullPtrTy,           BuiltinType::NullPtr);

  // half type (OpenCL 6.1.1.1) / ARM NEON __fp16
  InitBuiltinType(HalfTy, BuiltinType::Half);

  // Builtin type used to help define __builtin_va_list.
  VaListTagDecl = nullptr;
}

DiagnosticsEngine &ASTContext::getDiagnostics() const {
  return SourceMgr.getDiagnostics();
}

AttrVec& ASTContext::getDeclAttrs(const Decl *D) {
  AttrVec *&Result = DeclAttrs[D];
  if (!Result) {
    void *Mem = Allocate(sizeof(AttrVec));
    Result = new (Mem) AttrVec;
  }

  return *Result;
}

/// Erase the attributes corresponding to the given declaration.
void ASTContext::eraseDeclAttrs(const Decl *D) {
  llvm::DenseMap<const Decl*, AttrVec*>::iterator Pos = DeclAttrs.find(D);
  if (Pos != DeclAttrs.end()) {
    Pos->second->~AttrVec();
    DeclAttrs.erase(Pos);
  }
}

// FIXME: Remove ?
MemberSpecializationInfo *
ASTContext::getInstantiatedFromStaticDataMember(const VarDecl *Var) {
  assert(Var->isStaticDataMember() && "Not a static data member");
  return getTemplateOrSpecializationInfo(Var)
      .dyn_cast<MemberSpecializationInfo *>();
}

ASTContext::TemplateOrSpecializationInfo
ASTContext::getTemplateOrSpecializationInfo(const VarDecl *Var) {
  llvm::DenseMap<const VarDecl *, TemplateOrSpecializationInfo>::iterator Pos =
      TemplateOrInstantiation.find(Var);
  if (Pos == TemplateOrInstantiation.end())
    return {};

  return Pos->second;
}

void
ASTContext::setInstantiatedFromStaticDataMember(VarDecl *Inst, VarDecl *Tmpl,
                                                TemplateSpecializationKind TSK,
                                          SourceLocation PointOfInstantiation) {
  assert(Inst->isStaticDataMember() && "Not a static data member");
  assert(Tmpl->isStaticDataMember() && "Not a static data member");
  setTemplateOrSpecializationInfo(Inst, new (*this) MemberSpecializationInfo(
                                            Tmpl, TSK, PointOfInstantiation));
}

void
ASTContext::setTemplateOrSpecializationInfo(VarDecl *Inst,
                                            TemplateOrSpecializationInfo TSI) {
  assert(!TemplateOrInstantiation[Inst] &&
         "Already noted what the variable was instantiated from");
  TemplateOrInstantiation[Inst] = TSI;
}

FunctionDecl *ASTContext::getClassScopeSpecializationPattern(
                                                     const FunctionDecl *FD){
  assert(FD && "Specialization is 0");
  llvm::DenseMap<const FunctionDecl*, FunctionDecl *>::const_iterator Pos
    = ClassScopeSpecializationPattern.find(FD);
  if (Pos == ClassScopeSpecializationPattern.end())
    return nullptr;

  return Pos->second;
}

void ASTContext::setClassScopeSpecializationPattern(FunctionDecl *FD,
                                        FunctionDecl *Pattern) {
  assert(FD && "Specialization is 0");
  assert(Pattern && "Class scope specialization pattern is 0");
  ClassScopeSpecializationPattern[FD] = Pattern;
}

NamedDecl *
ASTContext::getInstantiatedFromUsingDecl(NamedDecl *UUD) {
  auto Pos = InstantiatedFromUsingDecl.find(UUD);
  if (Pos == InstantiatedFromUsingDecl.end())
    return nullptr;

  return Pos->second;
}

void
ASTContext::setInstantiatedFromUsingDecl(NamedDecl *Inst, NamedDecl *Pattern) {
  assert((isa<UsingDecl>(Pattern) ||
          isa<UnresolvedUsingValueDecl>(Pattern) ||
          isa<UnresolvedUsingTypenameDecl>(Pattern)) &&
         "pattern decl is not a using decl");
  assert((isa<UsingDecl>(Inst) ||
          isa<UnresolvedUsingValueDecl>(Inst) ||
          isa<UnresolvedUsingTypenameDecl>(Inst)) &&
         "instantiation did not produce a using decl");
  assert(!InstantiatedFromUsingDecl[Inst] && "pattern already exists");
  InstantiatedFromUsingDecl[Inst] = Pattern;
}

UsingShadowDecl *
ASTContext::getInstantiatedFromUsingShadowDecl(UsingShadowDecl *Inst) {
  llvm::DenseMap<UsingShadowDecl*, UsingShadowDecl*>::const_iterator Pos
    = InstantiatedFromUsingShadowDecl.find(Inst);
  if (Pos == InstantiatedFromUsingShadowDecl.end())
    return nullptr;

  return Pos->second;
}

void
ASTContext::setInstantiatedFromUsingShadowDecl(UsingShadowDecl *Inst,
                                               UsingShadowDecl *Pattern) {
  assert(!InstantiatedFromUsingShadowDecl[Inst] && "pattern already exists");
  InstantiatedFromUsingShadowDecl[Inst] = Pattern;
}

FieldDecl *ASTContext::getInstantiatedFromUnnamedFieldDecl(FieldDecl *Field) {
  llvm::DenseMap<FieldDecl *, FieldDecl *>::iterator Pos
    = InstantiatedFromUnnamedFieldDecl.find(Field);
  if (Pos == InstantiatedFromUnnamedFieldDecl.end())
    return nullptr;

  return Pos->second;
}

void ASTContext::setInstantiatedFromUnnamedFieldDecl(FieldDecl *Inst,
                                                     FieldDecl *Tmpl) {
  assert(!Inst->getDeclName() && "Instantiated field decl is not unnamed");
  assert(!Tmpl->getDeclName() && "Template field decl is not unnamed");
  assert(!InstantiatedFromUnnamedFieldDecl[Inst] &&
         "Already noted what unnamed field was instantiated from");

  InstantiatedFromUnnamedFieldDecl[Inst] = Tmpl;
}

ASTContext::overridden_cxx_method_iterator
ASTContext::overridden_methods_begin(const CXXMethodDecl *Method) const {
  return overridden_methods(Method).begin();
}

ASTContext::overridden_cxx_method_iterator
ASTContext::overridden_methods_end(const CXXMethodDecl *Method) const {
  return overridden_methods(Method).end();
}

unsigned
ASTContext::overridden_methods_size(const CXXMethodDecl *Method) const {
  auto Range = overridden_methods(Method);
  return Range.end() - Range.begin();
}

ASTContext::overridden_method_range
ASTContext::overridden_methods(const CXXMethodDecl *Method) const {
  llvm::DenseMap<const CXXMethodDecl *, CXXMethodVector>::const_iterator Pos =
      OverriddenMethods.find(Method->getCanonicalDecl());
  if (Pos == OverriddenMethods.end())
    return overridden_method_range(nullptr, nullptr);
  return overridden_method_range(Pos->second.begin(), Pos->second.end());
}

void ASTContext::addOverriddenMethod(const CXXMethodDecl *Method,
                                     const CXXMethodDecl *Overridden) {
  assert(Method->isCanonicalDecl() && Overridden->isCanonicalDecl());
  OverriddenMethods[Method].push_back(Overridden);
}

void ASTContext::getOverriddenMethods(
                      const NamedDecl *D,
                      SmallVectorImpl<const NamedDecl *> &Overridden) const {
  assert(D);

  if (const auto *CXXMethod = dyn_cast<CXXMethodDecl>(D)) {
    Overridden.append(overridden_methods_begin(CXXMethod),
                      overridden_methods_end(CXXMethod));
    return;
  }

  const auto *Method = dyn_cast<ObjCMethodDecl>(D);
  if (!Method)
    return;

  SmallVector<const ObjCMethodDecl *, 8> OverDecls;
  Method->getOverriddenMethods(OverDecls);
  Overridden.append(OverDecls.begin(), OverDecls.end());
}

void ASTContext::addedLocalImportDecl(ImportDecl *Import) {
  assert(!Import->NextLocalImport && "Import declaration already in the chain");
  assert(!Import->isFromASTFile() && "Non-local import declaration");
  if (!FirstLocalImport) {
    FirstLocalImport = Import;
    LastLocalImport = Import;
    return;
  }

  LastLocalImport->NextLocalImport = Import;
  LastLocalImport = Import;
}

//===----------------------------------------------------------------------===//
//                         Type Sizing and Analysis
//===----------------------------------------------------------------------===//

/// getFloatTypeSemantics - Return the APFloat 'semantics' for the specified
/// scalar floating point type.
const llvm::fltSemantics &ASTContext::getFloatTypeSemantics(QualType T) const {
  const auto *BT = T->getAs<BuiltinType>();
  assert(BT && "Not a floating point type!");
  switch (BT->getKind()) {
  default: llvm_unreachable("Not a floating point type!");
  case BuiltinType::Float16:
  case BuiltinType::Half:
    return Target->getHalfFormat();
  case BuiltinType::Float:      return Target->getFloatFormat();
  case BuiltinType::Double:     return Target->getDoubleFormat();
  case BuiltinType::LongDouble: return Target->getLongDoubleFormat();
  case BuiltinType::Float128:   return Target->getFloat128Format();
  }
}

CharUnits ASTContext::getDeclAlign(const Decl *D, bool ForAlignof) const {
  unsigned Align = Target->getCharWidth();

  bool UseAlignAttrOnly = false;
  if (unsigned AlignFromAttr = D->getMaxAlignment()) {
    Align = AlignFromAttr;

    // __attribute__((aligned)) can increase or decrease alignment
    // *except* on a struct or struct member, where it only increases
    // alignment unless 'packed' is also specified.
    //
    // It is an error for alignas to decrease alignment, so we can
    // ignore that possibility;  Sema should diagnose it.
    if (isa<FieldDecl>(D)) {
      UseAlignAttrOnly = D->hasAttr<PackedAttr>() ||
        cast<FieldDecl>(D)->getParent()->hasAttr<PackedAttr>();
    } else {
      UseAlignAttrOnly = true;
    }
  }
  else if (isa<FieldDecl>(D))
      UseAlignAttrOnly =
        D->hasAttr<PackedAttr>() ||
        cast<FieldDecl>(D)->getParent()->hasAttr<PackedAttr>();

  // If we're using the align attribute only, just ignore everything
  // else about the declaration and its type.
  if (UseAlignAttrOnly) {
    // do nothing
  } else if (const auto *VD = dyn_cast<ValueDecl>(D)) {
    QualType T = VD->getType();
    if (const auto *RT = T->getAs<ReferenceType>()) {
      if (ForAlignof)
        T = RT->getPointeeType();
      else
        T = getPointerType(RT->getPointeeType());
    }
    QualType BaseT = getBaseElementType(T);
    if (T->isFunctionType())
      Align = getTypeInfoImpl(T.getTypePtr()).Align;
    else if (!BaseT->isIncompleteType()) {
      // Adjust alignments of declarations with array type by the
      // large-array alignment on the target.
      if (const ArrayType *arrayType = getAsArrayType(T)) {
        unsigned MinWidth = Target->getLargeArrayMinWidth();
        if (!ForAlignof && MinWidth) {
          if (isa<VariableArrayType>(arrayType))
            Align = std::max(Align, Target->getLargeArrayAlign());
          else if (isa<ConstantArrayType>(arrayType) &&
                   MinWidth <= getTypeSize(cast<ConstantArrayType>(arrayType)))
            Align = std::max(Align, Target->getLargeArrayAlign());
        }
      }
      Align = std::max(Align, getPreferredTypeAlign(T.getTypePtr()));
      if (BaseT.getQualifiers().hasUnaligned())
        Align = Target->getCharWidth();
      if (const auto *VD = dyn_cast<VarDecl>(D)) {
        if (VD->hasGlobalStorage() && !ForAlignof)
          Align = std::max(Align, getTargetInfo().getMinGlobalAlign());
      }
    }

    // Fields can be subject to extra alignment constraints, like if
    // the field is packed, the struct is packed, or the struct has a
    // a max-field-alignment constraint (#pragma pack).  So calculate
    // the actual alignment of the field within the struct, and then
    // (as we're expected to) constrain that by the alignment of the type.
    if (const auto *Field = dyn_cast<FieldDecl>(VD)) {
      const RecordDecl *Parent = Field->getParent();
      // We can only produce a sensible answer if the record is valid.
      if (!Parent->isInvalidDecl()) {
        const ASTRecordLayout &Layout = getASTRecordLayout(Parent);

        // Start with the record's overall alignment.
        unsigned FieldAlign = toBits(Layout.getAlignment());

        // Use the GCD of that and the offset within the record.
        uint64_t Offset = Layout.getFieldOffset(Field->getFieldIndex());
        if (Offset > 0) {
          // Alignment is always a power of 2, so the GCD will be a power of 2,
          // which means we get to do this crazy thing instead of Euclid's.
          uint64_t LowBitOfOffset = Offset & (~Offset + 1);
          if (LowBitOfOffset < FieldAlign)
            FieldAlign = static_cast<unsigned>(LowBitOfOffset);
        }

        Align = std::min(Align, FieldAlign);
      }
    }
  }

  return toCharUnitsFromBits(Align);
}

// getTypeInfoDataSizeInChars - Return the size of a type, in
// chars. If the type is a record, its data size is returned.  This is
// the size of the memcpy that's performed when assigning this type
// using a trivial copy/move assignment operator.
std::pair<CharUnits, CharUnits>
ASTContext::getTypeInfoDataSizeInChars(QualType T) const {
  std::pair<CharUnits, CharUnits> sizeAndAlign = getTypeInfoInChars(T);

  // In C++, objects can sometimes be allocated into the tail padding
  // of a base-class subobject.  We decide whether that's possible
  // during class layout, so here we can just trust the layout results.
  if (getLangOpts().CPlusPlus) {
    if (const auto *RT = T->getAs<RecordType>()) {
      const ASTRecordLayout &layout = getASTRecordLayout(RT->getDecl());
      sizeAndAlign.first = layout.getDataSize();
    }
  }

  return sizeAndAlign;
}

/// getConstantArrayInfoInChars - Performing the computation in CharUnits
/// instead of in bits prevents overflowing the uint64_t for some large arrays.
std::pair<CharUnits, CharUnits>
static getConstantArrayInfoInChars(const ASTContext &Context,
                                   const ConstantArrayType *CAT) {
  std::pair<CharUnits, CharUnits> EltInfo =
      Context.getTypeInfoInChars(CAT->getElementType());
  uint64_t Size = CAT->getSize().getZExtValue();
  assert((Size == 0 || static_cast<uint64_t>(EltInfo.first.getQuantity()) <=
              (uint64_t)(-1)/Size) &&
         "Overflow in array type char size evaluation");
  uint64_t Width = EltInfo.first.getQuantity() * Size;
  unsigned Align = EltInfo.second.getQuantity();
  if (!Context.getTargetInfo().getCXXABI().isMicrosoft() ||
      Context.getTargetInfo().getPointerWidth(0) == 64)
    Width = llvm::alignTo(Width, Align);
  return std::make_pair(CharUnits::fromQuantity(Width),
                        CharUnits::fromQuantity(Align));
}

std::pair<CharUnits, CharUnits>
ASTContext::getTypeInfoInChars(const Type *T) const {
  if (const auto *CAT = dyn_cast<ConstantArrayType>(T))
    return getConstantArrayInfoInChars(*this, CAT);
  TypeInfo Info = getTypeInfo(T);
  return std::make_pair(toCharUnitsFromBits(Info.Width),
                        toCharUnitsFromBits(Info.Align));
}

std::pair<CharUnits, CharUnits>
ASTContext::getTypeInfoInChars(QualType T) const {
  return getTypeInfoInChars(T.getTypePtr());
}

bool ASTContext::isAlignmentRequired(const Type *T) const {
  return getTypeInfo(T).AlignIsRequired;
}

bool ASTContext::isAlignmentRequired(QualType T) const {
  return isAlignmentRequired(T.getTypePtr());
}

unsigned ASTContext::getTypeAlignIfKnown(QualType T) const {
  // An alignment on a typedef overrides anything else.
  if (const auto *TT = T->getAs<TypedefType>())
    if (unsigned Align = TT->getDecl()->getMaxAlignment())
      return Align;

  // If we have an (array of) complete type, we're done.
  T = getBaseElementType(T);
  if (!T->isIncompleteType())
    return getTypeAlign(T);

  // If we had an array type, its element type might be a typedef
  // type with an alignment attribute.
  if (const auto *TT = T->getAs<TypedefType>())
    if (unsigned Align = TT->getDecl()->getMaxAlignment())
      return Align;

  // Otherwise, see if the declaration of the type had an attribute.
  if (const auto *TT = T->getAs<TagType>())
    return TT->getDecl()->getMaxAlignment();

  return 0;
}

TypeInfo ASTContext::getTypeInfo(const Type *T) const {
  TypeInfoMap::iterator I = MemoizedTypeInfo.find(T);
  if (I != MemoizedTypeInfo.end())
    return I->second;

  // This call can invalidate MemoizedTypeInfo[T], so we need a second lookup.
  TypeInfo TI = getTypeInfoImpl(T);
  MemoizedTypeInfo[T] = TI;
  return TI;
}

/// getTypeInfoImpl - Return the size of the specified type, in bits.  This
/// method does not work on incomplete types.
///
/// FIXME: Pointers into different addr spaces could have different sizes and
/// alignment requirements: getPointerInfo should take an AddrSpace, this
/// should take a QualType, &c.
TypeInfo ASTContext::getTypeInfoImpl(const Type *T) const {
  uint64_t Width = 0;
  unsigned Align = 8;
  bool AlignIsRequired = false;
  unsigned AS = 0;
  switch (T->getTypeClass()) {
#define TYPE(Class, Base)
#define ABSTRACT_TYPE(Class, Base)
#define NON_CANONICAL_TYPE(Class, Base)
#define DEPENDENT_TYPE(Class, Base) case Type::Class:
#define NON_CANONICAL_UNLESS_DEPENDENT_TYPE(Class, Base)                       \
  case Type::Class:                                                            \
  assert(!T->isDependentType() && "should not see dependent types here");      \
  return getTypeInfo(cast<Class##Type>(T)->desugar().getTypePtr());
#include "clang/AST/TypeNodes.def"
    llvm_unreachable("Should not see dependent types");

  case Type::FunctionNoProto:
  case Type::FunctionProto:
    // GCC extension: alignof(function) = 32 bits
    Width = 0;
    Align = 32;
    break;

  case Type::IncompleteArray:
  case Type::VariableArray:
    Width = 0;
    Align = getTypeAlign(cast<ArrayType>(T)->getElementType());
    break;

  case Type::ConstantArray: {
    const auto *CAT = cast<ConstantArrayType>(T);

    TypeInfo EltInfo = getTypeInfo(CAT->getElementType());
    uint64_t Size = CAT->getSize().getZExtValue();
    assert((Size == 0 || EltInfo.Width <= (uint64_t)(-1) / Size) &&
           "Overflow in array type bit size evaluation");
    Width = EltInfo.Width * Size;
    Align = EltInfo.Align;
    if (!getTargetInfo().getCXXABI().isMicrosoft() ||
        getTargetInfo().getPointerWidth(0) == 64)
      Width = llvm::alignTo(Width, Align);
    break;
  }
  case Type::ExtVector:
  case Type::Vector: {
    const auto *VT = cast<VectorType>(T);
    TypeInfo EltInfo = getTypeInfo(VT->getElementType());
    Width = EltInfo.Width * VT->getNumElements();
    Align = Width;
    // If the alignment is not a power of 2, round up to the next power of 2.
    // This happens for non-power-of-2 length vectors.
    if (Align & (Align-1)) {
      Align = llvm::NextPowerOf2(Align);
      Width = llvm::alignTo(Width, Align);
    }
    // Adjust the alignment based on the target max.
    uint64_t TargetVectorAlign = Target->getMaxVectorAlign();
    if (TargetVectorAlign && TargetVectorAlign < Align)
      Align = TargetVectorAlign;
    break;
  }

  case Type::Builtin:
    switch (cast<BuiltinType>(T)->getKind()) {
    default: llvm_unreachable("Unknown builtin type!");
    case BuiltinType::Void:
      // GCC extension: alignof(void) = 8 bits.
      Width = 0;
      Align = 8;
      break;
    case BuiltinType::Bool:
      Width = Target->getBoolWidth();
      Align = Target->getBoolAlign();
      break;
    case BuiltinType::Char_S:
    case BuiltinType::Char_U:
    case BuiltinType::UChar:
    case BuiltinType::SChar:
    case BuiltinType::Char8:
      Width = Target->getCharWidth();
      Align = Target->getCharAlign();
      break;
    case BuiltinType::WChar_S:
    case BuiltinType::WChar_U:
      Width = Target->getWCharWidth();
      Align = Target->getWCharAlign();
      break;
    case BuiltinType::Char16:
      Width = Target->getChar16Width();
      Align = Target->getChar16Align();
      break;
    case BuiltinType::Char32:
      Width = Target->getChar32Width();
      Align = Target->getChar32Align();
      break;
    case BuiltinType::UShort:
    case BuiltinType::Short:
      Width = Target->getShortWidth();
      Align = Target->getShortAlign();
      break;
    case BuiltinType::UInt:
    case BuiltinType::Int:
      Width = Target->getIntWidth();
      Align = Target->getIntAlign();
      break;
    case BuiltinType::ULong:
    case BuiltinType::Long:
      Width = Target->getLongWidth();
      Align = Target->getLongAlign();
      break;
    case BuiltinType::ULongLong:
    case BuiltinType::LongLong:
      Width = Target->getLongLongWidth();
      Align = Target->getLongLongAlign();
      break;
    case BuiltinType::Int128:
    case BuiltinType::UInt128:
      Width = 128;
      Align = 128; // int128_t is 128-bit aligned on all targets.
      break;
    case BuiltinType::ShortAccum:
    case BuiltinType::UShortAccum:
    case BuiltinType::SatShortAccum:
    case BuiltinType::SatUShortAccum:
      Width = Target->getShortAccumWidth();
      Align = Target->getShortAccumAlign();
      break;
    case BuiltinType::Accum:
    case BuiltinType::UAccum:
    case BuiltinType::SatAccum:
    case BuiltinType::SatUAccum:
      Width = Target->getAccumWidth();
      Align = Target->getAccumAlign();
      break;
    case BuiltinType::LongAccum:
    case BuiltinType::ULongAccum:
    case BuiltinType::SatLongAccum:
    case BuiltinType::SatULongAccum:
      Width = Target->getLongAccumWidth();
      Align = Target->getLongAccumAlign();
      break;
    case BuiltinType::ShortFract:
    case BuiltinType::UShortFract:
    case BuiltinType::SatShortFract:
    case BuiltinType::SatUShortFract:
      Width = Target->getShortFractWidth();
      Align = Target->getShortFractAlign();
      break;
    case BuiltinType::Fract:
    case BuiltinType::UFract:
    case BuiltinType::SatFract:
    case BuiltinType::SatUFract:
      Width = Target->getFractWidth();
      Align = Target->getFractAlign();
      break;
    case BuiltinType::LongFract:
    case BuiltinType::ULongFract:
    case BuiltinType::SatLongFract:
    case BuiltinType::SatULongFract:
      Width = Target->getLongFractWidth();
      Align = Target->getLongFractAlign();
      break;
    case BuiltinType::Float16:
    case BuiltinType::Half:
      Width = Target->getHalfWidth();
      Align = Target->getHalfAlign();
      break;
    case BuiltinType::Float:
      Width = Target->getFloatWidth();
      Align = Target->getFloatAlign();
      break;
    case BuiltinType::Double:
      Width = Target->getDoubleWidth();
      Align = Target->getDoubleAlign();
      break;
    case BuiltinType::LongDouble:
      Width = Target->getLongDoubleWidth();
      Align = Target->getLongDoubleAlign();
      break;
    case BuiltinType::Float128:
      Width = Target->getFloat128Width();
      Align = Target->getFloat128Align();
      break;
    case BuiltinType::NullPtr:
      Width = Target->getPointerWidth(0); // C++ 3.9.1p11: sizeof(nullptr_t)
      Align = Target->getPointerAlign(0); //   == sizeof(void*)
      break;
    case BuiltinType::ObjCId:
    case BuiltinType::ObjCClass:
    case BuiltinType::ObjCSel:
      Width = Target->getPointerWidth(0);
      Align = Target->getPointerAlign(0);
      break;
    case BuiltinType::OCLSampler:
    case BuiltinType::OCLEvent:
    case BuiltinType::OCLClkEvent:
    case BuiltinType::OCLQueue:
    case BuiltinType::OCLReserveID:
#define IMAGE_TYPE(ImgType, Id, SingletonId, Access, Suffix) \
    case BuiltinType::Id:
#include "clang/Basic/OpenCLImageTypes.def"
#define EXT_OPAQUE_TYPE(ExtType, Id, Ext) \
  case BuiltinType::Id:
#include "clang/Basic/OpenCLExtensionTypes.def"
      AS = getTargetAddressSpace(
          Target->getOpenCLTypeAddrSpace(getOpenCLTypeKind(T)));
      Width = Target->getPointerWidth(AS);
      Align = Target->getPointerAlign(AS);
      break;
    }
    break;
  case Type::ObjCObjectPointer:
    Width = Target->getPointerWidth(0);
    Align = Target->getPointerAlign(0);
    break;
  case Type::BlockPointer:
    AS = getTargetAddressSpace(cast<BlockPointerType>(T)->getPointeeType());
    Width = Target->getPointerWidth(AS);
    Align = Target->getPointerAlign(AS);
    break;
  case Type::LValueReference:
  case Type::RValueReference:
    // alignof and sizeof should never enter this code path here, so we go
    // the pointer route.
    AS = getTargetAddressSpace(cast<ReferenceType>(T)->getPointeeType());
    Width = Target->getPointerWidth(AS);
    Align = Target->getPointerAlign(AS);
    break;
  case Type::Pointer:
    AS = getTargetAddressSpace(cast<PointerType>(T)->getPointeeType());
    Width = Target->getPointerWidth(AS);
    Align = Target->getPointerAlign(AS);
    break;
  case Type::MemberPointer: {
    const auto *MPT = cast<MemberPointerType>(T);
    CXXABI::MemberPointerInfo MPI = ABI->getMemberPointerInfo(MPT);
    Width = MPI.Width;
    Align = MPI.Align;
    break;
  }
  case Type::Complex: {
    // Complex types have the same alignment as their elements, but twice the
    // size.
    TypeInfo EltInfo = getTypeInfo(cast<ComplexType>(T)->getElementType());
    Width = EltInfo.Width * 2;
    Align = EltInfo.Align;
    break;
  }
  case Type::ObjCObject:
    return getTypeInfo(cast<ObjCObjectType>(T)->getBaseType().getTypePtr());
  case Type::Adjusted:
  case Type::Decayed:
    return getTypeInfo(cast<AdjustedType>(T)->getAdjustedType().getTypePtr());
  case Type::ObjCInterface: {
    const auto *ObjCI = cast<ObjCInterfaceType>(T);
    const ASTRecordLayout &Layout = getASTObjCInterfaceLayout(ObjCI->getDecl());
    Width = toBits(Layout.getSize());
    Align = toBits(Layout.getAlignment());
    break;
  }
  case Type::Record:
  case Type::Enum: {
    const auto *TT = cast<TagType>(T);

    if (TT->getDecl()->isInvalidDecl()) {
      Width = 8;
      Align = 8;
      break;
    }

    if (const auto *ET = dyn_cast<EnumType>(TT)) {
      const EnumDecl *ED = ET->getDecl();
      TypeInfo Info =
          getTypeInfo(ED->getIntegerType()->getUnqualifiedDesugaredType());
      if (unsigned AttrAlign = ED->getMaxAlignment()) {
        Info.Align = AttrAlign;
        Info.AlignIsRequired = true;
      }
      return Info;
    }

    const auto *RT = cast<RecordType>(TT);
    const RecordDecl *RD = RT->getDecl();
    const ASTRecordLayout &Layout = getASTRecordLayout(RD);
    Width = toBits(Layout.getSize());
    Align = toBits(Layout.getAlignment());
    AlignIsRequired = RD->hasAttr<AlignedAttr>();
    break;
  }

  case Type::SubstTemplateTypeParm:
    return getTypeInfo(cast<SubstTemplateTypeParmType>(T)->
                       getReplacementType().getTypePtr());

  case Type::Auto:
  case Type::DeducedTemplateSpecialization: {
    const auto *A = cast<DeducedType>(T);
    assert(!A->getDeducedType().isNull() &&
           "cannot request the size of an undeduced or dependent auto type");
    return getTypeInfo(A->getDeducedType().getTypePtr());
  }

  case Type::Paren:
    return getTypeInfo(cast<ParenType>(T)->getInnerType().getTypePtr());

  case Type::ObjCTypeParam:
    return getTypeInfo(cast<ObjCTypeParamType>(T)->desugar().getTypePtr());

  case Type::Typedef: {
    const TypedefNameDecl *Typedef = cast<TypedefType>(T)->getDecl();
    TypeInfo Info = getTypeInfo(Typedef->getUnderlyingType().getTypePtr());
    // If the typedef has an aligned attribute on it, it overrides any computed
    // alignment we have.  This violates the GCC documentation (which says that
    // attribute(aligned) can only round up) but matches its implementation.
    if (unsigned AttrAlign = Typedef->getMaxAlignment()) {
      Align = AttrAlign;
      AlignIsRequired = true;
    } else {
      Align = Info.Align;
      AlignIsRequired = Info.AlignIsRequired;
    }
    Width = Info.Width;
    break;
  }    
  
  case Type::TypeVariable:
    Width = 0;
    Align = 8;
    break;

  case Type::Elaborated:
    return getTypeInfo(cast<ElaboratedType>(T)->getNamedType().getTypePtr());

  case Type::Attributed:
    return getTypeInfo(
                  cast<AttributedType>(T)->getEquivalentType().getTypePtr());

  case Type::Atomic: {
    // Start with the base type information.
    TypeInfo Info = getTypeInfo(cast<AtomicType>(T)->getValueType());
    Width = Info.Width;
    Align = Info.Align;

    if (!Width) {
      // An otherwise zero-sized type should still generate an
      // atomic operation.
      Width = Target->getCharWidth();
      assert(Align);
    } else if (Width <= Target->getMaxAtomicPromoteWidth()) {
      // If the size of the type doesn't exceed the platform's max
      // atomic promotion width, make the size and alignment more
      // favorable to atomic operations:

      // Round the size up to a power of 2.
      if (!llvm::isPowerOf2_64(Width))
        Width = llvm::NextPowerOf2(Width);

      // Set the alignment equal to the size.
      Align = static_cast<unsigned>(Width);
    }
  }
  break;

  case Type::Pipe:
    Width = Target->getPointerWidth(getTargetAddressSpace(LangAS::opencl_global));
    Align = Target->getPointerAlign(getTargetAddressSpace(LangAS::opencl_global));
    break;
  }

  assert(llvm::isPowerOf2_32(Align) && "Alignment must be power of 2");
  return TypeInfo(Width, Align, AlignIsRequired);
}

unsigned ASTContext::getTypeUnadjustedAlign(const Type *T) const {
  UnadjustedAlignMap::iterator I = MemoizedUnadjustedAlign.find(T);
  if (I != MemoizedUnadjustedAlign.end())
    return I->second;

  unsigned UnadjustedAlign;
  if (const auto *RT = T->getAs<RecordType>()) {
    const RecordDecl *RD = RT->getDecl();
    const ASTRecordLayout &Layout = getASTRecordLayout(RD);
    UnadjustedAlign = toBits(Layout.getUnadjustedAlignment());
  } else if (const auto *ObjCI = T->getAs<ObjCInterfaceType>()) {
    const ASTRecordLayout &Layout = getASTObjCInterfaceLayout(ObjCI->getDecl());
    UnadjustedAlign = toBits(Layout.getUnadjustedAlignment());
  } else {
    UnadjustedAlign = getTypeAlign(T);
  }

  MemoizedUnadjustedAlign[T] = UnadjustedAlign;
  return UnadjustedAlign;
}

unsigned ASTContext::getOpenMPDefaultSimdAlign(QualType T) const {
  unsigned SimdAlign = getTargetInfo().getSimdDefaultAlign();
  // Target ppc64 with QPX: simd default alignment for pointer to double is 32.
  if ((getTargetInfo().getTriple().getArch() == llvm::Triple::ppc64 ||
       getTargetInfo().getTriple().getArch() == llvm::Triple::ppc64le) &&
      getTargetInfo().getABI() == "elfv1-qpx" &&
      T->isSpecificBuiltinType(BuiltinType::Double))
    SimdAlign = 256;
  return SimdAlign;
}

/// toCharUnitsFromBits - Convert a size in bits to a size in characters.
CharUnits ASTContext::toCharUnitsFromBits(int64_t BitSize) const {
  return CharUnits::fromQuantity(BitSize / getCharWidth());
}

/// toBits - Convert a size in characters to a size in characters.
int64_t ASTContext::toBits(CharUnits CharSize) const {
  return CharSize.getQuantity() * getCharWidth();
}

/// getTypeSizeInChars - Return the size of the specified type, in characters.
/// This method does not work on incomplete types.
CharUnits ASTContext::getTypeSizeInChars(QualType T) const {
  return getTypeInfoInChars(T).first;
}
CharUnits ASTContext::getTypeSizeInChars(const Type *T) const {
  return getTypeInfoInChars(T).first;
}

/// getTypeAlignInChars - Return the ABI-specified alignment of a type, in
/// characters. This method does not work on incomplete types.
CharUnits ASTContext::getTypeAlignInChars(QualType T) const {
  return toCharUnitsFromBits(getTypeAlign(T));
}
CharUnits ASTContext::getTypeAlignInChars(const Type *T) const {
  return toCharUnitsFromBits(getTypeAlign(T));
}

/// getTypeUnadjustedAlignInChars - Return the ABI-specified alignment of a
/// type, in characters, before alignment adustments. This method does
/// not work on incomplete types.
CharUnits ASTContext::getTypeUnadjustedAlignInChars(QualType T) const {
  return toCharUnitsFromBits(getTypeUnadjustedAlign(T));
}
CharUnits ASTContext::getTypeUnadjustedAlignInChars(const Type *T) const {
  return toCharUnitsFromBits(getTypeUnadjustedAlign(T));
}

/// getPreferredTypeAlign - Return the "preferred" alignment of the specified
/// type for the current target in bits.  This can be different than the ABI
/// alignment in cases where it is beneficial for performance to overalign
/// a data type.
unsigned ASTContext::getPreferredTypeAlign(const Type *T) const {
  TypeInfo TI = getTypeInfo(T);
  unsigned ABIAlign = TI.Align;

  T = T->getBaseElementTypeUnsafe();

  // The preferred alignment of member pointers is that of a pointer.
  if (T->isMemberPointerType())
    return getPreferredTypeAlign(getPointerDiffType().getTypePtr());

  if (!Target->allowsLargerPreferedTypeAlignment())
    return ABIAlign;

  // Double and long long should be naturally aligned if possible.
  if (const auto *CT = T->getAs<ComplexType>())
    T = CT->getElementType().getTypePtr();
  if (const auto *ET = T->getAs<EnumType>())
    T = ET->getDecl()->getIntegerType().getTypePtr();
  if (T->isSpecificBuiltinType(BuiltinType::Double) ||
      T->isSpecificBuiltinType(BuiltinType::LongLong) ||
      T->isSpecificBuiltinType(BuiltinType::ULongLong))
    // Don't increase the alignment if an alignment attribute was specified on a
    // typedef declaration.
    if (!TI.AlignIsRequired)
      return std::max(ABIAlign, (unsigned)getTypeSize(T));

  return ABIAlign;
}

/// getTargetDefaultAlignForAttributeAligned - Return the default alignment
/// for __attribute__((aligned)) on this target, to be used if no alignment
/// value is specified.
unsigned ASTContext::getTargetDefaultAlignForAttributeAligned() const {
  return getTargetInfo().getDefaultAlignForAttributeAligned();
}

/// getAlignOfGlobalVar - Return the alignment in bits that should be given
/// to a global variable of the specified type.
unsigned ASTContext::getAlignOfGlobalVar(QualType T) const {
  return std::max(getTypeAlign(T), getTargetInfo().getMinGlobalAlign());
}

/// getAlignOfGlobalVarInChars - Return the alignment in characters that
/// should be given to a global variable of the specified type.
CharUnits ASTContext::getAlignOfGlobalVarInChars(QualType T) const {
  return toCharUnitsFromBits(getAlignOfGlobalVar(T));
}

CharUnits ASTContext::getOffsetOfBaseWithVBPtr(const CXXRecordDecl *RD) const {
  CharUnits Offset = CharUnits::Zero();
  const ASTRecordLayout *Layout = &getASTRecordLayout(RD);
  while (const CXXRecordDecl *Base = Layout->getBaseSharingVBPtr()) {
    Offset += Layout->getBaseClassOffset(Base);
    Layout = &getASTRecordLayout(Base);
  }
  return Offset;
}

/// DeepCollectObjCIvars -
/// This routine first collects all declared, but not synthesized, ivars in
/// super class and then collects all ivars, including those synthesized for
/// current class. This routine is used for implementation of current class
/// when all ivars, declared and synthesized are known.
void ASTContext::DeepCollectObjCIvars(const ObjCInterfaceDecl *OI,
                                      bool leafClass,
                            SmallVectorImpl<const ObjCIvarDecl*> &Ivars) const {
  if (const ObjCInterfaceDecl *SuperClass = OI->getSuperClass())
    DeepCollectObjCIvars(SuperClass, false, Ivars);
  if (!leafClass) {
    for (const auto *I : OI->ivars())
      Ivars.push_back(I);
  } else {
    auto *IDecl = const_cast<ObjCInterfaceDecl *>(OI);
    for (const ObjCIvarDecl *Iv = IDecl->all_declared_ivar_begin(); Iv;
         Iv= Iv->getNextIvar())
      Ivars.push_back(Iv);
  }
}

/// CollectInheritedProtocols - Collect all protocols in current class and
/// those inherited by it.
void ASTContext::CollectInheritedProtocols(const Decl *CDecl,
                          llvm::SmallPtrSet<ObjCProtocolDecl*, 8> &Protocols) {
  if (const auto *OI = dyn_cast<ObjCInterfaceDecl>(CDecl)) {
    // We can use protocol_iterator here instead of
    // all_referenced_protocol_iterator since we are walking all categories.
    for (auto *Proto : OI->all_referenced_protocols()) {
      CollectInheritedProtocols(Proto, Protocols);
    }

    // Categories of this Interface.
    for (const auto *Cat : OI->visible_categories())
      CollectInheritedProtocols(Cat, Protocols);

    if (ObjCInterfaceDecl *SD = OI->getSuperClass())
      while (SD) {
        CollectInheritedProtocols(SD, Protocols);
        SD = SD->getSuperClass();
      }
  } else if (const auto *OC = dyn_cast<ObjCCategoryDecl>(CDecl)) {
    for (auto *Proto : OC->protocols()) {
      CollectInheritedProtocols(Proto, Protocols);
    }
  } else if (const auto *OP = dyn_cast<ObjCProtocolDecl>(CDecl)) {
    // Insert the protocol.
    if (!Protocols.insert(
          const_cast<ObjCProtocolDecl *>(OP->getCanonicalDecl())).second)
      return;

    for (auto *Proto : OP->protocols())
      CollectInheritedProtocols(Proto, Protocols);
  }
}

static bool unionHasUniqueObjectRepresentations(const ASTContext &Context,
                                                const RecordDecl *RD) {
  assert(RD->isUnion() && "Must be union type");
  CharUnits UnionSize = Context.getTypeSizeInChars(RD->getTypeForDecl());

  for (const auto *Field : RD->fields()) {
    if (!Context.hasUniqueObjectRepresentations(Field->getType()))
      return false;
    CharUnits FieldSize = Context.getTypeSizeInChars(Field->getType());
    if (FieldSize != UnionSize)
      return false;
  }
  return !RD->field_empty();
}

static bool isStructEmpty(QualType Ty) {
  const RecordDecl *RD = Ty->castAs<RecordType>()->getDecl();

  if (!RD->field_empty())
    return false;

  if (const auto *ClassDecl = dyn_cast<CXXRecordDecl>(RD))
    return ClassDecl->isEmpty();

  return true;
}

static llvm::Optional<int64_t>
structHasUniqueObjectRepresentations(const ASTContext &Context,
                                     const RecordDecl *RD) {
  assert(!RD->isUnion() && "Must be struct/class type");
  const auto &Layout = Context.getASTRecordLayout(RD);

  int64_t CurOffsetInBits = 0;
  if (const auto *ClassDecl = dyn_cast<CXXRecordDecl>(RD)) {
    if (ClassDecl->isDynamicClass())
      return llvm::None;

    SmallVector<std::pair<QualType, int64_t>, 4> Bases;
    for (const auto Base : ClassDecl->bases()) {
      // Empty types can be inherited from, and non-empty types can potentially
      // have tail padding, so just make sure there isn't an error.
      if (!isStructEmpty(Base.getType())) {
        llvm::Optional<int64_t> Size = structHasUniqueObjectRepresentations(
            Context, Base.getType()->getAs<RecordType>()->getDecl());
        if (!Size)
          return llvm::None;
        Bases.emplace_back(Base.getType(), Size.getValue());
      }
    }

    llvm::sort(Bases, [&](const std::pair<QualType, int64_t> &L,
                          const std::pair<QualType, int64_t> &R) {
      return Layout.getBaseClassOffset(L.first->getAsCXXRecordDecl()) <
             Layout.getBaseClassOffset(R.first->getAsCXXRecordDecl());
    });

    for (const auto Base : Bases) {
      int64_t BaseOffset = Context.toBits(
          Layout.getBaseClassOffset(Base.first->getAsCXXRecordDecl()));
      int64_t BaseSize = Base.second;
      if (BaseOffset != CurOffsetInBits)
        return llvm::None;
      CurOffsetInBits = BaseOffset + BaseSize;
    }
  }

  for (const auto *Field : RD->fields()) {
    if (!Field->getType()->isReferenceType() &&
        !Context.hasUniqueObjectRepresentations(Field->getType()))
      return llvm::None;

    int64_t FieldSizeInBits =
        Context.toBits(Context.getTypeSizeInChars(Field->getType()));
    if (Field->isBitField()) {
      int64_t BitfieldSize = Field->getBitWidthValue(Context);

      if (BitfieldSize > FieldSizeInBits)
        return llvm::None;
      FieldSizeInBits = BitfieldSize;
    }

    int64_t FieldOffsetInBits = Context.getFieldOffset(Field);

    if (FieldOffsetInBits != CurOffsetInBits)
      return llvm::None;

    CurOffsetInBits = FieldSizeInBits + FieldOffsetInBits;
  }

  return CurOffsetInBits;
}

bool ASTContext::hasUniqueObjectRepresentations(QualType Ty) const {
  // C++17 [meta.unary.prop]:
  //   The predicate condition for a template specialization
  //   has_unique_object_representations<T> shall be
  //   satisfied if and only if:
  //     (9.1) - T is trivially copyable, and
  //     (9.2) - any two objects of type T with the same value have the same
  //     object representation, where two objects
  //   of array or non-union class type are considered to have the same value
  //   if their respective sequences of
  //   direct subobjects have the same values, and two objects of union type
  //   are considered to have the same
  //   value if they have the same active member and the corresponding members
  //   have the same value.
  //   The set of scalar types for which this condition holds is
  //   implementation-defined. [ Note: If a type has padding
  //   bits, the condition does not hold; otherwise, the condition holds true
  //   for unsigned integral types. -- end note ]
  assert(!Ty.isNull() && "Null QualType sent to unique object rep check");

  // Arrays are unique only if their element type is unique.
  if (Ty->isArrayType())
    return hasUniqueObjectRepresentations(getBaseElementType(Ty));

  // (9.1) - T is trivially copyable...
  if (!Ty.isTriviallyCopyableType(*this))
    return false;

  // All integrals and enums are unique.
  if (Ty->isIntegralOrEnumerationType())
    return true;

  // All other pointers are unique.
  if (Ty->isPointerType())
    return true;

  if (Ty->isMemberPointerType()) {
    const auto *MPT = Ty->getAs<MemberPointerType>();
    return !ABI->getMemberPointerInfo(MPT).HasPadding;
  }

  if (Ty->isRecordType()) {
    const RecordDecl *Record = Ty->getAs<RecordType>()->getDecl();

    if (Record->isInvalidDecl())
      return false;

    if (Record->isUnion())
      return unionHasUniqueObjectRepresentations(*this, Record);

    Optional<int64_t> StructSize =
        structHasUniqueObjectRepresentations(*this, Record);

    return StructSize &&
           StructSize.getValue() == static_cast<int64_t>(getTypeSize(Ty));
  }

  // FIXME: More cases to handle here (list by rsmith):
  // vectors (careful about, eg, vector of 3 foo)
  // _Complex int and friends
  // _Atomic T
  // Obj-C block pointers
  // Obj-C object pointers
  // and perhaps OpenCL's various builtin types (pipe, sampler_t, event_t,
  // clk_event_t, queue_t, reserve_id_t)
  // There're also Obj-C class types and the Obj-C selector type, but I think it
  // makes sense for those to return false here.

  return false;
}

unsigned ASTContext::CountNonClassIvars(const ObjCInterfaceDecl *OI) const {
  unsigned count = 0;
  // Count ivars declared in class extension.
  for (const auto *Ext : OI->known_extensions())
    count += Ext->ivar_size();

  // Count ivar defined in this class's implementation.  This
  // includes synthesized ivars.
  if (ObjCImplementationDecl *ImplDecl = OI->getImplementation())
    count += ImplDecl->ivar_size();

  return count;
}

bool ASTContext::isSentinelNullExpr(const Expr *E) {
  if (!E)
    return false;

  // nullptr_t is always treated as null.
  if (E->getType()->isNullPtrType()) return true;

  if (E->getType()->isAnyPointerType() &&
      E->IgnoreParenCasts()->isNullPointerConstant(*this,
                                                Expr::NPC_ValueDependentIsNull))
    return true;

  // Unfortunately, __null has type 'int'.
  if (isa<GNUNullExpr>(E)) return true;

  return false;
}

/// Get the implementation of ObjCInterfaceDecl, or nullptr if none
/// exists.
ObjCImplementationDecl *ASTContext::getObjCImplementation(ObjCInterfaceDecl *D) {
  llvm::DenseMap<ObjCContainerDecl*, ObjCImplDecl*>::iterator
    I = ObjCImpls.find(D);
  if (I != ObjCImpls.end())
    return cast<ObjCImplementationDecl>(I->second);
  return nullptr;
}

/// Get the implementation of ObjCCategoryDecl, or nullptr if none
/// exists.
ObjCCategoryImplDecl *ASTContext::getObjCImplementation(ObjCCategoryDecl *D) {
  llvm::DenseMap<ObjCContainerDecl*, ObjCImplDecl*>::iterator
    I = ObjCImpls.find(D);
  if (I != ObjCImpls.end())
    return cast<ObjCCategoryImplDecl>(I->second);
  return nullptr;
}

/// Set the implementation of ObjCInterfaceDecl.
void ASTContext::setObjCImplementation(ObjCInterfaceDecl *IFaceD,
                           ObjCImplementationDecl *ImplD) {
  assert(IFaceD && ImplD && "Passed null params");
  ObjCImpls[IFaceD] = ImplD;
}

/// Set the implementation of ObjCCategoryDecl.
void ASTContext::setObjCImplementation(ObjCCategoryDecl *CatD,
                           ObjCCategoryImplDecl *ImplD) {
  assert(CatD && ImplD && "Passed null params");
  ObjCImpls[CatD] = ImplD;
}

const ObjCMethodDecl *
ASTContext::getObjCMethodRedeclaration(const ObjCMethodDecl *MD) const {
  return ObjCMethodRedecls.lookup(MD);
}

void ASTContext::setObjCMethodRedeclaration(const ObjCMethodDecl *MD,
                                            const ObjCMethodDecl *Redecl) {
  assert(!getObjCMethodRedeclaration(MD) && "MD already has a redeclaration");
  ObjCMethodRedecls[MD] = Redecl;
}

const ObjCInterfaceDecl *ASTContext::getObjContainingInterface(
                                              const NamedDecl *ND) const {
  if (const auto *ID = dyn_cast<ObjCInterfaceDecl>(ND->getDeclContext()))
    return ID;
  if (const auto *CD = dyn_cast<ObjCCategoryDecl>(ND->getDeclContext()))
    return CD->getClassInterface();
  if (const auto *IMD = dyn_cast<ObjCImplDecl>(ND->getDeclContext()))
    return IMD->getClassInterface();

  return nullptr;
}

/// Get the copy initialization expression of VarDecl, or nullptr if
/// none exists.
ASTContext::BlockVarCopyInit
ASTContext::getBlockVarCopyInit(const VarDecl*VD) const {
  assert(VD && "Passed null params");
  assert(VD->hasAttr<BlocksAttr>() &&
         "getBlockVarCopyInits - not __block var");
  auto I = BlockVarCopyInits.find(VD);
  if (I != BlockVarCopyInits.end())
    return I->second;
  return {nullptr, false};
}

/// Set the copy inialization expression of a block var decl.
void ASTContext::setBlockVarCopyInit(const VarDecl*VD, Expr *CopyExpr,
                                     bool CanThrow) {
  assert(VD && CopyExpr && "Passed null params");
  assert(VD->hasAttr<BlocksAttr>() &&
         "setBlockVarCopyInits - not __block var");
  BlockVarCopyInits[VD].setExprAndFlag(CopyExpr, CanThrow);
}

TypeSourceInfo *ASTContext::CreateTypeSourceInfo(QualType T,
                                                 unsigned DataSize) const {
  if (!DataSize)
    DataSize = TypeLoc::getFullDataSizeForType(T);
  else
    assert(DataSize == TypeLoc::getFullDataSizeForType(T) &&
           "incorrect data size provided to CreateTypeSourceInfo!");

  auto *TInfo =
    (TypeSourceInfo*)BumpAlloc.Allocate(sizeof(TypeSourceInfo) + DataSize, 8);
  new (TInfo) TypeSourceInfo(T);
  return TInfo;
}

TypeSourceInfo *ASTContext::getTrivialTypeSourceInfo(QualType T,
                                                     SourceLocation L) const {
  TypeSourceInfo *DI = CreateTypeSourceInfo(T);
  DI->getTypeLoc().initialize(const_cast<ASTContext &>(*this), L);
  return DI;
}

const ASTRecordLayout &
ASTContext::getASTObjCInterfaceLayout(const ObjCInterfaceDecl *D) const {
  return getObjCLayout(D, nullptr);
}

const ASTRecordLayout &
ASTContext::getASTObjCImplementationLayout(
                                        const ObjCImplementationDecl *D) const {
  return getObjCLayout(D->getClassInterface(), D);
}

//===----------------------------------------------------------------------===//
//                   Type creation/memoization methods
//===----------------------------------------------------------------------===//

QualType
ASTContext::getExtQualType(const Type *baseType, Qualifiers quals) const {
  unsigned fastQuals = quals.getFastQualifiers();
  quals.removeFastQualifiers();

  // Check if we've already instantiated this type.
  llvm::FoldingSetNodeID ID;
  ExtQuals::Profile(ID, baseType, quals);
  void *insertPos = nullptr;
  if (ExtQuals *eq = ExtQualNodes.FindNodeOrInsertPos(ID, insertPos)) {
    assert(eq->getQualifiers() == quals);
    return QualType(eq, fastQuals);
  }

  // If the base type is not canonical, make the appropriate canonical type.
  QualType canon;
  if (!baseType->isCanonicalUnqualified()) {
    SplitQualType canonSplit = baseType->getCanonicalTypeInternal().split();
    canonSplit.Quals.addConsistentQualifiers(quals);
    canon = getExtQualType(canonSplit.Ty, canonSplit.Quals);

    // Re-find the insert position.
    (void) ExtQualNodes.FindNodeOrInsertPos(ID, insertPos);
  }

  auto *eq = new (*this, TypeAlignment) ExtQuals(baseType, canon, quals);
  ExtQualNodes.InsertNode(eq, insertPos);
  return QualType(eq, fastQuals);
}

QualType ASTContext::getAddrSpaceQualType(QualType T,
                                          LangAS AddressSpace) const {
  QualType CanT = getCanonicalType(T);
  if (CanT.getAddressSpace() == AddressSpace)
    return T;

  // If we are composing extended qualifiers together, merge together
  // into one ExtQuals node.
  QualifierCollector Quals;
  const Type *TypeNode = Quals.strip(T);

  // If this type already has an address space specified, it cannot get
  // another one.
  assert(!Quals.hasAddressSpace() &&
         "Type cannot be in multiple addr spaces!");
  Quals.addAddressSpace(AddressSpace);

  return getExtQualType(TypeNode, Quals);
}

QualType ASTContext::removeAddrSpaceQualType(QualType T) const {
  // If we are composing extended qualifiers together, merge together
  // into one ExtQuals node.
  QualifierCollector Quals;
  const Type *TypeNode = Quals.strip(T);

  // If the qualifier doesn't have an address space just return it.
  if (!Quals.hasAddressSpace())
    return T;

  Quals.removeAddressSpace();

  // Removal of the address space can mean there are no longer any
  // non-fast qualifiers, so creating an ExtQualType isn't possible (asserts)
  // or required.
  if (Quals.hasNonFastQualifiers())
    return getExtQualType(TypeNode, Quals);
  else
    return QualType(TypeNode, Quals.getFastQualifiers());
}

QualType ASTContext::getObjCGCQualType(QualType T,
                                       Qualifiers::GC GCAttr) const {
  QualType CanT = getCanonicalType(T);
  if (CanT.getObjCGCAttr() == GCAttr)
    return T;

  if (const auto *ptr = T->getAs<PointerType>()) {
    QualType Pointee = ptr->getPointeeType();
    if (Pointee->isAnyPointerType()) {
      QualType ResultType = getObjCGCQualType(Pointee, GCAttr);
      return getPointerType(ResultType);
    }
  }

  // If we are composing extended qualifiers together, merge together
  // into one ExtQuals node.
  QualifierCollector Quals;
  const Type *TypeNode = Quals.strip(T);

  // If this type already has an ObjCGC specified, it cannot get
  // another one.
  assert(!Quals.hasObjCGCAttr() &&
         "Type cannot have multiple ObjCGCs!");
  Quals.addObjCGCAttr(GCAttr);

  return getExtQualType(TypeNode, Quals);
}

const FunctionType *ASTContext::adjustFunctionType(const FunctionType *T,
                                                   FunctionType::ExtInfo Info) {
  if (T->getExtInfo() == Info)
    return T;

  QualType Result;
  if (const auto *FNPT = dyn_cast<FunctionNoProtoType>(T)) {
    Result = getFunctionNoProtoType(FNPT->getReturnType(), Info);
  } else {
    const auto *FPT = cast<FunctionProtoType>(T);
    FunctionProtoType::ExtProtoInfo EPI = FPT->getExtProtoInfo();
    EPI.ExtInfo = Info;
    Result = getFunctionType(FPT->getReturnType(), FPT->getParamTypes(), EPI);
  }

  return cast<FunctionType>(Result.getTypePtr());
}

void ASTContext::adjustDeducedFunctionResultType(FunctionDecl *FD,
                                                 QualType ResultType) {
  FD = FD->getMostRecentDecl();
  while (true) {
    const auto *FPT = FD->getType()->castAs<FunctionProtoType>();
    FunctionProtoType::ExtProtoInfo EPI = FPT->getExtProtoInfo();
    FD->setType(getFunctionType(ResultType, FPT->getParamTypes(), EPI));
    if (FunctionDecl *Next = FD->getPreviousDecl())
      FD = Next;
    else
      break;
  }
  if (ASTMutationListener *L = getASTMutationListener())
    L->DeducedReturnType(FD, ResultType);
}

/// Get a function type and produce the equivalent function type with the
/// specified exception specification. Type sugar that can be present on a
/// declaration of a function with an exception specification is permitted
/// and preserved. Other type sugar (for instance, typedefs) is not.
QualType ASTContext::getFunctionTypeWithExceptionSpec(
    QualType Orig, const FunctionProtoType::ExceptionSpecInfo &ESI) {
  // Might have some parens.
  if (const auto *PT = dyn_cast<ParenType>(Orig))
    return getParenType(
        getFunctionTypeWithExceptionSpec(PT->getInnerType(), ESI));

  // Might have a calling-convention attribute.
  if (const auto *AT = dyn_cast<AttributedType>(Orig))
    return getAttributedType(
        AT->getAttrKind(),
        getFunctionTypeWithExceptionSpec(AT->getModifiedType(), ESI),
        getFunctionTypeWithExceptionSpec(AT->getEquivalentType(), ESI));

  // Anything else must be a function type. Rebuild it with the new exception
  // specification.
  const auto *Proto = cast<FunctionProtoType>(Orig);
  return getFunctionType(
      Proto->getReturnType(), Proto->getParamTypes(),
      Proto->getExtProtoInfo().withExceptionSpec(ESI));
}

bool ASTContext::hasSameFunctionTypeIgnoringExceptionSpec(QualType T,
                                                          QualType U) {
  return hasSameType(T, U) ||
         (getLangOpts().CPlusPlus17 &&
          hasSameType(getFunctionTypeWithExceptionSpec(T, EST_None),
                      getFunctionTypeWithExceptionSpec(U, EST_None)));
}

void ASTContext::adjustExceptionSpec(
    FunctionDecl *FD, const FunctionProtoType::ExceptionSpecInfo &ESI,
    bool AsWritten) {
  // Update the type.
  QualType Updated =
      getFunctionTypeWithExceptionSpec(FD->getType(), ESI);
  FD->setType(Updated);

  if (!AsWritten)
    return;

  // Update the type in the type source information too.
  if (TypeSourceInfo *TSInfo = FD->getTypeSourceInfo()) {
    // If the type and the type-as-written differ, we may need to update
    // the type-as-written too.
    if (TSInfo->getType() != FD->getType())
      Updated = getFunctionTypeWithExceptionSpec(TSInfo->getType(), ESI);

    // FIXME: When we get proper type location information for exceptions,
    // we'll also have to rebuild the TypeSourceInfo. For now, we just patch
    // up the TypeSourceInfo;
    assert(TypeLoc::getFullDataSizeForType(Updated) ==
               TypeLoc::getFullDataSizeForType(TSInfo->getType()) &&
           "TypeLoc size mismatch from updating exception specification");
    TSInfo->overrideType(Updated);
  }
}

/// getComplexType - Return the uniqued reference to the type for a complex
/// number with the specified element type.
QualType ASTContext::getComplexType(QualType T) const {
  // Unique pointers, to guarantee there is only one pointer of a particular
  // structure.
  llvm::FoldingSetNodeID ID;
  ComplexType::Profile(ID, T);

  void *InsertPos = nullptr;
  if (ComplexType *CT = ComplexTypes.FindNodeOrInsertPos(ID, InsertPos))
    return QualType(CT, 0);

  // If the pointee type isn't canonical, this won't be a canonical type either,
  // so fill in the canonical type field.
  QualType Canonical;
  if (!T.isCanonical()) {
    Canonical = getComplexType(getCanonicalType(T));

    // Get the new insert position for the node we care about.
    ComplexType *NewIP = ComplexTypes.FindNodeOrInsertPos(ID, InsertPos);
    assert(!NewIP && "Shouldn't be in the map!"); (void)NewIP;
  }
  auto *New = new (*this, TypeAlignment) ComplexType(T, Canonical);
  Types.push_back(New);
  ComplexTypes.InsertNode(New, InsertPos);
  return QualType(New, 0);
}

/// getPointerType - Return the uniqued reference to the type for a pointer to
/// the specified type.
QualType ASTContext::getPointerType(QualType T, CheckedPointerKind kind) const {
  // Unique pointers, to guarantee there is only one pointer of a particular
  // structure.
  llvm::FoldingSetNodeID ID;
  PointerType::Profile(ID, T, kind);

  void *InsertPos = nullptr;
  if (PointerType *PT = PointerTypes.FindNodeOrInsertPos(ID, InsertPos))
    return QualType(PT, 0);

  // If the pointee type isn't canonical, this won't be a canonical type either,
  // so fill in the canonical type field.
  QualType Canonical;
  if (!T.isCanonical()) {
    Canonical = getPointerType(getCanonicalType(T), kind);

    // Get the new insert position for the node we care about.
    PointerType *NewIP = PointerTypes.FindNodeOrInsertPos(ID, InsertPos);
    assert(!NewIP && "Shouldn't be in the map!"); (void)NewIP;
  }
<<<<<<< HEAD
  auto *New = new (*this, TypeAlignment) PointerType(T, Canonical);
=======
  PointerType *New = new (*this, TypeAlignment) PointerType(T, Canonical, kind);
>>>>>>> 96940ffe
  Types.push_back(New);
  PointerTypes.InsertNode(New, InsertPos);
  return QualType(New, 0);
}

QualType ASTContext::getTypeVariableType(unsigned int inDepth, unsigned int inIndex, 
                                          const bool isInBoundsSafeInterface) const {
  llvm::FoldingSetNodeID ID;
  TypeVariableType::Profile(ID, inDepth, inIndex, isInBoundsSafeInterface);

  void *InsertPos = nullptr;
  if (TypeVariableType *PT = TypeVariableTypes.FindNodeOrInsertPos(ID, InsertPos))
    return QualType(PT, 0);

  TypeVariableType *New = new (*this, TypeAlignment) TypeVariableType(inDepth, inIndex, isInBoundsSafeInterface);
  Types.push_back(New);
  TypeVariableTypes.InsertNode(New, InsertPos);
  return QualType(New, 0);
}

QualType ASTContext::getAdjustedType(QualType Orig, QualType New) const {
  llvm::FoldingSetNodeID ID;
  AdjustedType::Profile(ID, Orig, New);
  void *InsertPos = nullptr;
  AdjustedType *AT = AdjustedTypes.FindNodeOrInsertPos(ID, InsertPos);
  if (AT)
    return QualType(AT, 0);

  QualType Canonical = getCanonicalType(New);

  // Get the new insert position for the node we care about.
  AT = AdjustedTypes.FindNodeOrInsertPos(ID, InsertPos);
  assert(!AT && "Shouldn't be in the map!");

  AT = new (*this, TypeAlignment)
      AdjustedType(Type::Adjusted, Orig, New, Canonical);
  Types.push_back(AT);
  AdjustedTypes.InsertNode(AT, InsertPos);
  return QualType(AT, 0);
}

QualType ASTContext::getDecayedType(QualType T) const {
  assert((T->isArrayType() || T->isFunctionType()) && "T does not decay");

  QualType Decayed;

  // C99 6.7.5.3p7:
  //   A declaration of a parameter as "array of type" shall be
  //   adjusted to "qualified pointer to type", where the type
  //   qualifiers (if any) are those specified within the [ and ] of
  //   the array type derivation.
  if (T->isArrayType())
    Decayed = getArrayDecayedType(T);

  // C99 6.7.5.3p8:
  //   A declaration of a parameter as "function returning type"
  //   shall be adjusted to "pointer to function returning type", as
  //   in 6.3.2.1.
  if (T->isFunctionType())
    Decayed = getPointerType(T);

  llvm::FoldingSetNodeID ID;
  AdjustedType::Profile(ID, T, Decayed);
  void *InsertPos = nullptr;
  AdjustedType *AT = AdjustedTypes.FindNodeOrInsertPos(ID, InsertPos);
  if (AT)
    return QualType(AT, 0);

  QualType Canonical = getCanonicalType(Decayed);

  // Get the new insert position for the node we care about.
  AT = AdjustedTypes.FindNodeOrInsertPos(ID, InsertPos);
  assert(!AT && "Shouldn't be in the map!");

  AT = new (*this, TypeAlignment) DecayedType(T, Decayed, Canonical);
  Types.push_back(AT);
  AdjustedTypes.InsertNode(AT, InsertPos);
  return QualType(AT, 0);
}

/// getBlockPointerType - Return the uniqued reference to the type for
/// a pointer to the specified block.
QualType ASTContext::getBlockPointerType(QualType T) const {
  assert(T->isFunctionType() && "block of function types only");
  // Unique pointers, to guarantee there is only one block of a particular
  // structure.
  llvm::FoldingSetNodeID ID;
  BlockPointerType::Profile(ID, T);

  void *InsertPos = nullptr;
  if (BlockPointerType *PT =
        BlockPointerTypes.FindNodeOrInsertPos(ID, InsertPos))
    return QualType(PT, 0);

  // If the block pointee type isn't canonical, this won't be a canonical
  // type either so fill in the canonical type field.
  QualType Canonical;
  if (!T.isCanonical()) {
    Canonical = getBlockPointerType(getCanonicalType(T));

    // Get the new insert position for the node we care about.
    BlockPointerType *NewIP =
      BlockPointerTypes.FindNodeOrInsertPos(ID, InsertPos);
    assert(!NewIP && "Shouldn't be in the map!"); (void)NewIP;
  }
  auto *New = new (*this, TypeAlignment) BlockPointerType(T, Canonical);
  Types.push_back(New);
  BlockPointerTypes.InsertNode(New, InsertPos);
  return QualType(New, 0);
}

/// getLValueReferenceType - Return the uniqued reference to the type for an
/// lvalue reference to the specified type.
QualType
ASTContext::getLValueReferenceType(QualType T, bool SpelledAsLValue) const {
  assert(getCanonicalType(T) != OverloadTy &&
         "Unresolved overloaded function type");

  // Unique pointers, to guarantee there is only one pointer of a particular
  // structure.
  llvm::FoldingSetNodeID ID;
  ReferenceType::Profile(ID, T, SpelledAsLValue);

  void *InsertPos = nullptr;
  if (LValueReferenceType *RT =
        LValueReferenceTypes.FindNodeOrInsertPos(ID, InsertPos))
    return QualType(RT, 0);

  const auto *InnerRef = T->getAs<ReferenceType>();

  // If the referencee type isn't canonical, this won't be a canonical type
  // either, so fill in the canonical type field.
  QualType Canonical;
  if (!SpelledAsLValue || InnerRef || !T.isCanonical()) {
    QualType PointeeType = (InnerRef ? InnerRef->getPointeeType() : T);
    Canonical = getLValueReferenceType(getCanonicalType(PointeeType));

    // Get the new insert position for the node we care about.
    LValueReferenceType *NewIP =
      LValueReferenceTypes.FindNodeOrInsertPos(ID, InsertPos);
    assert(!NewIP && "Shouldn't be in the map!"); (void)NewIP;
  }

  auto *New = new (*this, TypeAlignment) LValueReferenceType(T, Canonical,
                                                             SpelledAsLValue);
  Types.push_back(New);
  LValueReferenceTypes.InsertNode(New, InsertPos);

  return QualType(New, 0);
}

/// getRValueReferenceType - Return the uniqued reference to the type for an
/// rvalue reference to the specified type.
QualType ASTContext::getRValueReferenceType(QualType T) const {
  // Unique pointers, to guarantee there is only one pointer of a particular
  // structure.
  llvm::FoldingSetNodeID ID;
  ReferenceType::Profile(ID, T, false);

  void *InsertPos = nullptr;
  if (RValueReferenceType *RT =
        RValueReferenceTypes.FindNodeOrInsertPos(ID, InsertPos))
    return QualType(RT, 0);

  const auto *InnerRef = T->getAs<ReferenceType>();

  // If the referencee type isn't canonical, this won't be a canonical type
  // either, so fill in the canonical type field.
  QualType Canonical;
  if (InnerRef || !T.isCanonical()) {
    QualType PointeeType = (InnerRef ? InnerRef->getPointeeType() : T);
    Canonical = getRValueReferenceType(getCanonicalType(PointeeType));

    // Get the new insert position for the node we care about.
    RValueReferenceType *NewIP =
      RValueReferenceTypes.FindNodeOrInsertPos(ID, InsertPos);
    assert(!NewIP && "Shouldn't be in the map!"); (void)NewIP;
  }

  auto *New = new (*this, TypeAlignment) RValueReferenceType(T, Canonical);
  Types.push_back(New);
  RValueReferenceTypes.InsertNode(New, InsertPos);
  return QualType(New, 0);
}

/// getMemberPointerType - Return the uniqued reference to the type for a
/// member pointer to the specified type, in the specified class.
QualType ASTContext::getMemberPointerType(QualType T, const Type *Cls) const {
  // Unique pointers, to guarantee there is only one pointer of a particular
  // structure.
  llvm::FoldingSetNodeID ID;
  MemberPointerType::Profile(ID, T, Cls);

  void *InsertPos = nullptr;
  if (MemberPointerType *PT =
      MemberPointerTypes.FindNodeOrInsertPos(ID, InsertPos))
    return QualType(PT, 0);

  // If the pointee or class type isn't canonical, this won't be a canonical
  // type either, so fill in the canonical type field.
  QualType Canonical;
  if (!T.isCanonical() || !Cls->isCanonicalUnqualified()) {
    Canonical = getMemberPointerType(getCanonicalType(T),getCanonicalType(Cls));

    // Get the new insert position for the node we care about.
    MemberPointerType *NewIP =
      MemberPointerTypes.FindNodeOrInsertPos(ID, InsertPos);
    assert(!NewIP && "Shouldn't be in the map!"); (void)NewIP;
  }
  auto *New = new (*this, TypeAlignment) MemberPointerType(T, Cls, Canonical);
  Types.push_back(New);
  MemberPointerTypes.InsertNode(New, InsertPos);
  return QualType(New, 0);
}

/// getConstantArrayType - Return the unique reference to the type for an
/// array of the specified element type.
QualType ASTContext::getConstantArrayType(QualType EltTy,
                                          const llvm::APInt &ArySizeIn,
                                          ArrayType::ArraySizeModifier ASM,
                                          unsigned IndexTypeQuals,
                                          CheckedArrayKind Kind) const {
  assert((EltTy->isDependentType() ||
          EltTy->isIncompleteType() || EltTy->isConstantSizeType()) &&
         "Constant array of VLAs is illegal!");

  // Convert the array size into a canonical width matching the pointer size for
  // the target.
  llvm::APInt ArySize(ArySizeIn);
  ArySize = ArySize.zextOrTrunc(Target->getMaxPointerWidth());

  llvm::FoldingSetNodeID ID;
  ConstantArrayType::Profile(ID, EltTy, ArySize, ASM, IndexTypeQuals,
                             Kind);

  void *InsertPos = nullptr;
  if (ConstantArrayType *ATP =
      ConstantArrayTypes.FindNodeOrInsertPos(ID, InsertPos))
    return QualType(ATP, 0);

  // If the element type isn't canonical or has qualifiers, this won't
  // be a canonical type either, so fill in the canonical type field.
  QualType Canon;
  if (!EltTy.isCanonical() || EltTy.hasLocalQualifiers()) {
    SplitQualType canonSplit = getCanonicalType(EltTy).split();
    Canon = getConstantArrayType(QualType(canonSplit.Ty, 0), ArySize,
                                 ASM, IndexTypeQuals, Kind);
    Canon = getQualifiedType(Canon, canonSplit.Quals);

    // Get the new insert position for the node we care about.
    ConstantArrayType *NewIP =
      ConstantArrayTypes.FindNodeOrInsertPos(ID, InsertPos);
    assert(!NewIP && "Shouldn't be in the map!"); (void)NewIP;
  }

<<<<<<< HEAD
  auto *New = new (*this,TypeAlignment)
    ConstantArrayType(EltTy, Canon, ArySize, ASM, IndexTypeQuals);
=======
  ConstantArrayType *New = new(*this,TypeAlignment)
    ConstantArrayType(EltTy, Canon, ArySize, ASM, IndexTypeQuals,
                      Kind);
>>>>>>> 96940ffe
  ConstantArrayTypes.InsertNode(New, InsertPos);
  Types.push_back(New);
  return QualType(New, 0);
}

/// getVariableArrayDecayedType - Turns the given type, which may be
/// variably-modified, into the corresponding type with all the known
/// sizes replaced with [*].
QualType ASTContext::getVariableArrayDecayedType(QualType type) const {
  // Vastly most common case.
  if (!type->isVariablyModifiedType()) return type;

  QualType result;

  SplitQualType split = type.getSplitDesugaredType();
  const Type *ty = split.Ty;
  switch (ty->getTypeClass()) {
#define TYPE(Class, Base)
#define ABSTRACT_TYPE(Class, Base)
#define NON_CANONICAL_TYPE(Class, Base) case Type::Class:
#include "clang/AST/TypeNodes.def"
    llvm_unreachable("didn't desugar past all non-canonical types?");

  // These types should never be variably-modified.
  case Type::Builtin:
  case Type::Complex:
  case Type::Vector:
  case Type::DependentVector:
  case Type::ExtVector:
  case Type::DependentSizedExtVector:
  case Type::DependentAddressSpace:
  case Type::ObjCObject:
  case Type::ObjCInterface:
  case Type::ObjCObjectPointer:
  case Type::Record:
  case Type::Enum:
  case Type::UnresolvedUsing:
  case Type::TypeOfExpr:
  case Type::TypeOf:
  case Type::Decltype:
  case Type::UnaryTransform:
  case Type::DependentName:
  case Type::InjectedClassName:
  case Type::TemplateSpecialization:
  case Type::DependentTemplateSpecialization:
  case Type::TemplateTypeParm:
  case Type::SubstTemplateTypeParmPack:
  case Type::Auto:
  case Type::DeducedTemplateSpecialization:
  case Type::PackExpansion:
    llvm_unreachable("type should never be variably-modified");

  // These types can be variably-modified but should never need to
  // further decay.
  case Type::FunctionNoProto:
  case Type::FunctionProto:
  case Type::BlockPointer:
  case Type::MemberPointer:
  case Type::Pipe:
  case Type::TypeVariable:
    return type;

  // These types can be variably-modified.  All these modifications
  // preserve structure except as noted by comments.
  // TODO: if we ever care about optimizing VLAs, there are no-op
  // optimizations available here.
  case Type::Pointer:
    result = getPointerType(getVariableArrayDecayedType(
                              cast<PointerType>(ty)->getPointeeType()));
    break;

  case Type::LValueReference: {
    const auto *lv = cast<LValueReferenceType>(ty);
    result = getLValueReferenceType(
                 getVariableArrayDecayedType(lv->getPointeeType()),
                                    lv->isSpelledAsLValue());
    break;
  }

  case Type::RValueReference: {
    const auto *lv = cast<RValueReferenceType>(ty);
    result = getRValueReferenceType(
                 getVariableArrayDecayedType(lv->getPointeeType()));
    break;
  }

  case Type::Atomic: {
    const auto *at = cast<AtomicType>(ty);
    result = getAtomicType(getVariableArrayDecayedType(at->getValueType()));
    break;
  }

  case Type::ConstantArray: {
    const auto *cat = cast<ConstantArrayType>(ty);
    result = getConstantArrayType(
                 getVariableArrayDecayedType(cat->getElementType()),
                                  cat->getSize(),
                                  cat->getSizeModifier(),
                                  cat->getIndexTypeCVRQualifiers(),
                                  cat->getKind());
    break;
  }

  case Type::DependentSizedArray: {
    const auto *dat = cast<DependentSizedArrayType>(ty);
    result = getDependentSizedArrayType(
                 getVariableArrayDecayedType(dat->getElementType()),
                                        dat->getSizeExpr(),
                                        dat->getSizeModifier(),
                                        dat->getIndexTypeCVRQualifiers(),
                                        dat->getBracketsRange());
    break;
  }

  // Turn incomplete types into [*] types.
  case Type::IncompleteArray: {
    const auto *iat = cast<IncompleteArrayType>(ty);
    result = getVariableArrayType(
                 getVariableArrayDecayedType(iat->getElementType()),
                                  /*size*/ nullptr,
                                  ArrayType::Normal,
                                  iat->getIndexTypeCVRQualifiers(),
                                  SourceRange());
    break;
  }

  // Turn VLA types into [*] types.
  case Type::VariableArray: {
    const auto *vat = cast<VariableArrayType>(ty);
    result = getVariableArrayType(
                 getVariableArrayDecayedType(vat->getElementType()),
                                  /*size*/ nullptr,
                                  ArrayType::Star,
                                  vat->getIndexTypeCVRQualifiers(),
                                  vat->getBracketsRange());
    break;
  }
  }

  // Apply the top-level qualifiers from the original.
  return getQualifiedType(result, split.Quals);
}

/// getVariableArrayType - Returns a non-unique reference to the type for a
/// variable array of the specified element type.
QualType ASTContext::getVariableArrayType(QualType EltTy,
                                          Expr *NumElts,
                                          ArrayType::ArraySizeModifier ASM,
                                          unsigned IndexTypeQuals,
                                          SourceRange Brackets) const {
  // Since we don't unique expressions, it isn't possible to unique VLA's
  // that have an expression provided for their size.
  QualType Canon;

  // Be sure to pull qualifiers off the element type.
  if (!EltTy.isCanonical() || EltTy.hasLocalQualifiers()) {
    SplitQualType canonSplit = getCanonicalType(EltTy).split();
    Canon = getVariableArrayType(QualType(canonSplit.Ty, 0), NumElts, ASM,
                                 IndexTypeQuals, Brackets);
    Canon = getQualifiedType(Canon, canonSplit.Quals);
  }

  auto *New = new (*this, TypeAlignment)
    VariableArrayType(EltTy, Canon, NumElts, ASM, IndexTypeQuals, Brackets);

  VariableArrayTypes.push_back(New);
  Types.push_back(New);
  return QualType(New, 0);
}

/// getDependentSizedArrayType - Returns a non-unique reference to
/// the type for a dependently-sized array of the specified element
/// type.
QualType ASTContext::getDependentSizedArrayType(QualType elementType,
                                                Expr *numElements,
                                                ArrayType::ArraySizeModifier ASM,
                                                unsigned elementTypeQuals,
                                                SourceRange brackets) const {
  assert((!numElements || numElements->isTypeDependent() ||
          numElements->isValueDependent()) &&
         "Size must be type- or value-dependent!");

  // Dependently-sized array types that do not have a specified number
  // of elements will have their sizes deduced from a dependent
  // initializer.  We do no canonicalization here at all, which is okay
  // because they can't be used in most locations.
  if (!numElements) {
    auto *newType
      = new (*this, TypeAlignment)
          DependentSizedArrayType(*this, elementType, QualType(),
                                  numElements, ASM, elementTypeQuals,
                                  brackets);
    Types.push_back(newType);
    return QualType(newType, 0);
  }

  // Otherwise, we actually build a new type every time, but we
  // also build a canonical type.

  SplitQualType canonElementType = getCanonicalType(elementType).split();

  void *insertPos = nullptr;
  llvm::FoldingSetNodeID ID;
  DependentSizedArrayType::Profile(ID, *this,
                                   QualType(canonElementType.Ty, 0),
                                   ASM, elementTypeQuals, numElements);

  // Look for an existing type with these properties.
  DependentSizedArrayType *canonTy =
    DependentSizedArrayTypes.FindNodeOrInsertPos(ID, insertPos);

  // If we don't have one, build one.
  if (!canonTy) {
    canonTy = new (*this, TypeAlignment)
      DependentSizedArrayType(*this, QualType(canonElementType.Ty, 0),
                              QualType(), numElements, ASM, elementTypeQuals,
                              brackets);
    DependentSizedArrayTypes.InsertNode(canonTy, insertPos);
    Types.push_back(canonTy);
  }

  // Apply qualifiers from the element type to the array.
  QualType canon = getQualifiedType(QualType(canonTy,0),
                                    canonElementType.Quals);

  // If we didn't need extra canonicalization for the element type or the size
  // expression, then just use that as our result.
  if (QualType(canonElementType.Ty, 0) == elementType &&
      canonTy->getSizeExpr() == numElements)
    return canon;

  // Otherwise, we need to build a type which follows the spelling
  // of the element type.
  auto *sugaredType
    = new (*this, TypeAlignment)
        DependentSizedArrayType(*this, elementType, canon, numElements,
                                ASM, elementTypeQuals, brackets);
  Types.push_back(sugaredType);
  return QualType(sugaredType, 0);
}

QualType ASTContext::getIncompleteArrayType(QualType elementType,
                                            ArrayType::ArraySizeModifier ASM,
                                            unsigned elementTypeQuals,
                                            CheckedArrayKind Kind) const {
  llvm::FoldingSetNodeID ID;
  IncompleteArrayType::Profile(ID, elementType, ASM, elementTypeQuals,
                               Kind);

  void *insertPos = nullptr;
  if (IncompleteArrayType *iat =
       IncompleteArrayTypes.FindNodeOrInsertPos(ID, insertPos))
    return QualType(iat, 0);

  // If the element type isn't canonical, this won't be a canonical type
  // either, so fill in the canonical type field.  We also have to pull
  // qualifiers off the element type.
  QualType canon;

  if (!elementType.isCanonical() || elementType.hasLocalQualifiers()) {
    SplitQualType canonSplit = getCanonicalType(elementType).split();
    canon = getIncompleteArrayType(QualType(canonSplit.Ty, 0),
                                   ASM, elementTypeQuals, Kind);
    canon = getQualifiedType(canon, canonSplit.Quals);

    // Get the new insert position for the node we care about.
    IncompleteArrayType *existing =
      IncompleteArrayTypes.FindNodeOrInsertPos(ID, insertPos);
    assert(!existing && "Shouldn't be in the map!"); (void) existing;
  }

<<<<<<< HEAD
  auto *newType = new (*this, TypeAlignment)
    IncompleteArrayType(elementType, canon, ASM, elementTypeQuals);
=======
  IncompleteArrayType *newType = new (*this, TypeAlignment)
    IncompleteArrayType(elementType, canon, ASM, elementTypeQuals, Kind);
>>>>>>> 96940ffe

  IncompleteArrayTypes.InsertNode(newType, insertPos);
  Types.push_back(newType);
  return QualType(newType, 0);
}

/// getVectorType - Return the unique reference to a vector type of
/// the specified element type and size. VectorType must be a built-in type.
QualType ASTContext::getVectorType(QualType vecType, unsigned NumElts,
                                   VectorType::VectorKind VecKind) const {
  assert(vecType->isBuiltinType());

  // Check if we've already instantiated a vector of this type.
  llvm::FoldingSetNodeID ID;
  VectorType::Profile(ID, vecType, NumElts, Type::Vector, VecKind);

  void *InsertPos = nullptr;
  if (VectorType *VTP = VectorTypes.FindNodeOrInsertPos(ID, InsertPos))
    return QualType(VTP, 0);

  // If the element type isn't canonical, this won't be a canonical type either,
  // so fill in the canonical type field.
  QualType Canonical;
  if (!vecType.isCanonical()) {
    Canonical = getVectorType(getCanonicalType(vecType), NumElts, VecKind);

    // Get the new insert position for the node we care about.
    VectorType *NewIP = VectorTypes.FindNodeOrInsertPos(ID, InsertPos);
    assert(!NewIP && "Shouldn't be in the map!"); (void)NewIP;
  }
  auto *New = new (*this, TypeAlignment)
    VectorType(vecType, NumElts, Canonical, VecKind);
  VectorTypes.InsertNode(New, InsertPos);
  Types.push_back(New);
  return QualType(New, 0);
}

QualType
ASTContext::getDependentVectorType(QualType VecType, Expr *SizeExpr,
                                   SourceLocation AttrLoc,
                                   VectorType::VectorKind VecKind) const {
  llvm::FoldingSetNodeID ID;
  DependentVectorType::Profile(ID, *this, getCanonicalType(VecType), SizeExpr,
                               VecKind);
  void *InsertPos = nullptr;
  DependentVectorType *Canon =
      DependentVectorTypes.FindNodeOrInsertPos(ID, InsertPos);
  DependentVectorType *New;

  if (Canon) {
    New = new (*this, TypeAlignment) DependentVectorType(
        *this, VecType, QualType(Canon, 0), SizeExpr, AttrLoc, VecKind);
  } else {
    QualType CanonVecTy = getCanonicalType(VecType);
    if (CanonVecTy == VecType) {
      New = new (*this, TypeAlignment) DependentVectorType(
          *this, VecType, QualType(), SizeExpr, AttrLoc, VecKind);

      DependentVectorType *CanonCheck =
          DependentVectorTypes.FindNodeOrInsertPos(ID, InsertPos);
      assert(!CanonCheck &&
             "Dependent-sized vector_size canonical type broken");
      (void)CanonCheck;
      DependentVectorTypes.InsertNode(New, InsertPos);
    } else {
      QualType Canon = getDependentSizedExtVectorType(CanonVecTy, SizeExpr,
                                                      SourceLocation());
      New = new (*this, TypeAlignment) DependentVectorType(
          *this, VecType, Canon, SizeExpr, AttrLoc, VecKind);
    }
  }

  Types.push_back(New);
  return QualType(New, 0);
}

/// getExtVectorType - Return the unique reference to an extended vector type of
/// the specified element type and size. VectorType must be a built-in type.
QualType
ASTContext::getExtVectorType(QualType vecType, unsigned NumElts) const {
  assert(vecType->isBuiltinType() || vecType->isDependentType());

  // Check if we've already instantiated a vector of this type.
  llvm::FoldingSetNodeID ID;
  VectorType::Profile(ID, vecType, NumElts, Type::ExtVector,
                      VectorType::GenericVector);
  void *InsertPos = nullptr;
  if (VectorType *VTP = VectorTypes.FindNodeOrInsertPos(ID, InsertPos))
    return QualType(VTP, 0);

  // If the element type isn't canonical, this won't be a canonical type either,
  // so fill in the canonical type field.
  QualType Canonical;
  if (!vecType.isCanonical()) {
    Canonical = getExtVectorType(getCanonicalType(vecType), NumElts);

    // Get the new insert position for the node we care about.
    VectorType *NewIP = VectorTypes.FindNodeOrInsertPos(ID, InsertPos);
    assert(!NewIP && "Shouldn't be in the map!"); (void)NewIP;
  }
  auto *New = new (*this, TypeAlignment)
    ExtVectorType(vecType, NumElts, Canonical);
  VectorTypes.InsertNode(New, InsertPos);
  Types.push_back(New);
  return QualType(New, 0);
}

QualType
ASTContext::getDependentSizedExtVectorType(QualType vecType,
                                           Expr *SizeExpr,
                                           SourceLocation AttrLoc) const {
  llvm::FoldingSetNodeID ID;
  DependentSizedExtVectorType::Profile(ID, *this, getCanonicalType(vecType),
                                       SizeExpr);

  void *InsertPos = nullptr;
  DependentSizedExtVectorType *Canon
    = DependentSizedExtVectorTypes.FindNodeOrInsertPos(ID, InsertPos);
  DependentSizedExtVectorType *New;
  if (Canon) {
    // We already have a canonical version of this array type; use it as
    // the canonical type for a newly-built type.
    New = new (*this, TypeAlignment)
      DependentSizedExtVectorType(*this, vecType, QualType(Canon, 0),
                                  SizeExpr, AttrLoc);
  } else {
    QualType CanonVecTy = getCanonicalType(vecType);
    if (CanonVecTy == vecType) {
      New = new (*this, TypeAlignment)
        DependentSizedExtVectorType(*this, vecType, QualType(), SizeExpr,
                                    AttrLoc);

      DependentSizedExtVectorType *CanonCheck
        = DependentSizedExtVectorTypes.FindNodeOrInsertPos(ID, InsertPos);
      assert(!CanonCheck && "Dependent-sized ext_vector canonical type broken");
      (void)CanonCheck;
      DependentSizedExtVectorTypes.InsertNode(New, InsertPos);
    } else {
      QualType Canon = getDependentSizedExtVectorType(CanonVecTy, SizeExpr,
                                                      SourceLocation());
      New = new (*this, TypeAlignment)
        DependentSizedExtVectorType(*this, vecType, Canon, SizeExpr, AttrLoc);
    }
  }

  Types.push_back(New);
  return QualType(New, 0);
}

QualType ASTContext::getDependentAddressSpaceType(QualType PointeeType,
                                                  Expr *AddrSpaceExpr,
                                                  SourceLocation AttrLoc) const {
  assert(AddrSpaceExpr->isInstantiationDependent());

  QualType canonPointeeType = getCanonicalType(PointeeType);

  void *insertPos = nullptr;
  llvm::FoldingSetNodeID ID;
  DependentAddressSpaceType::Profile(ID, *this, canonPointeeType,
                                     AddrSpaceExpr);

  DependentAddressSpaceType *canonTy =
    DependentAddressSpaceTypes.FindNodeOrInsertPos(ID, insertPos);

  if (!canonTy) {
    canonTy = new (*this, TypeAlignment)
      DependentAddressSpaceType(*this, canonPointeeType,
                                QualType(), AddrSpaceExpr, AttrLoc);
    DependentAddressSpaceTypes.InsertNode(canonTy, insertPos);
    Types.push_back(canonTy);
  }

  if (canonPointeeType == PointeeType &&
      canonTy->getAddrSpaceExpr() == AddrSpaceExpr)
    return QualType(canonTy, 0);

  auto *sugaredType
    = new (*this, TypeAlignment)
        DependentAddressSpaceType(*this, PointeeType, QualType(canonTy, 0),
                                  AddrSpaceExpr, AttrLoc);
  Types.push_back(sugaredType);
  return QualType(sugaredType, 0);
}

/// Determine whether \p T is canonical as the result type of a function.
static bool isCanonicalResultType(QualType T) {
  return T.isCanonical() &&
         (T.getObjCLifetime() == Qualifiers::OCL_None ||
          T.getObjCLifetime() == Qualifiers::OCL_ExplicitNone);
}

/// getFunctionNoProtoType - Return a K&R style C function type like 'int()'.
QualType
ASTContext::getFunctionNoProtoType(QualType ResultTy,
                                   const FunctionType::ExtInfo &Info) const {
  // Unique functions, to guarantee there is only one function of a particular
  // structure.
  llvm::FoldingSetNodeID ID;
  FunctionNoProtoType::Profile(ID, ResultTy, Info);

  void *InsertPos = nullptr;
  if (FunctionNoProtoType *FT =
        FunctionNoProtoTypes.FindNodeOrInsertPos(ID, InsertPos))
    return QualType(FT, 0);

  QualType Canonical;
  if (!isCanonicalResultType(ResultTy)) {
    Canonical =
      getFunctionNoProtoType(getCanonicalFunctionResultType(ResultTy), Info);

    // Get the new insert position for the node we care about.
    FunctionNoProtoType *NewIP =
      FunctionNoProtoTypes.FindNodeOrInsertPos(ID, InsertPos);
    assert(!NewIP && "Shouldn't be in the map!"); (void)NewIP;
  }

  auto *New = new (*this, TypeAlignment)
    FunctionNoProtoType(ResultTy, Canonical, Info);
  Types.push_back(New);
  FunctionNoProtoTypes.InsertNode(New, InsertPos);
  return QualType(New, 0);
}

CanQualType
ASTContext::getCanonicalFunctionResultType(QualType ResultType) const {
  CanQualType CanResultType = getCanonicalType(ResultType);

  // Canonical result types do not have ARC lifetime qualifiers.
  if (CanResultType.getQualifiers().hasObjCLifetime()) {
    Qualifiers Qs = CanResultType.getQualifiers();
    Qs.removeObjCLifetime();
    return CanQualType::CreateUnsafe(
             getQualifiedType(CanResultType.getUnqualifiedType(), Qs));
  }

  return CanResultType;
}

static bool isCanonicalExceptionSpecification(
    const FunctionProtoType::ExceptionSpecInfo &ESI, bool NoexceptInType) {
  if (ESI.Type == EST_None)
    return true;
  if (!NoexceptInType)
    return false;

  // C++17 onwards: exception specification is part of the type, as a simple
  // boolean "can this function type throw".
  if (ESI.Type == EST_BasicNoexcept)
    return true;

  // A noexcept(expr) specification is (possibly) canonical if expr is
  // value-dependent.
  if (ESI.Type == EST_DependentNoexcept)
    return true;

  // A dynamic exception specification is canonical if it only contains pack
  // expansions (so we can't tell whether it's non-throwing) and all its
  // contained types are canonical.
  if (ESI.Type == EST_Dynamic) {
    bool AnyPackExpansions = false;
    for (QualType ET : ESI.Exceptions) {
      if (!ET.isCanonical())
        return false;
      if (ET->getAs<PackExpansionType>())
        AnyPackExpansions = true;
    }
    return AnyPackExpansions;
  }

  return false;
}

QualType ASTContext::getFunctionTypeInternal(
    QualType ResultTy, ArrayRef<QualType> ArgArray,
    const FunctionProtoType::ExtProtoInfo &EPI, bool OnlyWantCanonical) const {
  size_t NumArgs = ArgArray.size();

  // Unique functions, to guarantee there is only one function of a particular
  // structure.
  llvm::FoldingSetNodeID ID;
  FunctionProtoType::Profile(ID, ResultTy, ArgArray.begin(), NumArgs, EPI,
                             *this, true);

  QualType Canonical;
  bool Unique = false;

  void *InsertPos = nullptr;
  if (FunctionProtoType *FPT =
        FunctionProtoTypes.FindNodeOrInsertPos(ID, InsertPos)) {
    QualType Existing = QualType(FPT, 0);

    // If we find a pre-existing equivalent FunctionProtoType, we can just reuse
    // it so long as our exception specification doesn't contain a dependent
    // noexcept expression, or we're just looking for a canonical type.
    // Otherwise, we're going to need to create a type
    // sugar node to hold the concrete expression.
    if (OnlyWantCanonical || !isComputedNoexcept(EPI.ExceptionSpec.Type) ||
        EPI.ExceptionSpec.NoexceptExpr == FPT->getNoexceptExpr())
      return Existing;

    // We need a new type sugar node for this one, to hold the new noexcept
    // expression. We do no canonicalization here, but that's OK since we don't
    // expect to see the same noexcept expression much more than once.
    Canonical = getCanonicalType(Existing);
    Unique = true;
  }

  bool NoexceptInType = getLangOpts().CPlusPlus17;
  bool IsCanonicalExceptionSpec =
      isCanonicalExceptionSpecification(EPI.ExceptionSpec, NoexceptInType);

  // Determine whether the type being created is already canonical or not.
  bool isCanonical = !Unique && IsCanonicalExceptionSpec &&
                     isCanonicalResultType(ResultTy) && !EPI.HasTrailingReturn;
  for (unsigned i = 0; i != NumArgs && isCanonical; ++i)
    if (!ArgArray[i].isCanonicalAsParam())
      isCanonical = false;

  if (OnlyWantCanonical)
    assert(isCanonical &&
           "given non-canonical parameters constructing canonical type");

  // If this type isn't canonical, get the canonical version of it if we don't
  // already have it. The exception spec is only partially part of the
  // canonical type, and only in C++17 onwards.
  if (!isCanonical && Canonical.isNull()) {
    SmallVector<QualType, 16> CanonicalArgs;
    CanonicalArgs.reserve(NumArgs);
    for (unsigned i = 0; i != NumArgs; ++i)
      CanonicalArgs.push_back(getCanonicalParamType(ArgArray[i]));

    llvm::SmallVector<QualType, 8> ExceptionTypeStorage;
    FunctionProtoType::ExtProtoInfo CanonicalEPI = EPI;
    CanonicalEPI.HasTrailingReturn = false;

    if (IsCanonicalExceptionSpec) {
      // Exception spec is already OK.
    } else if (NoexceptInType) {
      switch (EPI.ExceptionSpec.Type) {
      case EST_Unparsed: case EST_Unevaluated: case EST_Uninstantiated:
        // We don't know yet. It shouldn't matter what we pick here; no-one
        // should ever look at this.
        LLVM_FALLTHROUGH;
      case EST_None: case EST_MSAny: case EST_NoexceptFalse:
        CanonicalEPI.ExceptionSpec.Type = EST_None;
        break;

        // A dynamic exception specification is almost always "not noexcept",
        // with the exception that a pack expansion might expand to no types.
      case EST_Dynamic: {
        bool AnyPacks = false;
        for (QualType ET : EPI.ExceptionSpec.Exceptions) {
          if (ET->getAs<PackExpansionType>())
            AnyPacks = true;
          ExceptionTypeStorage.push_back(getCanonicalType(ET));
        }
        if (!AnyPacks)
          CanonicalEPI.ExceptionSpec.Type = EST_None;
        else {
          CanonicalEPI.ExceptionSpec.Type = EST_Dynamic;
          CanonicalEPI.ExceptionSpec.Exceptions = ExceptionTypeStorage;
        }
        break;
      }

      case EST_DynamicNone: case EST_BasicNoexcept: case EST_NoexceptTrue:
        CanonicalEPI.ExceptionSpec.Type = EST_BasicNoexcept;
        break;

      case EST_DependentNoexcept:
        llvm_unreachable("dependent noexcept is already canonical");
      }
    } else {
      CanonicalEPI.ExceptionSpec = FunctionProtoType::ExceptionSpecInfo();
    }

    // Adjust the canonical function result type.
    CanQualType CanResultTy = getCanonicalFunctionResultType(ResultTy);
    Canonical =
        getFunctionTypeInternal(CanResultTy, CanonicalArgs, CanonicalEPI, true);

    // Get the new insert position for the node we care about.
    FunctionProtoType *NewIP =
      FunctionProtoTypes.FindNodeOrInsertPos(ID, InsertPos);
    assert(!NewIP && "Shouldn't be in the map!"); (void)NewIP;
  }

<<<<<<< HEAD
  // Compute the needed size to hold this FunctionProtoType and the
  // various trailing objects.
  auto ESH = FunctionProtoType::getExceptionSpecSize(
      EPI.ExceptionSpec.Type, EPI.ExceptionSpec.Exceptions.size());
  size_t Size = FunctionProtoType::totalSizeToAlloc<
      QualType, FunctionType::FunctionTypeExtraBitfields,
      FunctionType::ExceptionType, Expr *, FunctionDecl *,
      FunctionProtoType::ExtParameterInfo, Qualifiers>(
      NumArgs, FunctionProtoType::hasExtraBitfields(EPI.ExceptionSpec.Type),
      ESH.NumExceptionType, ESH.NumExprPtr, ESH.NumFunctionDeclPtr,
      EPI.ExtParameterInfos ? NumArgs : 0,
      EPI.TypeQuals.hasNonFastQualifiers() ? 1 : 0);

  auto *FTP = (FunctionProtoType *)Allocate(Size, TypeAlignment);
=======
  // FunctionProtoType objects are allocated with extra bytes after
  // them for four variable size arrays at the end:
  //  - parameter types
  //  - parameter bounds
  //  - exception types
  //  - extended parameter information
  // Instead of the exception types, there could be a noexcept
  // expression, or information used to resolve the exception
  // specification.
  size_t Size = sizeof(FunctionProtoType) +
                NumArgs * sizeof(QualType);

  if (EPI.ParamAnnots) {
    Size += NumArgs * sizeof(BoundsAnnotations);
  }

  if (EPI.ExceptionSpec.Type == EST_Dynamic) {
    Size += EPI.ExceptionSpec.Exceptions.size() * sizeof(QualType);
  } else if (EPI.ExceptionSpec.Type == EST_ComputedNoexcept) {
    Size += sizeof(Expr*);
  } else if (EPI.ExceptionSpec.Type == EST_Uninstantiated) {
    Size += 2 * sizeof(FunctionDecl*);
  } else if (EPI.ExceptionSpec.Type == EST_Unevaluated) {
    Size += sizeof(FunctionDecl*);
  }


  // Put the ExtParameterInfos last.  If all were equal, it would make
  // more sense to put these before the exception specification, because
  // it's much easier to skip past them compared to the elaborate switch
  // required to skip the exception specification.  However, all is not
  // equal; ExtParameterInfos are used to model very uncommon features,
  // and it's better not to burden the more common paths.
  if (EPI.ExtParameterInfos) {
    Size += NumArgs * sizeof(FunctionProtoType::ExtParameterInfo);
  }

  FunctionProtoType *FTP = (FunctionProtoType*) Allocate(Size, TypeAlignment);
>>>>>>> 96940ffe
  FunctionProtoType::ExtProtoInfo newEPI = EPI;
  new (FTP) FunctionProtoType(ResultTy, ArgArray, Canonical, newEPI);
  Types.push_back(FTP);
  if (!Unique)
    FunctionProtoTypes.InsertNode(FTP, InsertPos);
  return QualType(FTP, 0);
}

QualType ASTContext::getPipeType(QualType T, bool ReadOnly) const {
  llvm::FoldingSetNodeID ID;
  PipeType::Profile(ID, T, ReadOnly);

  void *InsertPos = nullptr;
  if (PipeType *PT = PipeTypes.FindNodeOrInsertPos(ID, InsertPos))
    return QualType(PT, 0);

  // If the pipe element type isn't canonical, this won't be a canonical type
  // either, so fill in the canonical type field.
  QualType Canonical;
  if (!T.isCanonical()) {
    Canonical = getPipeType(getCanonicalType(T), ReadOnly);

    // Get the new insert position for the node we care about.
    PipeType *NewIP = PipeTypes.FindNodeOrInsertPos(ID, InsertPos);
    assert(!NewIP && "Shouldn't be in the map!");
    (void)NewIP;
  }
  auto *New = new (*this, TypeAlignment) PipeType(T, Canonical, ReadOnly);
  Types.push_back(New);
  PipeTypes.InsertNode(New, InsertPos);
  return QualType(New, 0);
}

QualType ASTContext::adjustStringLiteralBaseType(QualType Ty) const {
  // OpenCL v1.1 s6.5.3: a string literal is in the constant address space.
  return LangOpts.OpenCL ? getAddrSpaceQualType(Ty, LangAS::opencl_constant)
                         : Ty;
}

QualType ASTContext::getReadPipeType(QualType T) const {
  return getPipeType(T, true);
}

QualType ASTContext::getWritePipeType(QualType T) const {
  return getPipeType(T, false);
}

#ifndef NDEBUG
static bool NeedsInjectedClassNameType(const RecordDecl *D) {
  if (!isa<CXXRecordDecl>(D)) return false;
  const auto *RD = cast<CXXRecordDecl>(D);
  if (isa<ClassTemplatePartialSpecializationDecl>(RD))
    return true;
  if (RD->getDescribedClassTemplate() &&
      !isa<ClassTemplateSpecializationDecl>(RD))
    return true;
  return false;
}
#endif

/// getInjectedClassNameType - Return the unique reference to the
/// injected class name type for the specified templated declaration.
QualType ASTContext::getInjectedClassNameType(CXXRecordDecl *Decl,
                                              QualType TST) const {
  assert(NeedsInjectedClassNameType(Decl));
  if (Decl->TypeForDecl) {
    assert(isa<InjectedClassNameType>(Decl->TypeForDecl));
  } else if (CXXRecordDecl *PrevDecl = Decl->getPreviousDecl()) {
    assert(PrevDecl->TypeForDecl && "previous declaration has no type");
    Decl->TypeForDecl = PrevDecl->TypeForDecl;
    assert(isa<InjectedClassNameType>(Decl->TypeForDecl));
  } else {
    Type *newType =
      new (*this, TypeAlignment) InjectedClassNameType(Decl, TST);
    Decl->TypeForDecl = newType;
    Types.push_back(newType);
  }
  return QualType(Decl->TypeForDecl, 0);
}

/// getTypeDeclType - Return the unique reference to the type for the
/// specified type declaration.
QualType ASTContext::getTypeDeclTypeSlow(const TypeDecl *Decl) const {
  assert(Decl && "Passed null for Decl param");
  assert(!Decl->TypeForDecl && "TypeForDecl present in slow case");

  if (const auto *Typedef = dyn_cast<TypedefNameDecl>(Decl))
    return getTypedefType(Typedef);

  assert(!isa<TemplateTypeParmDecl>(Decl) &&
         "Template type parameter types are always available.");

  if (const auto *Record = dyn_cast<RecordDecl>(Decl)) {
    assert(Record->isFirstDecl() && "struct/union has previous declaration");
    assert(!NeedsInjectedClassNameType(Record));
    return getRecordType(Record);
  } else if (const auto *Enum = dyn_cast<EnumDecl>(Decl)) {
    assert(Enum->isFirstDecl() && "enum has previous declaration");
    return getEnumType(Enum);
  } else if (const auto *Using = dyn_cast<UnresolvedUsingTypenameDecl>(Decl)) {
    Type *newType = new (*this, TypeAlignment) UnresolvedUsingType(Using);
    Decl->TypeForDecl = newType;
    Types.push_back(newType);
  } else
    llvm_unreachable("TypeDecl without a type?");

  return QualType(Decl->TypeForDecl, 0);
}

/// getTypedefType - Return the unique reference to the type for the
/// specified typedef name decl.
QualType
ASTContext::getTypedefType(const TypedefNameDecl *Decl,
                           QualType Canonical) const {
  if (Decl->TypeForDecl) return QualType(Decl->TypeForDecl, 0);

  if (Canonical.isNull())
    Canonical = getCanonicalType(Decl->getUnderlyingType());
  auto *newType = new (*this, TypeAlignment)
    TypedefType(Type::Typedef, Decl, Canonical);
  Decl->TypeForDecl = newType;
  Types.push_back(newType);
  return QualType(newType, 0);
}

QualType ASTContext::getRecordType(const RecordDecl *Decl) const {
  if (Decl->TypeForDecl) return QualType(Decl->TypeForDecl, 0);

  if (const RecordDecl *PrevDecl = Decl->getPreviousDecl())
    if (PrevDecl->TypeForDecl)
      return QualType(Decl->TypeForDecl = PrevDecl->TypeForDecl, 0);

  auto *newType = new (*this, TypeAlignment) RecordType(Decl);
  Decl->TypeForDecl = newType;
  Types.push_back(newType);
  return QualType(newType, 0);
}

QualType ASTContext::getEnumType(const EnumDecl *Decl) const {
  if (Decl->TypeForDecl) return QualType(Decl->TypeForDecl, 0);

  if (const EnumDecl *PrevDecl = Decl->getPreviousDecl())
    if (PrevDecl->TypeForDecl)
      return QualType(Decl->TypeForDecl = PrevDecl->TypeForDecl, 0);

  auto *newType = new (*this, TypeAlignment) EnumType(Decl);
  Decl->TypeForDecl = newType;
  Types.push_back(newType);
  return QualType(newType, 0);
}

QualType ASTContext::getAttributedType(attr::Kind attrKind,
                                       QualType modifiedType,
                                       QualType equivalentType) {
  llvm::FoldingSetNodeID id;
  AttributedType::Profile(id, attrKind, modifiedType, equivalentType);

  void *insertPos = nullptr;
  AttributedType *type = AttributedTypes.FindNodeOrInsertPos(id, insertPos);
  if (type) return QualType(type, 0);

  QualType canon = getCanonicalType(equivalentType);
  type = new (*this, TypeAlignment)
           AttributedType(canon, attrKind, modifiedType, equivalentType);

  Types.push_back(type);
  AttributedTypes.InsertNode(type, insertPos);

  return QualType(type, 0);
}

/// Retrieve a substitution-result type.
QualType
ASTContext::getSubstTemplateTypeParmType(const TemplateTypeParmType *Parm,
                                         QualType Replacement) const {
  assert(Replacement.isCanonical()
         && "replacement types must always be canonical");

  llvm::FoldingSetNodeID ID;
  SubstTemplateTypeParmType::Profile(ID, Parm, Replacement);
  void *InsertPos = nullptr;
  SubstTemplateTypeParmType *SubstParm
    = SubstTemplateTypeParmTypes.FindNodeOrInsertPos(ID, InsertPos);

  if (!SubstParm) {
    SubstParm = new (*this, TypeAlignment)
      SubstTemplateTypeParmType(Parm, Replacement);
    Types.push_back(SubstParm);
    SubstTemplateTypeParmTypes.InsertNode(SubstParm, InsertPos);
  }

  return QualType(SubstParm, 0);
}

/// Retrieve a
QualType ASTContext::getSubstTemplateTypeParmPackType(
                                          const TemplateTypeParmType *Parm,
                                              const TemplateArgument &ArgPack) {
#ifndef NDEBUG
  for (const auto &P : ArgPack.pack_elements()) {
    assert(P.getKind() == TemplateArgument::Type &&"Pack contains a non-type");
    assert(P.getAsType().isCanonical() && "Pack contains non-canonical type");
  }
#endif

  llvm::FoldingSetNodeID ID;
  SubstTemplateTypeParmPackType::Profile(ID, Parm, ArgPack);
  void *InsertPos = nullptr;
  if (SubstTemplateTypeParmPackType *SubstParm
        = SubstTemplateTypeParmPackTypes.FindNodeOrInsertPos(ID, InsertPos))
    return QualType(SubstParm, 0);

  QualType Canon;
  if (!Parm->isCanonicalUnqualified()) {
    Canon = getCanonicalType(QualType(Parm, 0));
    Canon = getSubstTemplateTypeParmPackType(cast<TemplateTypeParmType>(Canon),
                                             ArgPack);
    SubstTemplateTypeParmPackTypes.FindNodeOrInsertPos(ID, InsertPos);
  }

  auto *SubstParm
    = new (*this, TypeAlignment) SubstTemplateTypeParmPackType(Parm, Canon,
                                                               ArgPack);
  Types.push_back(SubstParm);
  SubstTemplateTypeParmPackTypes.InsertNode(SubstParm, InsertPos);
  return QualType(SubstParm, 0);
}

/// Retrieve the template type parameter type for a template
/// parameter or parameter pack with the given depth, index, and (optionally)
/// name.
QualType ASTContext::getTemplateTypeParmType(unsigned Depth, unsigned Index,
                                             bool ParameterPack,
                                             TemplateTypeParmDecl *TTPDecl) const {
  llvm::FoldingSetNodeID ID;
  TemplateTypeParmType::Profile(ID, Depth, Index, ParameterPack, TTPDecl);
  void *InsertPos = nullptr;
  TemplateTypeParmType *TypeParm
    = TemplateTypeParmTypes.FindNodeOrInsertPos(ID, InsertPos);

  if (TypeParm)
    return QualType(TypeParm, 0);

  if (TTPDecl) {
    QualType Canon = getTemplateTypeParmType(Depth, Index, ParameterPack);
    TypeParm = new (*this, TypeAlignment) TemplateTypeParmType(TTPDecl, Canon);

    TemplateTypeParmType *TypeCheck
      = TemplateTypeParmTypes.FindNodeOrInsertPos(ID, InsertPos);
    assert(!TypeCheck && "Template type parameter canonical type broken");
    (void)TypeCheck;
  } else
    TypeParm = new (*this, TypeAlignment)
      TemplateTypeParmType(Depth, Index, ParameterPack);

  Types.push_back(TypeParm);
  TemplateTypeParmTypes.InsertNode(TypeParm, InsertPos);

  return QualType(TypeParm, 0);
}

TypeSourceInfo *
ASTContext::getTemplateSpecializationTypeInfo(TemplateName Name,
                                              SourceLocation NameLoc,
                                        const TemplateArgumentListInfo &Args,
                                              QualType Underlying) const {
  assert(!Name.getAsDependentTemplateName() &&
         "No dependent template names here!");
  QualType TST = getTemplateSpecializationType(Name, Args, Underlying);

  TypeSourceInfo *DI = CreateTypeSourceInfo(TST);
  TemplateSpecializationTypeLoc TL =
      DI->getTypeLoc().castAs<TemplateSpecializationTypeLoc>();
  TL.setTemplateKeywordLoc(SourceLocation());
  TL.setTemplateNameLoc(NameLoc);
  TL.setLAngleLoc(Args.getLAngleLoc());
  TL.setRAngleLoc(Args.getRAngleLoc());
  for (unsigned i = 0, e = TL.getNumArgs(); i != e; ++i)
    TL.setArgLocInfo(i, Args[i].getLocInfo());
  return DI;
}

QualType
ASTContext::getTemplateSpecializationType(TemplateName Template,
                                          const TemplateArgumentListInfo &Args,
                                          QualType Underlying) const {
  assert(!Template.getAsDependentTemplateName() &&
         "No dependent template names here!");

  SmallVector<TemplateArgument, 4> ArgVec;
  ArgVec.reserve(Args.size());
  for (const TemplateArgumentLoc &Arg : Args.arguments())
    ArgVec.push_back(Arg.getArgument());

  return getTemplateSpecializationType(Template, ArgVec, Underlying);
}

#ifndef NDEBUG
static bool hasAnyPackExpansions(ArrayRef<TemplateArgument> Args) {
  for (const TemplateArgument &Arg : Args)
    if (Arg.isPackExpansion())
      return true;

  return true;
}
#endif

QualType
ASTContext::getTemplateSpecializationType(TemplateName Template,
                                          ArrayRef<TemplateArgument> Args,
                                          QualType Underlying) const {
  assert(!Template.getAsDependentTemplateName() &&
         "No dependent template names here!");
  // Look through qualified template names.
  if (QualifiedTemplateName *QTN = Template.getAsQualifiedTemplateName())
    Template = TemplateName(QTN->getTemplateDecl());

  bool IsTypeAlias =
    Template.getAsTemplateDecl() &&
    isa<TypeAliasTemplateDecl>(Template.getAsTemplateDecl());
  QualType CanonType;
  if (!Underlying.isNull())
    CanonType = getCanonicalType(Underlying);
  else {
    // We can get here with an alias template when the specialization contains
    // a pack expansion that does not match up with a parameter pack.
    assert((!IsTypeAlias || hasAnyPackExpansions(Args)) &&
           "Caller must compute aliased type");
    IsTypeAlias = false;
    CanonType = getCanonicalTemplateSpecializationType(Template, Args);
  }

  // Allocate the (non-canonical) template specialization type, but don't
  // try to unique it: these types typically have location information that
  // we don't unique and don't want to lose.
  void *Mem = Allocate(sizeof(TemplateSpecializationType) +
                       sizeof(TemplateArgument) * Args.size() +
                       (IsTypeAlias? sizeof(QualType) : 0),
                       TypeAlignment);
  auto *Spec
    = new (Mem) TemplateSpecializationType(Template, Args, CanonType,
                                         IsTypeAlias ? Underlying : QualType());

  Types.push_back(Spec);
  return QualType(Spec, 0);
}

QualType ASTContext::getCanonicalTemplateSpecializationType(
    TemplateName Template, ArrayRef<TemplateArgument> Args) const {
  assert(!Template.getAsDependentTemplateName() &&
         "No dependent template names here!");

  // Look through qualified template names.
  if (QualifiedTemplateName *QTN = Template.getAsQualifiedTemplateName())
    Template = TemplateName(QTN->getTemplateDecl());

  // Build the canonical template specialization type.
  TemplateName CanonTemplate = getCanonicalTemplateName(Template);
  SmallVector<TemplateArgument, 4> CanonArgs;
  unsigned NumArgs = Args.size();
  CanonArgs.reserve(NumArgs);
  for (const TemplateArgument &Arg : Args)
    CanonArgs.push_back(getCanonicalTemplateArgument(Arg));

  // Determine whether this canonical template specialization type already
  // exists.
  llvm::FoldingSetNodeID ID;
  TemplateSpecializationType::Profile(ID, CanonTemplate,
                                      CanonArgs, *this);

  void *InsertPos = nullptr;
  TemplateSpecializationType *Spec
    = TemplateSpecializationTypes.FindNodeOrInsertPos(ID, InsertPos);

  if (!Spec) {
    // Allocate a new canonical template specialization type.
    void *Mem = Allocate((sizeof(TemplateSpecializationType) +
                          sizeof(TemplateArgument) * NumArgs),
                         TypeAlignment);
    Spec = new (Mem) TemplateSpecializationType(CanonTemplate,
                                                CanonArgs,
                                                QualType(), QualType());
    Types.push_back(Spec);
    TemplateSpecializationTypes.InsertNode(Spec, InsertPos);
  }

  assert(Spec->isDependentType() &&
         "Non-dependent template-id type must have a canonical type");
  return QualType(Spec, 0);
}

QualType ASTContext::getElaboratedType(ElaboratedTypeKeyword Keyword,
                                       NestedNameSpecifier *NNS,
                                       QualType NamedType,
                                       TagDecl *OwnedTagDecl) const {
  llvm::FoldingSetNodeID ID;
  ElaboratedType::Profile(ID, Keyword, NNS, NamedType, OwnedTagDecl);

  void *InsertPos = nullptr;
  ElaboratedType *T = ElaboratedTypes.FindNodeOrInsertPos(ID, InsertPos);
  if (T)
    return QualType(T, 0);

  QualType Canon = NamedType;
  if (!Canon.isCanonical()) {
    Canon = getCanonicalType(NamedType);
    ElaboratedType *CheckT = ElaboratedTypes.FindNodeOrInsertPos(ID, InsertPos);
    assert(!CheckT && "Elaborated canonical type broken");
    (void)CheckT;
  }

  void *Mem = Allocate(ElaboratedType::totalSizeToAlloc<TagDecl *>(!!OwnedTagDecl),
                       TypeAlignment);
  T = new (Mem) ElaboratedType(Keyword, NNS, NamedType, Canon, OwnedTagDecl);

  Types.push_back(T);
  ElaboratedTypes.InsertNode(T, InsertPos);
  return QualType(T, 0);
}

QualType
ASTContext::getParenType(QualType InnerType) const {
  llvm::FoldingSetNodeID ID;
  ParenType::Profile(ID, InnerType);

  void *InsertPos = nullptr;
  ParenType *T = ParenTypes.FindNodeOrInsertPos(ID, InsertPos);
  if (T)
    return QualType(T, 0);

  QualType Canon = InnerType;
  if (!Canon.isCanonical()) {
    Canon = getCanonicalType(InnerType);
    ParenType *CheckT = ParenTypes.FindNodeOrInsertPos(ID, InsertPos);
    assert(!CheckT && "Paren canonical type broken");
    (void)CheckT;
  }

  T = new (*this, TypeAlignment) ParenType(InnerType, Canon);
  Types.push_back(T);
  ParenTypes.InsertNode(T, InsertPos);
  return QualType(T, 0);
}

QualType ASTContext::getDependentNameType(ElaboratedTypeKeyword Keyword,
                                          NestedNameSpecifier *NNS,
                                          const IdentifierInfo *Name,
                                          QualType Canon) const {
  if (Canon.isNull()) {
    NestedNameSpecifier *CanonNNS = getCanonicalNestedNameSpecifier(NNS);
    if (CanonNNS != NNS)
      Canon = getDependentNameType(Keyword, CanonNNS, Name);
  }

  llvm::FoldingSetNodeID ID;
  DependentNameType::Profile(ID, Keyword, NNS, Name);

  void *InsertPos = nullptr;
  DependentNameType *T
    = DependentNameTypes.FindNodeOrInsertPos(ID, InsertPos);
  if (T)
    return QualType(T, 0);

  T = new (*this, TypeAlignment) DependentNameType(Keyword, NNS, Name, Canon);
  Types.push_back(T);
  DependentNameTypes.InsertNode(T, InsertPos);
  return QualType(T, 0);
}

QualType
ASTContext::getDependentTemplateSpecializationType(
                                 ElaboratedTypeKeyword Keyword,
                                 NestedNameSpecifier *NNS,
                                 const IdentifierInfo *Name,
                                 const TemplateArgumentListInfo &Args) const {
  // TODO: avoid this copy
  SmallVector<TemplateArgument, 16> ArgCopy;
  for (unsigned I = 0, E = Args.size(); I != E; ++I)
    ArgCopy.push_back(Args[I].getArgument());
  return getDependentTemplateSpecializationType(Keyword, NNS, Name, ArgCopy);
}

QualType
ASTContext::getDependentTemplateSpecializationType(
                                 ElaboratedTypeKeyword Keyword,
                                 NestedNameSpecifier *NNS,
                                 const IdentifierInfo *Name,
                                 ArrayRef<TemplateArgument> Args) const {
  assert((!NNS || NNS->isDependent()) &&
         "nested-name-specifier must be dependent");

  llvm::FoldingSetNodeID ID;
  DependentTemplateSpecializationType::Profile(ID, *this, Keyword, NNS,
                                               Name, Args);

  void *InsertPos = nullptr;
  DependentTemplateSpecializationType *T
    = DependentTemplateSpecializationTypes.FindNodeOrInsertPos(ID, InsertPos);
  if (T)
    return QualType(T, 0);

  NestedNameSpecifier *CanonNNS = getCanonicalNestedNameSpecifier(NNS);

  ElaboratedTypeKeyword CanonKeyword = Keyword;
  if (Keyword == ETK_None) CanonKeyword = ETK_Typename;

  bool AnyNonCanonArgs = false;
  unsigned NumArgs = Args.size();
  SmallVector<TemplateArgument, 16> CanonArgs(NumArgs);
  for (unsigned I = 0; I != NumArgs; ++I) {
    CanonArgs[I] = getCanonicalTemplateArgument(Args[I]);
    if (!CanonArgs[I].structurallyEquals(Args[I]))
      AnyNonCanonArgs = true;
  }

  QualType Canon;
  if (AnyNonCanonArgs || CanonNNS != NNS || CanonKeyword != Keyword) {
    Canon = getDependentTemplateSpecializationType(CanonKeyword, CanonNNS,
                                                   Name,
                                                   CanonArgs);

    // Find the insert position again.
    DependentTemplateSpecializationTypes.FindNodeOrInsertPos(ID, InsertPos);
  }

  void *Mem = Allocate((sizeof(DependentTemplateSpecializationType) +
                        sizeof(TemplateArgument) * NumArgs),
                       TypeAlignment);
  T = new (Mem) DependentTemplateSpecializationType(Keyword, NNS,
                                                    Name, Args, Canon);
  Types.push_back(T);
  DependentTemplateSpecializationTypes.InsertNode(T, InsertPos);
  return QualType(T, 0);
}

TemplateArgument ASTContext::getInjectedTemplateArg(NamedDecl *Param) {
  TemplateArgument Arg;
  if (const auto *TTP = dyn_cast<TemplateTypeParmDecl>(Param)) {
    QualType ArgType = getTypeDeclType(TTP);
    if (TTP->isParameterPack())
      ArgType = getPackExpansionType(ArgType, None);

    Arg = TemplateArgument(ArgType);
  } else if (auto *NTTP = dyn_cast<NonTypeTemplateParmDecl>(Param)) {
    Expr *E = new (*this) DeclRefExpr(
        *this, NTTP, /*enclosing*/ false,
        NTTP->getType().getNonLValueExprType(*this),
        Expr::getValueKindForType(NTTP->getType()), NTTP->getLocation());

    if (NTTP->isParameterPack())
      E = new (*this) PackExpansionExpr(DependentTy, E, NTTP->getLocation(),
                                        None);
    Arg = TemplateArgument(E);
  } else {
    auto *TTP = cast<TemplateTemplateParmDecl>(Param);
    if (TTP->isParameterPack())
      Arg = TemplateArgument(TemplateName(TTP), Optional<unsigned>());
    else
      Arg = TemplateArgument(TemplateName(TTP));
  }

  if (Param->isTemplateParameterPack())
    Arg = TemplateArgument::CreatePackCopy(*this, Arg);

  return Arg;
}

void
ASTContext::getInjectedTemplateArgs(const TemplateParameterList *Params,
                                    SmallVectorImpl<TemplateArgument> &Args) {
  Args.reserve(Args.size() + Params->size());

  for (NamedDecl *Param : *Params)
    Args.push_back(getInjectedTemplateArg(Param));
}

QualType ASTContext::getPackExpansionType(QualType Pattern,
                                          Optional<unsigned> NumExpansions) {
  llvm::FoldingSetNodeID ID;
  PackExpansionType::Profile(ID, Pattern, NumExpansions);

  assert(Pattern->containsUnexpandedParameterPack() &&
         "Pack expansions must expand one or more parameter packs");
  void *InsertPos = nullptr;
  PackExpansionType *T
    = PackExpansionTypes.FindNodeOrInsertPos(ID, InsertPos);
  if (T)
    return QualType(T, 0);

  QualType Canon;
  if (!Pattern.isCanonical()) {
    Canon = getCanonicalType(Pattern);
    // The canonical type might not contain an unexpanded parameter pack, if it
    // contains an alias template specialization which ignores one of its
    // parameters.
    if (Canon->containsUnexpandedParameterPack()) {
      Canon = getPackExpansionType(Canon, NumExpansions);

      // Find the insert position again, in case we inserted an element into
      // PackExpansionTypes and invalidated our insert position.
      PackExpansionTypes.FindNodeOrInsertPos(ID, InsertPos);
    }
  }

  T = new (*this, TypeAlignment)
      PackExpansionType(Pattern, Canon, NumExpansions);
  Types.push_back(T);
  PackExpansionTypes.InsertNode(T, InsertPos);
  return QualType(T, 0);
}

/// CmpProtocolNames - Comparison predicate for sorting protocols
/// alphabetically.
static int CmpProtocolNames(ObjCProtocolDecl *const *LHS,
                            ObjCProtocolDecl *const *RHS) {
  return DeclarationName::compare((*LHS)->getDeclName(), (*RHS)->getDeclName());
}

static bool areSortedAndUniqued(ArrayRef<ObjCProtocolDecl *> Protocols) {
  if (Protocols.empty()) return true;

  if (Protocols[0]->getCanonicalDecl() != Protocols[0])
    return false;

  for (unsigned i = 1; i != Protocols.size(); ++i)
    if (CmpProtocolNames(&Protocols[i - 1], &Protocols[i]) >= 0 ||
        Protocols[i]->getCanonicalDecl() != Protocols[i])
      return false;
  return true;
}

static void
SortAndUniqueProtocols(SmallVectorImpl<ObjCProtocolDecl *> &Protocols) {
  // Sort protocols, keyed by name.
  llvm::array_pod_sort(Protocols.begin(), Protocols.end(), CmpProtocolNames);

  // Canonicalize.
  for (ObjCProtocolDecl *&P : Protocols)
    P = P->getCanonicalDecl();

  // Remove duplicates.
  auto ProtocolsEnd = std::unique(Protocols.begin(), Protocols.end());
  Protocols.erase(ProtocolsEnd, Protocols.end());
}

QualType ASTContext::getObjCObjectType(QualType BaseType,
                                       ObjCProtocolDecl * const *Protocols,
                                       unsigned NumProtocols) const {
  return getObjCObjectType(BaseType, {},
                           llvm::makeArrayRef(Protocols, NumProtocols),
                           /*isKindOf=*/false);
}

QualType ASTContext::getObjCObjectType(
           QualType baseType,
           ArrayRef<QualType> typeArgs,
           ArrayRef<ObjCProtocolDecl *> protocols,
           bool isKindOf) const {
  // If the base type is an interface and there aren't any protocols or
  // type arguments to add, then the interface type will do just fine.
  if (typeArgs.empty() && protocols.empty() && !isKindOf &&
      isa<ObjCInterfaceType>(baseType))
    return baseType;

  // Look in the folding set for an existing type.
  llvm::FoldingSetNodeID ID;
  ObjCObjectTypeImpl::Profile(ID, baseType, typeArgs, protocols, isKindOf);
  void *InsertPos = nullptr;
  if (ObjCObjectType *QT = ObjCObjectTypes.FindNodeOrInsertPos(ID, InsertPos))
    return QualType(QT, 0);

  // Determine the type arguments to be used for canonicalization,
  // which may be explicitly specified here or written on the base
  // type.
  ArrayRef<QualType> effectiveTypeArgs = typeArgs;
  if (effectiveTypeArgs.empty()) {
    if (const auto *baseObject = baseType->getAs<ObjCObjectType>())
      effectiveTypeArgs = baseObject->getTypeArgs();
  }

  // Build the canonical type, which has the canonical base type and a
  // sorted-and-uniqued list of protocols and the type arguments
  // canonicalized.
  QualType canonical;
  bool typeArgsAreCanonical = std::all_of(effectiveTypeArgs.begin(),
                                          effectiveTypeArgs.end(),
                                          [&](QualType type) {
                                            return type.isCanonical();
                                          });
  bool protocolsSorted = areSortedAndUniqued(protocols);
  if (!typeArgsAreCanonical || !protocolsSorted || !baseType.isCanonical()) {
    // Determine the canonical type arguments.
    ArrayRef<QualType> canonTypeArgs;
    SmallVector<QualType, 4> canonTypeArgsVec;
    if (!typeArgsAreCanonical) {
      canonTypeArgsVec.reserve(effectiveTypeArgs.size());
      for (auto typeArg : effectiveTypeArgs)
        canonTypeArgsVec.push_back(getCanonicalType(typeArg));
      canonTypeArgs = canonTypeArgsVec;
    } else {
      canonTypeArgs = effectiveTypeArgs;
    }

    ArrayRef<ObjCProtocolDecl *> canonProtocols;
    SmallVector<ObjCProtocolDecl*, 8> canonProtocolsVec;
    if (!protocolsSorted) {
      canonProtocolsVec.append(protocols.begin(), protocols.end());
      SortAndUniqueProtocols(canonProtocolsVec);
      canonProtocols = canonProtocolsVec;
    } else {
      canonProtocols = protocols;
    }

    canonical = getObjCObjectType(getCanonicalType(baseType), canonTypeArgs,
                                  canonProtocols, isKindOf);

    // Regenerate InsertPos.
    ObjCObjectTypes.FindNodeOrInsertPos(ID, InsertPos);
  }

  unsigned size = sizeof(ObjCObjectTypeImpl);
  size += typeArgs.size() * sizeof(QualType);
  size += protocols.size() * sizeof(ObjCProtocolDecl *);
  void *mem = Allocate(size, TypeAlignment);
  auto *T =
    new (mem) ObjCObjectTypeImpl(canonical, baseType, typeArgs, protocols,
                                 isKindOf);

  Types.push_back(T);
  ObjCObjectTypes.InsertNode(T, InsertPos);
  return QualType(T, 0);
}

/// Apply Objective-C protocol qualifiers to the given type.
/// If this is for the canonical type of a type parameter, we can apply
/// protocol qualifiers on the ObjCObjectPointerType.
QualType
ASTContext::applyObjCProtocolQualifiers(QualType type,
                  ArrayRef<ObjCProtocolDecl *> protocols, bool &hasError,
                  bool allowOnPointerType) const {
  hasError = false;

  if (const auto *objT = dyn_cast<ObjCTypeParamType>(type.getTypePtr())) {
    return getObjCTypeParamType(objT->getDecl(), protocols);
  }

  // Apply protocol qualifiers to ObjCObjectPointerType.
  if (allowOnPointerType) {
    if (const auto *objPtr =
            dyn_cast<ObjCObjectPointerType>(type.getTypePtr())) {
      const ObjCObjectType *objT = objPtr->getObjectType();
      // Merge protocol lists and construct ObjCObjectType.
      SmallVector<ObjCProtocolDecl*, 8> protocolsVec;
      protocolsVec.append(objT->qual_begin(),
                          objT->qual_end());
      protocolsVec.append(protocols.begin(), protocols.end());
      ArrayRef<ObjCProtocolDecl *> protocols = protocolsVec;
      type = getObjCObjectType(
             objT->getBaseType(),
             objT->getTypeArgsAsWritten(),
             protocols,
             objT->isKindOfTypeAsWritten());
      return getObjCObjectPointerType(type);
    }
  }

  // Apply protocol qualifiers to ObjCObjectType.
  if (const auto *objT = dyn_cast<ObjCObjectType>(type.getTypePtr())){
    // FIXME: Check for protocols to which the class type is already
    // known to conform.

    return getObjCObjectType(objT->getBaseType(),
                             objT->getTypeArgsAsWritten(),
                             protocols,
                             objT->isKindOfTypeAsWritten());
  }

  // If the canonical type is ObjCObjectType, ...
  if (type->isObjCObjectType()) {
    // Silently overwrite any existing protocol qualifiers.
    // TODO: determine whether that's the right thing to do.

    // FIXME: Check for protocols to which the class type is already
    // known to conform.
    return getObjCObjectType(type, {}, protocols, false);
  }

  // id<protocol-list>
  if (type->isObjCIdType()) {
    const auto *objPtr = type->castAs<ObjCObjectPointerType>();
    type = getObjCObjectType(ObjCBuiltinIdTy, {}, protocols,
                                 objPtr->isKindOfType());
    return getObjCObjectPointerType(type);
  }

  // Class<protocol-list>
  if (type->isObjCClassType()) {
    const auto *objPtr = type->castAs<ObjCObjectPointerType>();
    type = getObjCObjectType(ObjCBuiltinClassTy, {}, protocols,
                                 objPtr->isKindOfType());
    return getObjCObjectPointerType(type);
  }

  hasError = true;
  return type;
}

QualType
ASTContext::getObjCTypeParamType(const ObjCTypeParamDecl *Decl,
                           ArrayRef<ObjCProtocolDecl *> protocols,
                           QualType Canonical) const {
  // Look in the folding set for an existing type.
  llvm::FoldingSetNodeID ID;
  ObjCTypeParamType::Profile(ID, Decl, protocols);
  void *InsertPos = nullptr;
  if (ObjCTypeParamType *TypeParam =
      ObjCTypeParamTypes.FindNodeOrInsertPos(ID, InsertPos))
    return QualType(TypeParam, 0);

  if (Canonical.isNull()) {
    // We canonicalize to the underlying type.
    Canonical = getCanonicalType(Decl->getUnderlyingType());
    if (!protocols.empty()) {
      // Apply the protocol qualifers.
      bool hasError;
      Canonical = getCanonicalType(applyObjCProtocolQualifiers(
          Canonical, protocols, hasError, true /*allowOnPointerType*/));
      assert(!hasError && "Error when apply protocol qualifier to bound type");
    }
  }

  unsigned size = sizeof(ObjCTypeParamType);
  size += protocols.size() * sizeof(ObjCProtocolDecl *);
  void *mem = Allocate(size, TypeAlignment);
  auto *newType = new (mem) ObjCTypeParamType(Decl, Canonical, protocols);

  Types.push_back(newType);
  ObjCTypeParamTypes.InsertNode(newType, InsertPos);
  return QualType(newType, 0);
}

/// ObjCObjectAdoptsQTypeProtocols - Checks that protocols in IC's
/// protocol list adopt all protocols in QT's qualified-id protocol
/// list.
bool ASTContext::ObjCObjectAdoptsQTypeProtocols(QualType QT,
                                                ObjCInterfaceDecl *IC) {
  if (!QT->isObjCQualifiedIdType())
    return false;

  if (const auto *OPT = QT->getAs<ObjCObjectPointerType>()) {
    // If both the right and left sides have qualifiers.
    for (auto *Proto : OPT->quals()) {
      if (!IC->ClassImplementsProtocol(Proto, false))
        return false;
    }
    return true;
  }
  return false;
}

/// QIdProtocolsAdoptObjCObjectProtocols - Checks that protocols in
/// QT's qualified-id protocol list adopt all protocols in IDecl's list
/// of protocols.
bool ASTContext::QIdProtocolsAdoptObjCObjectProtocols(QualType QT,
                                                ObjCInterfaceDecl *IDecl) {
  if (!QT->isObjCQualifiedIdType())
    return false;
  const auto *OPT = QT->getAs<ObjCObjectPointerType>();
  if (!OPT)
    return false;
  if (!IDecl->hasDefinition())
    return false;
  llvm::SmallPtrSet<ObjCProtocolDecl *, 8> InheritedProtocols;
  CollectInheritedProtocols(IDecl, InheritedProtocols);
  if (InheritedProtocols.empty())
    return false;
  // Check that if every protocol in list of id<plist> conforms to a protocol
  // of IDecl's, then bridge casting is ok.
  bool Conforms = false;
  for (auto *Proto : OPT->quals()) {
    Conforms = false;
    for (auto *PI : InheritedProtocols) {
      if (ProtocolCompatibleWithProtocol(Proto, PI)) {
        Conforms = true;
        break;
      }
    }
    if (!Conforms)
      break;
  }
  if (Conforms)
    return true;

  for (auto *PI : InheritedProtocols) {
    // If both the right and left sides have qualifiers.
    bool Adopts = false;
    for (auto *Proto : OPT->quals()) {
      // return 'true' if 'PI' is in the inheritance hierarchy of Proto
      if ((Adopts = ProtocolCompatibleWithProtocol(PI, Proto)))
        break;
    }
    if (!Adopts)
      return false;
  }
  return true;
}

/// getObjCObjectPointerType - Return a ObjCObjectPointerType type for
/// the given object type.
QualType ASTContext::getObjCObjectPointerType(QualType ObjectT) const {
  llvm::FoldingSetNodeID ID;
  ObjCObjectPointerType::Profile(ID, ObjectT);

  void *InsertPos = nullptr;
  if (ObjCObjectPointerType *QT =
              ObjCObjectPointerTypes.FindNodeOrInsertPos(ID, InsertPos))
    return QualType(QT, 0);

  // Find the canonical object type.
  QualType Canonical;
  if (!ObjectT.isCanonical()) {
    Canonical = getObjCObjectPointerType(getCanonicalType(ObjectT));

    // Regenerate InsertPos.
    ObjCObjectPointerTypes.FindNodeOrInsertPos(ID, InsertPos);
  }

  // No match.
  void *Mem = Allocate(sizeof(ObjCObjectPointerType), TypeAlignment);
  auto *QType =
    new (Mem) ObjCObjectPointerType(Canonical, ObjectT);

  Types.push_back(QType);
  ObjCObjectPointerTypes.InsertNode(QType, InsertPos);
  return QualType(QType, 0);
}

/// getObjCInterfaceType - Return the unique reference to the type for the
/// specified ObjC interface decl. The list of protocols is optional.
QualType ASTContext::getObjCInterfaceType(const ObjCInterfaceDecl *Decl,
                                          ObjCInterfaceDecl *PrevDecl) const {
  if (Decl->TypeForDecl)
    return QualType(Decl->TypeForDecl, 0);

  if (PrevDecl) {
    assert(PrevDecl->TypeForDecl && "previous decl has no TypeForDecl");
    Decl->TypeForDecl = PrevDecl->TypeForDecl;
    return QualType(PrevDecl->TypeForDecl, 0);
  }

  // Prefer the definition, if there is one.
  if (const ObjCInterfaceDecl *Def = Decl->getDefinition())
    Decl = Def;

  void *Mem = Allocate(sizeof(ObjCInterfaceType), TypeAlignment);
  auto *T = new (Mem) ObjCInterfaceType(Decl);
  Decl->TypeForDecl = T;
  Types.push_back(T);
  return QualType(T, 0);
}

/// getTypeOfExprType - Unlike many "get<Type>" functions, we can't unique
/// TypeOfExprType AST's (since expression's are never shared). For example,
/// multiple declarations that refer to "typeof(x)" all contain different
/// DeclRefExpr's. This doesn't effect the type checker, since it operates
/// on canonical type's (which are always unique).
QualType ASTContext::getTypeOfExprType(Expr *tofExpr) const {
  TypeOfExprType *toe;
  if (tofExpr->isTypeDependent()) {
    llvm::FoldingSetNodeID ID;
    DependentTypeOfExprType::Profile(ID, *this, tofExpr);

    void *InsertPos = nullptr;
    DependentTypeOfExprType *Canon
      = DependentTypeOfExprTypes.FindNodeOrInsertPos(ID, InsertPos);
    if (Canon) {
      // We already have a "canonical" version of an identical, dependent
      // typeof(expr) type. Use that as our canonical type.
      toe = new (*this, TypeAlignment) TypeOfExprType(tofExpr,
                                          QualType((TypeOfExprType*)Canon, 0));
    } else {
      // Build a new, canonical typeof(expr) type.
      Canon
        = new (*this, TypeAlignment) DependentTypeOfExprType(*this, tofExpr);
      DependentTypeOfExprTypes.InsertNode(Canon, InsertPos);
      toe = Canon;
    }
  } else {
    QualType Canonical = getCanonicalType(tofExpr->getType());
    toe = new (*this, TypeAlignment) TypeOfExprType(tofExpr, Canonical);
  }
  Types.push_back(toe);
  return QualType(toe, 0);
}

/// getTypeOfType -  Unlike many "get<Type>" functions, we don't unique
/// TypeOfType nodes. The only motivation to unique these nodes would be
/// memory savings. Since typeof(t) is fairly uncommon, space shouldn't be
/// an issue. This doesn't affect the type checker, since it operates
/// on canonical types (which are always unique).
QualType ASTContext::getTypeOfType(QualType tofType) const {
  QualType Canonical = getCanonicalType(tofType);
  auto *tot = new (*this, TypeAlignment) TypeOfType(tofType, Canonical);
  Types.push_back(tot);
  return QualType(tot, 0);
}

/// Unlike many "get<Type>" functions, we don't unique DecltypeType
/// nodes. This would never be helpful, since each such type has its own
/// expression, and would not give a significant memory saving, since there
/// is an Expr tree under each such type.
QualType ASTContext::getDecltypeType(Expr *e, QualType UnderlyingType) const {
  DecltypeType *dt;

  // C++11 [temp.type]p2:
  //   If an expression e involves a template parameter, decltype(e) denotes a
  //   unique dependent type. Two such decltype-specifiers refer to the same
  //   type only if their expressions are equivalent (14.5.6.1).
  if (e->isInstantiationDependent()) {
    llvm::FoldingSetNodeID ID;
    DependentDecltypeType::Profile(ID, *this, e);

    void *InsertPos = nullptr;
    DependentDecltypeType *Canon
      = DependentDecltypeTypes.FindNodeOrInsertPos(ID, InsertPos);
    if (!Canon) {
      // Build a new, canonical decltype(expr) type.
      Canon = new (*this, TypeAlignment) DependentDecltypeType(*this, e);
      DependentDecltypeTypes.InsertNode(Canon, InsertPos);
    }
    dt = new (*this, TypeAlignment)
        DecltypeType(e, UnderlyingType, QualType((DecltypeType *)Canon, 0));
  } else {
    dt = new (*this, TypeAlignment)
        DecltypeType(e, UnderlyingType, getCanonicalType(UnderlyingType));
  }
  Types.push_back(dt);
  return QualType(dt, 0);
}

/// getUnaryTransformationType - We don't unique these, since the memory
/// savings are minimal and these are rare.
QualType ASTContext::getUnaryTransformType(QualType BaseType,
                                           QualType UnderlyingType,
                                           UnaryTransformType::UTTKind Kind)
    const {
  UnaryTransformType *ut = nullptr;

  if (BaseType->isDependentType()) {
    // Look in the folding set for an existing type.
    llvm::FoldingSetNodeID ID;
    DependentUnaryTransformType::Profile(ID, getCanonicalType(BaseType), Kind);

    void *InsertPos = nullptr;
    DependentUnaryTransformType *Canon
      = DependentUnaryTransformTypes.FindNodeOrInsertPos(ID, InsertPos);

    if (!Canon) {
      // Build a new, canonical __underlying_type(type) type.
      Canon = new (*this, TypeAlignment)
             DependentUnaryTransformType(*this, getCanonicalType(BaseType),
                                         Kind);
      DependentUnaryTransformTypes.InsertNode(Canon, InsertPos);
    }
    ut = new (*this, TypeAlignment) UnaryTransformType (BaseType,
                                                        QualType(), Kind,
                                                        QualType(Canon, 0));
  } else {
    QualType CanonType = getCanonicalType(UnderlyingType);
    ut = new (*this, TypeAlignment) UnaryTransformType (BaseType,
                                                        UnderlyingType, Kind,
                                                        CanonType);
  }
  Types.push_back(ut);
  return QualType(ut, 0);
}

/// getAutoType - Return the uniqued reference to the 'auto' type which has been
/// deduced to the given type, or to the canonical undeduced 'auto' type, or the
/// canonical deduced-but-dependent 'auto' type.
QualType ASTContext::getAutoType(QualType DeducedType, AutoTypeKeyword Keyword,
                                 bool IsDependent) const {
  if (DeducedType.isNull() && Keyword == AutoTypeKeyword::Auto && !IsDependent)
    return getAutoDeductType();

  // Look in the folding set for an existing type.
  void *InsertPos = nullptr;
  llvm::FoldingSetNodeID ID;
  AutoType::Profile(ID, DeducedType, Keyword, IsDependent);
  if (AutoType *AT = AutoTypes.FindNodeOrInsertPos(ID, InsertPos))
    return QualType(AT, 0);

  auto *AT = new (*this, TypeAlignment)
      AutoType(DeducedType, Keyword, IsDependent);
  Types.push_back(AT);
  if (InsertPos)
    AutoTypes.InsertNode(AT, InsertPos);
  return QualType(AT, 0);
}

/// Return the uniqued reference to the deduced template specialization type
/// which has been deduced to the given type, or to the canonical undeduced
/// such type, or the canonical deduced-but-dependent such type.
QualType ASTContext::getDeducedTemplateSpecializationType(
    TemplateName Template, QualType DeducedType, bool IsDependent) const {
  // Look in the folding set for an existing type.
  void *InsertPos = nullptr;
  llvm::FoldingSetNodeID ID;
  DeducedTemplateSpecializationType::Profile(ID, Template, DeducedType,
                                             IsDependent);
  if (DeducedTemplateSpecializationType *DTST =
          DeducedTemplateSpecializationTypes.FindNodeOrInsertPos(ID, InsertPos))
    return QualType(DTST, 0);

  auto *DTST = new (*this, TypeAlignment)
      DeducedTemplateSpecializationType(Template, DeducedType, IsDependent);
  Types.push_back(DTST);
  if (InsertPos)
    DeducedTemplateSpecializationTypes.InsertNode(DTST, InsertPos);
  return QualType(DTST, 0);
}

/// getAtomicType - Return the uniqued reference to the atomic type for
/// the given value type.
QualType ASTContext::getAtomicType(QualType T) const {
  // Unique pointers, to guarantee there is only one pointer of a particular
  // structure.
  llvm::FoldingSetNodeID ID;
  AtomicType::Profile(ID, T);

  void *InsertPos = nullptr;
  if (AtomicType *AT = AtomicTypes.FindNodeOrInsertPos(ID, InsertPos))
    return QualType(AT, 0);

  // If the atomic value type isn't canonical, this won't be a canonical type
  // either, so fill in the canonical type field.
  QualType Canonical;
  if (!T.isCanonical()) {
    Canonical = getAtomicType(getCanonicalType(T));

    // Get the new insert position for the node we care about.
    AtomicType *NewIP = AtomicTypes.FindNodeOrInsertPos(ID, InsertPos);
    assert(!NewIP && "Shouldn't be in the map!"); (void)NewIP;
  }
  auto *New = new (*this, TypeAlignment) AtomicType(T, Canonical);
  Types.push_back(New);
  AtomicTypes.InsertNode(New, InsertPos);
  return QualType(New, 0);
}

/// getAutoDeductType - Get type pattern for deducing against 'auto'.
QualType ASTContext::getAutoDeductType() const {
  if (AutoDeductTy.isNull())
    AutoDeductTy = QualType(
      new (*this, TypeAlignment) AutoType(QualType(), AutoTypeKeyword::Auto,
                                          /*dependent*/false),
      0);
  return AutoDeductTy;
}

/// getAutoRRefDeductType - Get type pattern for deducing against 'auto &&'.
QualType ASTContext::getAutoRRefDeductType() const {
  if (AutoRRefDeductTy.isNull())
    AutoRRefDeductTy = getRValueReferenceType(getAutoDeductType());
  assert(!AutoRRefDeductTy.isNull() && "can't build 'auto &&' pattern");
  return AutoRRefDeductTy;
}

/// getTagDeclType - Return the unique reference to the type for the
/// specified TagDecl (struct/union/class/enum) decl.
QualType ASTContext::getTagDeclType(const TagDecl *Decl) const {
  assert(Decl);
  // FIXME: What is the design on getTagDeclType when it requires casting
  // away const?  mutable?
  return getTypeDeclType(const_cast<TagDecl*>(Decl));
}

/// getSizeType - Return the unique type for "size_t" (C99 7.17), the result
/// of the sizeof operator (C99 6.5.3.4p4). The value is target dependent and
/// needs to agree with the definition in <stddef.h>.
CanQualType ASTContext::getSizeType() const {
  return getFromTargetType(Target->getSizeType());
}

/// Return the unique signed counterpart of the integer type
/// corresponding to size_t.
CanQualType ASTContext::getSignedSizeType() const {
  return getFromTargetType(Target->getSignedSizeType());
}

/// getIntMaxType - Return the unique type for "intmax_t" (C99 7.18.1.5).
CanQualType ASTContext::getIntMaxType() const {
  return getFromTargetType(Target->getIntMaxType());
}

/// getUIntMaxType - Return the unique type for "uintmax_t" (C99 7.18.1.5).
CanQualType ASTContext::getUIntMaxType() const {
  return getFromTargetType(Target->getUIntMaxType());
}

/// getSignedWCharType - Return the type of "signed wchar_t".
/// Used when in C++, as a GCC extension.
QualType ASTContext::getSignedWCharType() const {
  // FIXME: derive from "Target" ?
  return WCharTy;
}

/// getUnsignedWCharType - Return the type of "unsigned wchar_t".
/// Used when in C++, as a GCC extension.
QualType ASTContext::getUnsignedWCharType() const {
  // FIXME: derive from "Target" ?
  return UnsignedIntTy;
}

QualType ASTContext::getIntPtrType() const {
  return getFromTargetType(Target->getIntPtrType());
}

QualType ASTContext::getUIntPtrType() const {
  return getCorrespondingUnsignedType(getIntPtrType());
}

/// getPointerDiffType - Return the unique type for "ptrdiff_t" (C99 7.17)
/// defined in <stddef.h>. Pointer - pointer requires this (C99 6.5.6p9).
QualType ASTContext::getPointerDiffType() const {
  return getFromTargetType(Target->getPtrDiffType(0));
}

/// Return the unique unsigned counterpart of "ptrdiff_t"
/// integer type. The standard (C11 7.21.6.1p7) refers to this type
/// in the definition of %tu format specifier.
QualType ASTContext::getUnsignedPointerDiffType() const {
  return getFromTargetType(Target->getUnsignedPtrDiffType(0));
}

/// Return the unique type for "pid_t" defined in
/// <sys/types.h>. We need this to compute the correct type for vfork().
QualType ASTContext::getProcessIDType() const {
  return getFromTargetType(Target->getProcessIDType());
}

//===----------------------------------------------------------------------===//
//                              Type Operators
//===----------------------------------------------------------------------===//

CanQualType ASTContext::getCanonicalParamType(QualType T) const {
  // Push qualifiers into arrays, and then discard any remaining
  // qualifiers.
  T = getCanonicalType(T);
  T = getVariableArrayDecayedType(T);
  const Type *Ty = T.getTypePtr();
  QualType Result;
  if (isa<ArrayType>(Ty)) {
    Result = getArrayDecayedType(QualType(Ty,0));
  } else if (isa<FunctionType>(Ty)) {
    Result = getPointerType(QualType(Ty, 0));
  } else {
    Result = QualType(Ty, 0);
  }

  return CanQualType::CreateUnsafe(Result);
}

QualType ASTContext::getUnqualifiedArrayType(QualType type,
                                             Qualifiers &quals) {
  SplitQualType splitType = type.getSplitUnqualifiedType();

  // FIXME: getSplitUnqualifiedType() actually walks all the way to
  // the unqualified desugared type and then drops it on the floor.
  // We then have to strip that sugar back off with
  // getUnqualifiedDesugaredType(), which is silly.
  const auto *AT =
      dyn_cast<ArrayType>(splitType.Ty->getUnqualifiedDesugaredType());

  // If we don't have an array, just use the results in splitType.
  if (!AT) {
    quals = splitType.Quals;
    return QualType(splitType.Ty, 0);
  }

  // Otherwise, recurse on the array's element type.
  QualType elementType = AT->getElementType();
  QualType unqualElementType = getUnqualifiedArrayType(elementType, quals);

  // If that didn't change the element type, AT has no qualifiers, so we
  // can just use the results in splitType.
  if (elementType == unqualElementType) {
    assert(quals.empty()); // from the recursive call
    quals = splitType.Quals;
    return QualType(splitType.Ty, 0);
  }

  // Otherwise, add in the qualifiers from the outermost type, then
  // build the type back up.
  quals.addConsistentQualifiers(splitType.Quals);

  if (const auto *CAT = dyn_cast<ConstantArrayType>(AT)) {
    return getConstantArrayType(unqualElementType, CAT->getSize(),
                                CAT->getSizeModifier(), 0, CAT->getKind());
  }

<<<<<<< HEAD
  if (const auto *IAT = dyn_cast<IncompleteArrayType>(AT)) {
    return getIncompleteArrayType(unqualElementType, IAT->getSizeModifier(), 0);
=======
  if (const IncompleteArrayType *IAT = dyn_cast<IncompleteArrayType>(AT)) {
    return getIncompleteArrayType(unqualElementType, IAT->getSizeModifier(), 0,
                                  IAT->getKind());
>>>>>>> 96940ffe
  }

  if (const auto *VAT = dyn_cast<VariableArrayType>(AT)) {
    return getVariableArrayType(unqualElementType,
                                VAT->getSizeExpr(),
                                VAT->getSizeModifier(),
                                VAT->getIndexTypeCVRQualifiers(),
                                VAT->getBracketsRange());
  }

  const auto *DSAT = cast<DependentSizedArrayType>(AT);
  return getDependentSizedArrayType(unqualElementType, DSAT->getSizeExpr(),
                                    DSAT->getSizeModifier(), 0,
                                    SourceRange());
}

/// Attempt to unwrap two types that may both be array types with the same bound
/// (or both be array types of unknown bound) for the purpose of comparing the
/// cv-decomposition of two types per C++ [conv.qual].
bool ASTContext::UnwrapSimilarArrayTypes(QualType &T1, QualType &T2) {
  bool UnwrappedAny = false;
  while (true) {
    auto *AT1 = getAsArrayType(T1);
    if (!AT1) return UnwrappedAny;

    auto *AT2 = getAsArrayType(T2);
    if (!AT2) return UnwrappedAny;

    // If we don't have two array types with the same constant bound nor two
    // incomplete array types, we've unwrapped everything we can.
    if (auto *CAT1 = dyn_cast<ConstantArrayType>(AT1)) {
      auto *CAT2 = dyn_cast<ConstantArrayType>(AT2);
      if (!CAT2 || CAT1->getSize() != CAT2->getSize())
        return UnwrappedAny;
    } else if (!isa<IncompleteArrayType>(AT1) ||
               !isa<IncompleteArrayType>(AT2)) {
      return UnwrappedAny;
    }

    T1 = AT1->getElementType();
    T2 = AT2->getElementType();
    UnwrappedAny = true;
  }
}

/// Attempt to unwrap two types that may be similar (C++ [conv.qual]).
///
/// If T1 and T2 are both pointer types of the same kind, or both array types
/// with the same bound, unwraps layers from T1 and T2 until a pointer type is
/// unwrapped. Top-level qualifiers on T1 and T2 are ignored.
///
/// This function will typically be called in a loop that successively
/// "unwraps" pointer and pointer-to-member types to compare them at each
/// level.
///
/// \return \c true if a pointer type was unwrapped, \c false if we reached a
/// pair of types that can't be unwrapped further.
bool ASTContext::UnwrapSimilarTypes(QualType &T1, QualType &T2) {
  UnwrapSimilarArrayTypes(T1, T2);

  const auto *T1PtrType = T1->getAs<PointerType>();
  const auto *T2PtrType = T2->getAs<PointerType>();
  if (T1PtrType && T2PtrType) {
    T1 = T1PtrType->getPointeeType();
    T2 = T2PtrType->getPointeeType();
    return true;
  }

  const auto *T1MPType = T1->getAs<MemberPointerType>();
  const auto *T2MPType = T2->getAs<MemberPointerType>();
  if (T1MPType && T2MPType &&
      hasSameUnqualifiedType(QualType(T1MPType->getClass(), 0),
                             QualType(T2MPType->getClass(), 0))) {
    T1 = T1MPType->getPointeeType();
    T2 = T2MPType->getPointeeType();
    return true;
  }

  if (getLangOpts().ObjC) {
    const auto *T1OPType = T1->getAs<ObjCObjectPointerType>();
    const auto *T2OPType = T2->getAs<ObjCObjectPointerType>();
    if (T1OPType && T2OPType) {
      T1 = T1OPType->getPointeeType();
      T2 = T2OPType->getPointeeType();
      return true;
    }
  }

  // FIXME: Block pointers, too?

  return false;
}

bool ASTContext::hasSimilarType(QualType T1, QualType T2) {
  while (true) {
    Qualifiers Quals;
    T1 = getUnqualifiedArrayType(T1, Quals);
    T2 = getUnqualifiedArrayType(T2, Quals);
    if (hasSameType(T1, T2))
      return true;
    if (!UnwrapSimilarTypes(T1, T2))
      return false;
  }
}

bool ASTContext::hasCvrSimilarType(QualType T1, QualType T2) {
  while (true) {
    Qualifiers Quals1, Quals2;
    T1 = getUnqualifiedArrayType(T1, Quals1);
    T2 = getUnqualifiedArrayType(T2, Quals2);

    Quals1.removeCVRQualifiers();
    Quals2.removeCVRQualifiers();
    if (Quals1 != Quals2)
      return false;

    if (hasSameType(T1, T2))
      return true;

    if (!UnwrapSimilarTypes(T1, T2))
      return false;
  }
}

DeclarationNameInfo
ASTContext::getNameForTemplate(TemplateName Name,
                               SourceLocation NameLoc) const {
  switch (Name.getKind()) {
  case TemplateName::QualifiedTemplate:
  case TemplateName::Template:
    // DNInfo work in progress: CHECKME: what about DNLoc?
    return DeclarationNameInfo(Name.getAsTemplateDecl()->getDeclName(),
                               NameLoc);

  case TemplateName::OverloadedTemplate: {
    OverloadedTemplateStorage *Storage = Name.getAsOverloadedTemplate();
    // DNInfo work in progress: CHECKME: what about DNLoc?
    return DeclarationNameInfo((*Storage->begin())->getDeclName(), NameLoc);
  }

  case TemplateName::DependentTemplate: {
    DependentTemplateName *DTN = Name.getAsDependentTemplateName();
    DeclarationName DName;
    if (DTN->isIdentifier()) {
      DName = DeclarationNames.getIdentifier(DTN->getIdentifier());
      return DeclarationNameInfo(DName, NameLoc);
    } else {
      DName = DeclarationNames.getCXXOperatorName(DTN->getOperator());
      // DNInfo work in progress: FIXME: source locations?
      DeclarationNameLoc DNLoc;
      DNLoc.CXXOperatorName.BeginOpNameLoc = SourceLocation().getRawEncoding();
      DNLoc.CXXOperatorName.EndOpNameLoc = SourceLocation().getRawEncoding();
      return DeclarationNameInfo(DName, NameLoc, DNLoc);
    }
  }

  case TemplateName::SubstTemplateTemplateParm: {
    SubstTemplateTemplateParmStorage *subst
      = Name.getAsSubstTemplateTemplateParm();
    return DeclarationNameInfo(subst->getParameter()->getDeclName(),
                               NameLoc);
  }

  case TemplateName::SubstTemplateTemplateParmPack: {
    SubstTemplateTemplateParmPackStorage *subst
      = Name.getAsSubstTemplateTemplateParmPack();
    return DeclarationNameInfo(subst->getParameterPack()->getDeclName(),
                               NameLoc);
  }
  }

  llvm_unreachable("bad template name kind!");
}

TemplateName ASTContext::getCanonicalTemplateName(TemplateName Name) const {
  switch (Name.getKind()) {
  case TemplateName::QualifiedTemplate:
  case TemplateName::Template: {
    TemplateDecl *Template = Name.getAsTemplateDecl();
    if (auto *TTP  = dyn_cast<TemplateTemplateParmDecl>(Template))
      Template = getCanonicalTemplateTemplateParmDecl(TTP);

    // The canonical template name is the canonical template declaration.
    return TemplateName(cast<TemplateDecl>(Template->getCanonicalDecl()));
  }

  case TemplateName::OverloadedTemplate:
    llvm_unreachable("cannot canonicalize overloaded template");

  case TemplateName::DependentTemplate: {
    DependentTemplateName *DTN = Name.getAsDependentTemplateName();
    assert(DTN && "Non-dependent template names must refer to template decls.");
    return DTN->CanonicalTemplateName;
  }

  case TemplateName::SubstTemplateTemplateParm: {
    SubstTemplateTemplateParmStorage *subst
      = Name.getAsSubstTemplateTemplateParm();
    return getCanonicalTemplateName(subst->getReplacement());
  }

  case TemplateName::SubstTemplateTemplateParmPack: {
    SubstTemplateTemplateParmPackStorage *subst
                                  = Name.getAsSubstTemplateTemplateParmPack();
    TemplateTemplateParmDecl *canonParameter
      = getCanonicalTemplateTemplateParmDecl(subst->getParameterPack());
    TemplateArgument canonArgPack
      = getCanonicalTemplateArgument(subst->getArgumentPack());
    return getSubstTemplateTemplateParmPack(canonParameter, canonArgPack);
  }
  }

  llvm_unreachable("bad template name!");
}

bool ASTContext::hasSameTemplateName(TemplateName X, TemplateName Y) {
  X = getCanonicalTemplateName(X);
  Y = getCanonicalTemplateName(Y);
  return X.getAsVoidPointer() == Y.getAsVoidPointer();
}

TemplateArgument
ASTContext::getCanonicalTemplateArgument(const TemplateArgument &Arg) const {
  switch (Arg.getKind()) {
    case TemplateArgument::Null:
      return Arg;

    case TemplateArgument::Expression:
      return Arg;

    case TemplateArgument::Declaration: {
      auto *D = cast<ValueDecl>(Arg.getAsDecl()->getCanonicalDecl());
      return TemplateArgument(D, Arg.getParamTypeForDecl());
    }

    case TemplateArgument::NullPtr:
      return TemplateArgument(getCanonicalType(Arg.getNullPtrType()),
                              /*isNullPtr*/true);

    case TemplateArgument::Template:
      return TemplateArgument(getCanonicalTemplateName(Arg.getAsTemplate()));

    case TemplateArgument::TemplateExpansion:
      return TemplateArgument(getCanonicalTemplateName(
                                         Arg.getAsTemplateOrTemplatePattern()),
                              Arg.getNumTemplateExpansions());

    case TemplateArgument::Integral:
      return TemplateArgument(Arg, getCanonicalType(Arg.getIntegralType()));

    case TemplateArgument::Type:
      return TemplateArgument(getCanonicalType(Arg.getAsType()));

    case TemplateArgument::Pack: {
      if (Arg.pack_size() == 0)
        return Arg;

      auto *CanonArgs = new (*this) TemplateArgument[Arg.pack_size()];
      unsigned Idx = 0;
      for (TemplateArgument::pack_iterator A = Arg.pack_begin(),
                                        AEnd = Arg.pack_end();
           A != AEnd; (void)++A, ++Idx)
        CanonArgs[Idx] = getCanonicalTemplateArgument(*A);

      return TemplateArgument(llvm::makeArrayRef(CanonArgs, Arg.pack_size()));
    }
  }

  // Silence GCC warning
  llvm_unreachable("Unhandled template argument kind");
}

NestedNameSpecifier *
ASTContext::getCanonicalNestedNameSpecifier(NestedNameSpecifier *NNS) const {
  if (!NNS)
    return nullptr;

  switch (NNS->getKind()) {
  case NestedNameSpecifier::Identifier:
    // Canonicalize the prefix but keep the identifier the same.
    return NestedNameSpecifier::Create(*this,
                         getCanonicalNestedNameSpecifier(NNS->getPrefix()),
                                       NNS->getAsIdentifier());

  case NestedNameSpecifier::Namespace:
    // A namespace is canonical; build a nested-name-specifier with
    // this namespace and no prefix.
    return NestedNameSpecifier::Create(*this, nullptr,
                                 NNS->getAsNamespace()->getOriginalNamespace());

  case NestedNameSpecifier::NamespaceAlias:
    // A namespace is canonical; build a nested-name-specifier with
    // this namespace and no prefix.
    return NestedNameSpecifier::Create(*this, nullptr,
                                    NNS->getAsNamespaceAlias()->getNamespace()
                                                      ->getOriginalNamespace());

  case NestedNameSpecifier::TypeSpec:
  case NestedNameSpecifier::TypeSpecWithTemplate: {
    QualType T = getCanonicalType(QualType(NNS->getAsType(), 0));

    // If we have some kind of dependent-named type (e.g., "typename T::type"),
    // break it apart into its prefix and identifier, then reconsititute those
    // as the canonical nested-name-specifier. This is required to canonicalize
    // a dependent nested-name-specifier involving typedefs of dependent-name
    // types, e.g.,
    //   typedef typename T::type T1;
    //   typedef typename T1::type T2;
    if (const auto *DNT = T->getAs<DependentNameType>())
      return NestedNameSpecifier::Create(*this, DNT->getQualifier(),
                           const_cast<IdentifierInfo *>(DNT->getIdentifier()));

    // Otherwise, just canonicalize the type, and force it to be a TypeSpec.
    // FIXME: Why are TypeSpec and TypeSpecWithTemplate distinct in the
    // first place?
    return NestedNameSpecifier::Create(*this, nullptr, false,
                                       const_cast<Type *>(T.getTypePtr()));
  }

  case NestedNameSpecifier::Global:
  case NestedNameSpecifier::Super:
    // The global specifier and __super specifer are canonical and unique.
    return NNS;
  }

  llvm_unreachable("Invalid NestedNameSpecifier::Kind!");
}

const ArrayType *ASTContext::getAsArrayType(QualType T) const {
  // Handle the non-qualified case efficiently.
  if (!T.hasLocalQualifiers()) {
    // Handle the common positive case fast.
    if (const auto *AT = dyn_cast<ArrayType>(T))
      return AT;
  }

  // Handle the common negative case fast.
  if (!isa<ArrayType>(T.getCanonicalType()))
    return nullptr;

  // Apply any qualifiers from the array type to the element type.  This
  // implements C99 6.7.3p8: "If the specification of an array type includes
  // any type qualifiers, the element type is so qualified, not the array type."

  // If we get here, we either have type qualifiers on the type, or we have
  // sugar such as a typedef in the way.  If we have type qualifiers on the type
  // we must propagate them down into the element type.

  SplitQualType split = T.getSplitDesugaredType();
  Qualifiers qs = split.Quals;

  // If we have a simple case, just return now.
  const auto *ATy = dyn_cast<ArrayType>(split.Ty);
  if (!ATy || qs.empty())
    return ATy;

  // Otherwise, we have an array and we have qualifiers on it.  Push the
  // qualifiers into the array element type and return a new array type.
  QualType NewEltTy = getQualifiedType(ATy->getElementType(), qs);

  if (const auto *CAT = dyn_cast<ConstantArrayType>(ATy))
    return cast<ArrayType>(getConstantArrayType(NewEltTy, CAT->getSize(),
                                                CAT->getSizeModifier(),
<<<<<<< HEAD
                                           CAT->getIndexTypeCVRQualifiers()));
  if (const auto *IAT = dyn_cast<IncompleteArrayType>(ATy))
=======
                                           CAT->getIndexTypeCVRQualifiers(),
                                                CAT->getKind()));
  if (const IncompleteArrayType *IAT = dyn_cast<IncompleteArrayType>(ATy))
>>>>>>> 96940ffe
    return cast<ArrayType>(getIncompleteArrayType(NewEltTy,
                                                  IAT->getSizeModifier(),
                                           IAT->getIndexTypeCVRQualifiers(),
                                                  IAT->getKind()));

  if (const auto *DSAT = dyn_cast<DependentSizedArrayType>(ATy))
    return cast<ArrayType>(
                     getDependentSizedArrayType(NewEltTy,
                                                DSAT->getSizeExpr(),
                                                DSAT->getSizeModifier(),
                                              DSAT->getIndexTypeCVRQualifiers(),
                                                DSAT->getBracketsRange()));

  const auto *VAT = cast<VariableArrayType>(ATy);
  return cast<ArrayType>(getVariableArrayType(NewEltTy,
                                              VAT->getSizeExpr(),
                                              VAT->getSizeModifier(),
                                              VAT->getIndexTypeCVRQualifiers(),
                                              VAT->getBracketsRange()));
}

QualType ASTContext::getAdjustedParameterType(QualType T) const {
  if (T->isArrayType() || T->isFunctionType())
    return getDecayedType(T);
  return T;
}

QualType ASTContext::getSignatureParameterType(QualType T) const {
  T = getVariableArrayDecayedType(T);
  T = getAdjustedParameterType(T);
  return T.getUnqualifiedType();
}

QualType ASTContext::getExceptionObjectType(QualType T) const {
  // C++ [except.throw]p3:
  //   A throw-expression initializes a temporary object, called the exception
  //   object, the type of which is determined by removing any top-level
  //   cv-qualifiers from the static type of the operand of throw and adjusting
  //   the type from "array of T" or "function returning T" to "pointer to T"
  //   or "pointer to function returning T", [...]
  T = getVariableArrayDecayedType(T);
  if (T->isArrayType() || T->isFunctionType())
    T = getDecayedType(T);
  return T.getUnqualifiedType();
}

/// getArrayDecayedType - Return the properly qualified result of decaying the
/// specified array type to a pointer.  This operation is non-trivial when
/// handling typedefs etc.  The canonical type of "T" must be an array type,
/// this returns a pointer to a properly qualified element of the array.
///
/// See C99 6.7.5.3p7 and C99 6.3.2.1p3.
///
/// For Checked C, a checked array type can decay to an _Array_ptr type or
/// an Nt_array_ptr type.
QualType ASTContext::getArrayDecayedType(QualType Ty) const {
  // Get the element type with 'getAsArrayType' so that we don't lose any
  // typedefs in the element type of the array.  This also handles propagation
  // of type qualifiers from the array type into the element type if present
  // (C99 6.7.3p8).
  const ArrayType *PrettyArrayType = getAsArrayType(Ty);
  assert(PrettyArrayType && "Not an array type!");

  CheckedArrayKind Kind = PrettyArrayType->getKind();
  CheckedPointerKind checkedKind = CheckedPointerKind::Unchecked;
  switch (Kind) {
    case CheckedArrayKind::Unchecked:
      checkedKind = CheckedPointerKind::Unchecked;
      break;
    case CheckedArrayKind::Checked:
      checkedKind = CheckedPointerKind::Array;
      break;
    case CheckedArrayKind::NtChecked:
      checkedKind = CheckedPointerKind::NtArray;
  }
  QualType PtrTy = getPointerType(PrettyArrayType->getElementType(),
                                  checkedKind);

  // int x[restrict 4] ->  int *restrict
  QualType Result = getQualifiedType(PtrTy,
                                     PrettyArrayType->getIndexTypeQualifiers());

  // int x[_Nullable] -> int * _Nullable
  if (auto Nullability = Ty->getNullability(*this)) {
    Result = const_cast<ASTContext *>(this)->getAttributedType(
        AttributedType::getNullabilityAttrKind(*Nullability), Result, Result);
  }
  return Result;
}

QualType ASTContext::getBaseElementType(const ArrayType *array) const {
  return getBaseElementType(array->getElementType());
}

QualType ASTContext::getBaseElementType(QualType type) const {
  Qualifiers qs;
  while (true) {
    SplitQualType split = type.getSplitDesugaredType();
    const ArrayType *array = split.Ty->getAsArrayTypeUnsafe();
    if (!array) break;

    type = array->getElementType();
    qs.addConsistentQualifiers(split.Quals);
  }

  return getQualifiedType(type, qs);
}

/// getConstantArrayElementCount - Returns number of constant array elements.
uint64_t
ASTContext::getConstantArrayElementCount(const ConstantArrayType *CA)  const {
  uint64_t ElementCount = 1;
  do {
    ElementCount *= CA->getSize().getZExtValue();
    CA = dyn_cast_or_null<ConstantArrayType>(
      CA->getElementType()->getAsArrayTypeUnsafe());
  } while (CA);
  return ElementCount;
}

/// getFloatingRank - Return a relative rank for floating point types.
/// This routine will assert if passed a built-in type that isn't a float.
static FloatingRank getFloatingRank(QualType T) {
  if (const auto *CT = T->getAs<ComplexType>())
    return getFloatingRank(CT->getElementType());

  assert(T->getAs<BuiltinType>() && "getFloatingRank(): not a floating type");
  switch (T->getAs<BuiltinType>()->getKind()) {
  default: llvm_unreachable("getFloatingRank(): not a floating type");
  case BuiltinType::Float16:    return Float16Rank;
  case BuiltinType::Half:       return HalfRank;
  case BuiltinType::Float:      return FloatRank;
  case BuiltinType::Double:     return DoubleRank;
  case BuiltinType::LongDouble: return LongDoubleRank;
  case BuiltinType::Float128:   return Float128Rank;
  }
}

/// getFloatingTypeOfSizeWithinDomain - Returns a real floating
/// point or a complex type (based on typeDomain/typeSize).
/// 'typeDomain' is a real floating point or complex type.
/// 'typeSize' is a real floating point or complex type.
QualType ASTContext::getFloatingTypeOfSizeWithinDomain(QualType Size,
                                                       QualType Domain) const {
  FloatingRank EltRank = getFloatingRank(Size);
  if (Domain->isComplexType()) {
    switch (EltRank) {
    case Float16Rank:
    case HalfRank: llvm_unreachable("Complex half is not supported");
    case FloatRank:      return FloatComplexTy;
    case DoubleRank:     return DoubleComplexTy;
    case LongDoubleRank: return LongDoubleComplexTy;
    case Float128Rank:   return Float128ComplexTy;
    }
  }

  assert(Domain->isRealFloatingType() && "Unknown domain!");
  switch (EltRank) {
  case Float16Rank:    return HalfTy;
  case HalfRank:       return HalfTy;
  case FloatRank:      return FloatTy;
  case DoubleRank:     return DoubleTy;
  case LongDoubleRank: return LongDoubleTy;
  case Float128Rank:   return Float128Ty;
  }
  llvm_unreachable("getFloatingRank(): illegal value for rank");
}

/// getFloatingTypeOrder - Compare the rank of the two specified floating
/// point types, ignoring the domain of the type (i.e. 'double' ==
/// '_Complex double').  If LHS > RHS, return 1.  If LHS == RHS, return 0. If
/// LHS < RHS, return -1.
int ASTContext::getFloatingTypeOrder(QualType LHS, QualType RHS) const {
  FloatingRank LHSR = getFloatingRank(LHS);
  FloatingRank RHSR = getFloatingRank(RHS);

  if (LHSR == RHSR)
    return 0;
  if (LHSR > RHSR)
    return 1;
  return -1;
}

/// getIntegerRank - Return an integer conversion rank (C99 6.3.1.1p1). This
/// routine will assert if passed a built-in type that isn't an integer or enum,
/// or if it is not canonicalized.
unsigned ASTContext::getIntegerRank(const Type *T) const {
  assert(T->isCanonicalUnqualified() && "T should be canonicalized");

  switch (cast<BuiltinType>(T)->getKind()) {
  default: llvm_unreachable("getIntegerRank(): not a built-in integer");
  case BuiltinType::Bool:
    return 1 + (getIntWidth(BoolTy) << 3);
  case BuiltinType::Char_S:
  case BuiltinType::Char_U:
  case BuiltinType::SChar:
  case BuiltinType::UChar:
    return 2 + (getIntWidth(CharTy) << 3);
  case BuiltinType::Short:
  case BuiltinType::UShort:
    return 3 + (getIntWidth(ShortTy) << 3);
  case BuiltinType::Int:
  case BuiltinType::UInt:
    return 4 + (getIntWidth(IntTy) << 3);
  case BuiltinType::Long:
  case BuiltinType::ULong:
    return 5 + (getIntWidth(LongTy) << 3);
  case BuiltinType::LongLong:
  case BuiltinType::ULongLong:
    return 6 + (getIntWidth(LongLongTy) << 3);
  case BuiltinType::Int128:
  case BuiltinType::UInt128:
    return 7 + (getIntWidth(Int128Ty) << 3);
  }
}

/// Whether this is a promotable bitfield reference according
/// to C99 6.3.1.1p2, bullet 2 (and GCC extensions).
///
/// \returns the type this bit-field will promote to, or NULL if no
/// promotion occurs.
QualType ASTContext::isPromotableBitField(Expr *E) const {
  if (E->isTypeDependent() || E->isValueDependent())
    return {};

  // C++ [conv.prom]p5:
  //    If the bit-field has an enumerated type, it is treated as any other
  //    value of that type for promotion purposes.
  if (getLangOpts().CPlusPlus && E->getType()->isEnumeralType())
    return {};

  // FIXME: We should not do this unless E->refersToBitField() is true. This
  // matters in C where getSourceBitField() will find bit-fields for various
  // cases where the source expression is not a bit-field designator.

  FieldDecl *Field = E->getSourceBitField(); // FIXME: conditional bit-fields?
  if (!Field)
    return {};

  QualType FT = Field->getType();

  uint64_t BitWidth = Field->getBitWidthValue(*this);
  uint64_t IntSize = getTypeSize(IntTy);
  // C++ [conv.prom]p5:
  //   A prvalue for an integral bit-field can be converted to a prvalue of type
  //   int if int can represent all the values of the bit-field; otherwise, it
  //   can be converted to unsigned int if unsigned int can represent all the
  //   values of the bit-field. If the bit-field is larger yet, no integral
  //   promotion applies to it.
  // C11 6.3.1.1/2:
  //   [For a bit-field of type _Bool, int, signed int, or unsigned int:]
  //   If an int can represent all values of the original type (as restricted by
  //   the width, for a bit-field), the value is converted to an int; otherwise,
  //   it is converted to an unsigned int.
  //
  // FIXME: C does not permit promotion of a 'long : 3' bitfield to int.
  //        We perform that promotion here to match GCC and C++.
  // FIXME: C does not permit promotion of an enum bit-field whose rank is
  //        greater than that of 'int'. We perform that promotion to match GCC.
  if (BitWidth < IntSize)
    return IntTy;

  if (BitWidth == IntSize)
    return FT->isSignedIntegerType() ? IntTy : UnsignedIntTy;

  // Bit-fields wider than int are not subject to promotions, and therefore act
  // like the base type. GCC has some weird bugs in this area that we
  // deliberately do not follow (GCC follows a pre-standard resolution to
  // C's DR315 which treats bit-width as being part of the type, and this leaks
  // into their semantics in some cases).
  return {};
}

/// getPromotedIntegerType - Returns the type that Promotable will
/// promote to: C99 6.3.1.1p2, assuming that Promotable is a promotable
/// integer type.
QualType ASTContext::getPromotedIntegerType(QualType Promotable) const {
  assert(!Promotable.isNull());
  assert(Promotable->isPromotableIntegerType());
  if (const auto *ET = Promotable->getAs<EnumType>())
    return ET->getDecl()->getPromotionType();

  if (const auto *BT = Promotable->getAs<BuiltinType>()) {
    // C++ [conv.prom]: A prvalue of type char16_t, char32_t, or wchar_t
    // (3.9.1) can be converted to a prvalue of the first of the following
    // types that can represent all the values of its underlying type:
    // int, unsigned int, long int, unsigned long int, long long int, or
    // unsigned long long int [...]
    // FIXME: Is there some better way to compute this?
    if (BT->getKind() == BuiltinType::WChar_S ||
        BT->getKind() == BuiltinType::WChar_U ||
        BT->getKind() == BuiltinType::Char8 ||
        BT->getKind() == BuiltinType::Char16 ||
        BT->getKind() == BuiltinType::Char32) {
      bool FromIsSigned = BT->getKind() == BuiltinType::WChar_S;
      uint64_t FromSize = getTypeSize(BT);
      QualType PromoteTypes[] = { IntTy, UnsignedIntTy, LongTy, UnsignedLongTy,
                                  LongLongTy, UnsignedLongLongTy };
      for (size_t Idx = 0; Idx < llvm::array_lengthof(PromoteTypes); ++Idx) {
        uint64_t ToSize = getTypeSize(PromoteTypes[Idx]);
        if (FromSize < ToSize ||
            (FromSize == ToSize &&
             FromIsSigned == PromoteTypes[Idx]->isSignedIntegerType()))
          return PromoteTypes[Idx];
      }
      llvm_unreachable("char type should fit into long long");
    }
  }

  // At this point, we should have a signed or unsigned integer type.
  if (Promotable->isSignedIntegerType())
    return IntTy;
  uint64_t PromotableSize = getIntWidth(Promotable);
  uint64_t IntSize = getIntWidth(IntTy);
  assert(Promotable->isUnsignedIntegerType() && PromotableSize <= IntSize);
  return (PromotableSize != IntSize) ? IntTy : UnsignedIntTy;
}

/// Recurses in pointer/array types until it finds an objc retainable
/// type and returns its ownership.
Qualifiers::ObjCLifetime ASTContext::getInnerObjCOwnership(QualType T) const {
  while (!T.isNull()) {
    if (T.getObjCLifetime() != Qualifiers::OCL_None)
      return T.getObjCLifetime();
    if (T->isArrayType())
      T = getBaseElementType(T);
    else if (const auto *PT = T->getAs<PointerType>())
      T = PT->getPointeeType();
    else if (const auto *RT = T->getAs<ReferenceType>())
      T = RT->getPointeeType();
    else
      break;
  }

  return Qualifiers::OCL_None;
}

static const Type *getIntegerTypeForEnum(const EnumType *ET) {
  // Incomplete enum types are not treated as integer types.
  // FIXME: In C++, enum types are never integer types.
  if (ET->getDecl()->isComplete() && !ET->getDecl()->isScoped())
    return ET->getDecl()->getIntegerType().getTypePtr();
  return nullptr;
}

/// getIntegerTypeOrder - Returns the highest ranked integer type:
/// C99 6.3.1.8p1.  If LHS > RHS, return 1.  If LHS == RHS, return 0. If
/// LHS < RHS, return -1.
int ASTContext::getIntegerTypeOrder(QualType LHS, QualType RHS) const {
  const Type *LHSC = getCanonicalType(LHS).getTypePtr();
  const Type *RHSC = getCanonicalType(RHS).getTypePtr();

  // Unwrap enums to their underlying type.
  if (const auto *ET = dyn_cast<EnumType>(LHSC))
    LHSC = getIntegerTypeForEnum(ET);
  if (const auto *ET = dyn_cast<EnumType>(RHSC))
    RHSC = getIntegerTypeForEnum(ET);

  if (LHSC == RHSC) return 0;

  bool LHSUnsigned = LHSC->isUnsignedIntegerType();
  bool RHSUnsigned = RHSC->isUnsignedIntegerType();

  unsigned LHSRank = getIntegerRank(LHSC);
  unsigned RHSRank = getIntegerRank(RHSC);

  if (LHSUnsigned == RHSUnsigned) {  // Both signed or both unsigned.
    if (LHSRank == RHSRank) return 0;
    return LHSRank > RHSRank ? 1 : -1;
  }

  // Otherwise, the LHS is signed and the RHS is unsigned or visa versa.
  if (LHSUnsigned) {
    // If the unsigned [LHS] type is larger, return it.
    if (LHSRank >= RHSRank)
      return 1;

    // If the signed type can represent all values of the unsigned type, it
    // wins.  Because we are dealing with 2's complement and types that are
    // powers of two larger than each other, this is always safe.
    return -1;
  }

  // If the unsigned [RHS] type is larger, return it.
  if (RHSRank >= LHSRank)
    return -1;

  // If the signed type can represent all values of the unsigned type, it
  // wins.  Because we are dealing with 2's complement and types that are
  // powers of two larger than each other, this is always safe.
  return 1;
}

TypedefDecl *ASTContext::getCFConstantStringDecl() const {
  if (CFConstantStringTypeDecl)
    return CFConstantStringTypeDecl;

  assert(!CFConstantStringTagDecl &&
         "tag and typedef should be initialized together");
  CFConstantStringTagDecl = buildImplicitRecord("__NSConstantString_tag");
  CFConstantStringTagDecl->startDefinition();

  struct {
    QualType Type;
    const char *Name;
  } Fields[5];
  unsigned Count = 0;

  /// Objective-C ABI
  ///
  ///    typedef struct __NSConstantString_tag {
  ///      const int *isa;
  ///      int flags;
  ///      const char *str;
  ///      long length;
  ///    } __NSConstantString;
  ///
  /// Swift ABI (4.1, 4.2)
  ///
  ///    typedef struct __NSConstantString_tag {
  ///      uintptr_t _cfisa;
  ///      uintptr_t _swift_rc;
  ///      _Atomic(uint64_t) _cfinfoa;
  ///      const char *_ptr;
  ///      uint32_t _length;
  ///    } __NSConstantString;
  ///
  /// Swift ABI (5.0)
  ///
  ///    typedef struct __NSConstantString_tag {
  ///      uintptr_t _cfisa;
  ///      uintptr_t _swift_rc;
  ///      _Atomic(uint64_t) _cfinfoa;
  ///      const char *_ptr;
  ///      uintptr_t _length;
  ///    } __NSConstantString;

  const auto CFRuntime = getLangOpts().CFRuntime;
  if (static_cast<unsigned>(CFRuntime) <
      static_cast<unsigned>(LangOptions::CoreFoundationABI::Swift)) {
    Fields[Count++] = { getPointerType(IntTy.withConst()), "isa" };
    Fields[Count++] = { IntTy, "flags" };
    Fields[Count++] = { getPointerType(CharTy.withConst()), "str" };
    Fields[Count++] = { LongTy, "length" };
  } else {
    Fields[Count++] = { getUIntPtrType(), "_cfisa" };
    Fields[Count++] = { getUIntPtrType(), "_swift_rc" };
    Fields[Count++] = { getFromTargetType(Target->getUInt64Type()), "_swift_rc" };
    Fields[Count++] = { getPointerType(CharTy.withConst()), "_ptr" };
    if (CFRuntime == LangOptions::CoreFoundationABI::Swift4_1 ||
        CFRuntime == LangOptions::CoreFoundationABI::Swift4_2)
      Fields[Count++] = { IntTy, "_ptr" };
    else
      Fields[Count++] = { getUIntPtrType(), "_ptr" };
  }

  // Create fields
  for (unsigned i = 0; i < Count; ++i) {
    FieldDecl *Field =
        FieldDecl::Create(*this, CFConstantStringTagDecl, SourceLocation(),
                          SourceLocation(), &Idents.get(Fields[i].Name),
                          Fields[i].Type, /*TInfo=*/nullptr,
                          /*BitWidth=*/nullptr, /*Mutable=*/false, ICIS_NoInit);
    Field->setAccess(AS_public);
    CFConstantStringTagDecl->addDecl(Field);
  }

  CFConstantStringTagDecl->completeDefinition();
  // This type is designed to be compatible with NSConstantString, but cannot
  // use the same name, since NSConstantString is an interface.
  auto tagType = getTagDeclType(CFConstantStringTagDecl);
  CFConstantStringTypeDecl =
      buildImplicitTypedef(tagType, "__NSConstantString");

  return CFConstantStringTypeDecl;
}

RecordDecl *ASTContext::getCFConstantStringTagDecl() const {
  if (!CFConstantStringTagDecl)
    getCFConstantStringDecl(); // Build the tag and the typedef.
  return CFConstantStringTagDecl;
}

// getCFConstantStringType - Return the type used for constant CFStrings.
QualType ASTContext::getCFConstantStringType() const {
  return getTypedefType(getCFConstantStringDecl());
}

QualType ASTContext::getObjCSuperType() const {
  if (ObjCSuperType.isNull()) {
    RecordDecl *ObjCSuperTypeDecl = buildImplicitRecord("objc_super");
    TUDecl->addDecl(ObjCSuperTypeDecl);
    ObjCSuperType = getTagDeclType(ObjCSuperTypeDecl);
  }
  return ObjCSuperType;
}

void ASTContext::setCFConstantStringType(QualType T) {
  const auto *TD = T->getAs<TypedefType>();
  assert(TD && "Invalid CFConstantStringType");
  CFConstantStringTypeDecl = cast<TypedefDecl>(TD->getDecl());
  const auto *TagType =
      CFConstantStringTypeDecl->getUnderlyingType()->getAs<RecordType>();
  assert(TagType && "Invalid CFConstantStringType");
  CFConstantStringTagDecl = TagType->getDecl();
}

QualType ASTContext::getBlockDescriptorType() const {
  if (BlockDescriptorType)
    return getTagDeclType(BlockDescriptorType);

  RecordDecl *RD;
  // FIXME: Needs the FlagAppleBlock bit.
  RD = buildImplicitRecord("__block_descriptor");
  RD->startDefinition();

  QualType FieldTypes[] = {
    UnsignedLongTy,
    UnsignedLongTy,
  };

  static const char *const FieldNames[] = {
    "reserved",
    "Size"
  };

  for (size_t i = 0; i < 2; ++i) {
    FieldDecl *Field = FieldDecl::Create(
        *this, RD, SourceLocation(), SourceLocation(),
        &Idents.get(FieldNames[i]), FieldTypes[i], /*TInfo=*/nullptr,
        /*BitWidth=*/nullptr, /*Mutable=*/false, ICIS_NoInit);
    Field->setAccess(AS_public);
    RD->addDecl(Field);
  }

  RD->completeDefinition();

  BlockDescriptorType = RD;

  return getTagDeclType(BlockDescriptorType);
}

QualType ASTContext::getBlockDescriptorExtendedType() const {
  if (BlockDescriptorExtendedType)
    return getTagDeclType(BlockDescriptorExtendedType);

  RecordDecl *RD;
  // FIXME: Needs the FlagAppleBlock bit.
  RD = buildImplicitRecord("__block_descriptor_withcopydispose");
  RD->startDefinition();

  QualType FieldTypes[] = {
    UnsignedLongTy,
    UnsignedLongTy,
    getPointerType(VoidPtrTy),
    getPointerType(VoidPtrTy)
  };

  static const char *const FieldNames[] = {
    "reserved",
    "Size",
    "CopyFuncPtr",
    "DestroyFuncPtr"
  };

  for (size_t i = 0; i < 4; ++i) {
    FieldDecl *Field = FieldDecl::Create(
        *this, RD, SourceLocation(), SourceLocation(),
        &Idents.get(FieldNames[i]), FieldTypes[i], /*TInfo=*/nullptr,
        /*BitWidth=*/nullptr,
        /*Mutable=*/false, ICIS_NoInit);
    Field->setAccess(AS_public);
    RD->addDecl(Field);
  }

  RD->completeDefinition();

  BlockDescriptorExtendedType = RD;
  return getTagDeclType(BlockDescriptorExtendedType);
}

TargetInfo::OpenCLTypeKind ASTContext::getOpenCLTypeKind(const Type *T) const {
  const auto *BT = dyn_cast<BuiltinType>(T);

  if (!BT) {
    if (isa<PipeType>(T))
      return TargetInfo::OCLTK_Pipe;

    return TargetInfo::OCLTK_Default;
  }

  switch (BT->getKind()) {
#define IMAGE_TYPE(ImgType, Id, SingletonId, Access, Suffix)                   \
  case BuiltinType::Id:                                                        \
    return TargetInfo::OCLTK_Image;
#include "clang/Basic/OpenCLImageTypes.def"

  case BuiltinType::OCLClkEvent:
    return TargetInfo::OCLTK_ClkEvent;

  case BuiltinType::OCLEvent:
    return TargetInfo::OCLTK_Event;

  case BuiltinType::OCLQueue:
    return TargetInfo::OCLTK_Queue;

  case BuiltinType::OCLReserveID:
    return TargetInfo::OCLTK_ReserveID;

  case BuiltinType::OCLSampler:
    return TargetInfo::OCLTK_Sampler;

  default:
    return TargetInfo::OCLTK_Default;
  }
}

LangAS ASTContext::getOpenCLTypeAddrSpace(const Type *T) const {
  return Target->getOpenCLTypeAddrSpace(getOpenCLTypeKind(T));
}

/// BlockRequiresCopying - Returns true if byref variable "D" of type "Ty"
/// requires copy/dispose. Note that this must match the logic
/// in buildByrefHelpers.
bool ASTContext::BlockRequiresCopying(QualType Ty,
                                      const VarDecl *D) {
  if (const CXXRecordDecl *record = Ty->getAsCXXRecordDecl()) {
    const Expr *copyExpr = getBlockVarCopyInit(D).getCopyExpr();
    if (!copyExpr && record->hasTrivialDestructor()) return false;

    return true;
  }

  // The block needs copy/destroy helpers if Ty is non-trivial to destructively
  // move or destroy.
  if (Ty.isNonTrivialToPrimitiveDestructiveMove() || Ty.isDestructedType())
    return true;

  if (!Ty->isObjCRetainableType()) return false;

  Qualifiers qs = Ty.getQualifiers();

  // If we have lifetime, that dominates.
  if (Qualifiers::ObjCLifetime lifetime = qs.getObjCLifetime()) {
    switch (lifetime) {
      case Qualifiers::OCL_None: llvm_unreachable("impossible");

      // These are just bits as far as the runtime is concerned.
      case Qualifiers::OCL_ExplicitNone:
      case Qualifiers::OCL_Autoreleasing:
        return false;

      // These cases should have been taken care of when checking the type's
      // non-triviality.
      case Qualifiers::OCL_Weak:
      case Qualifiers::OCL_Strong:
        llvm_unreachable("impossible");
    }
    llvm_unreachable("fell out of lifetime switch!");
  }
  return (Ty->isBlockPointerType() || isObjCNSObjectType(Ty) ||
          Ty->isObjCObjectPointerType());
}

bool ASTContext::getByrefLifetime(QualType Ty,
                              Qualifiers::ObjCLifetime &LifeTime,
                              bool &HasByrefExtendedLayout) const {
  if (!getLangOpts().ObjC ||
      getLangOpts().getGC() != LangOptions::NonGC)
    return false;

  HasByrefExtendedLayout = false;
  if (Ty->isRecordType()) {
    HasByrefExtendedLayout = true;
    LifeTime = Qualifiers::OCL_None;
  } else if ((LifeTime = Ty.getObjCLifetime())) {
    // Honor the ARC qualifiers.
  } else if (Ty->isObjCObjectPointerType() || Ty->isBlockPointerType()) {
    // The MRR rule.
    LifeTime = Qualifiers::OCL_ExplicitNone;
  } else {
    LifeTime = Qualifiers::OCL_None;
  }
  return true;
}

TypedefDecl *ASTContext::getObjCInstanceTypeDecl() {
  if (!ObjCInstanceTypeDecl)
    ObjCInstanceTypeDecl =
        buildImplicitTypedef(getObjCIdType(), "instancetype");
  return ObjCInstanceTypeDecl;
}

// This returns true if a type has been typedefed to BOOL:
// typedef <type> BOOL;
static bool isTypeTypedefedAsBOOL(QualType T) {
  if (const auto *TT = dyn_cast<TypedefType>(T))
    if (IdentifierInfo *II = TT->getDecl()->getIdentifier())
      return II->isStr("BOOL");

  return false;
}

/// getObjCEncodingTypeSize returns size of type for objective-c encoding
/// purpose.
CharUnits ASTContext::getObjCEncodingTypeSize(QualType type) const {
  if (!type->isIncompleteArrayType() && type->isIncompleteType())
    return CharUnits::Zero();

  CharUnits sz = getTypeSizeInChars(type);

  // Make all integer and enum types at least as large as an int
  if (sz.isPositive() && type->isIntegralOrEnumerationType())
    sz = std::max(sz, getTypeSizeInChars(IntTy));
  // Treat arrays as pointers, since that's how they're passed in.
  else if (type->isArrayType())
    sz = getTypeSizeInChars(VoidPtrTy);
  return sz;
}

bool ASTContext::isMSStaticDataMemberInlineDefinition(const VarDecl *VD) const {
  return getTargetInfo().getCXXABI().isMicrosoft() &&
         VD->isStaticDataMember() &&
         VD->getType()->isIntegralOrEnumerationType() &&
         !VD->getFirstDecl()->isOutOfLine() && VD->getFirstDecl()->hasInit();
}

ASTContext::InlineVariableDefinitionKind
ASTContext::getInlineVariableDefinitionKind(const VarDecl *VD) const {
  if (!VD->isInline())
    return InlineVariableDefinitionKind::None;

  // In almost all cases, it's a weak definition.
  auto *First = VD->getFirstDecl();
  if (First->isInlineSpecified() || !First->isStaticDataMember())
    return InlineVariableDefinitionKind::Weak;

  // If there's a file-context declaration in this translation unit, it's a
  // non-discardable definition.
  for (auto *D : VD->redecls())
    if (D->getLexicalDeclContext()->isFileContext() &&
        !D->isInlineSpecified() && (D->isConstexpr() || First->isConstexpr()))
      return InlineVariableDefinitionKind::Strong;

  // If we've not seen one yet, we don't know.
  return InlineVariableDefinitionKind::WeakUnknown;
}

static std::string charUnitsToString(const CharUnits &CU) {
  return llvm::itostr(CU.getQuantity());
}

/// getObjCEncodingForBlock - Return the encoded type for this block
/// declaration.
std::string ASTContext::getObjCEncodingForBlock(const BlockExpr *Expr) const {
  std::string S;

  const BlockDecl *Decl = Expr->getBlockDecl();
  QualType BlockTy =
      Expr->getType()->getAs<BlockPointerType>()->getPointeeType();
  // Encode result type.
  if (getLangOpts().EncodeExtendedBlockSig)
    getObjCEncodingForMethodParameter(
        Decl::OBJC_TQ_None, BlockTy->getAs<FunctionType>()->getReturnType(), S,
        true /*Extended*/);
  else
    getObjCEncodingForType(BlockTy->getAs<FunctionType>()->getReturnType(), S);
  // Compute size of all parameters.
  // Start with computing size of a pointer in number of bytes.
  // FIXME: There might(should) be a better way of doing this computation!
  CharUnits PtrSize = getTypeSizeInChars(VoidPtrTy);
  CharUnits ParmOffset = PtrSize;
  for (auto PI : Decl->parameters()) {
    QualType PType = PI->getType();
    CharUnits sz = getObjCEncodingTypeSize(PType);
    if (sz.isZero())
      continue;
    assert(sz.isPositive() && "BlockExpr - Incomplete param type");
    ParmOffset += sz;
  }
  // Size of the argument frame
  S += charUnitsToString(ParmOffset);
  // Block pointer and offset.
  S += "@?0";

  // Argument types.
  ParmOffset = PtrSize;
  for (auto PVDecl : Decl->parameters()) {
    QualType PType = PVDecl->getOriginalType();
    if (const auto *AT =
            dyn_cast<ArrayType>(PType->getCanonicalTypeInternal())) {
      // Use array's original type only if it has known number of
      // elements.
      if (!isa<ConstantArrayType>(AT))
        PType = PVDecl->getType();
    } else if (PType->isFunctionType())
      PType = PVDecl->getType();
    if (getLangOpts().EncodeExtendedBlockSig)
      getObjCEncodingForMethodParameter(Decl::OBJC_TQ_None, PType,
                                      S, true /*Extended*/);
    else
      getObjCEncodingForType(PType, S);
    S += charUnitsToString(ParmOffset);
    ParmOffset += getObjCEncodingTypeSize(PType);
  }

  return S;
}

std::string
ASTContext::getObjCEncodingForFunctionDecl(const FunctionDecl *Decl) const {
  std::string S;
  // Encode result type.
  getObjCEncodingForType(Decl->getReturnType(), S);
  CharUnits ParmOffset;
  // Compute size of all parameters.
  for (auto PI : Decl->parameters()) {
    QualType PType = PI->getType();
    CharUnits sz = getObjCEncodingTypeSize(PType);
    if (sz.isZero())
      continue;

    assert(sz.isPositive() &&
           "getObjCEncodingForFunctionDecl - Incomplete param type");
    ParmOffset += sz;
  }
  S += charUnitsToString(ParmOffset);
  ParmOffset = CharUnits::Zero();

  // Argument types.
  for (auto PVDecl : Decl->parameters()) {
    QualType PType = PVDecl->getOriginalType();
    if (const auto *AT =
            dyn_cast<ArrayType>(PType->getCanonicalTypeInternal())) {
      // Use array's original type only if it has known number of
      // elements.
      if (!isa<ConstantArrayType>(AT))
        PType = PVDecl->getType();
    } else if (PType->isFunctionType())
      PType = PVDecl->getType();
    getObjCEncodingForType(PType, S);
    S += charUnitsToString(ParmOffset);
    ParmOffset += getObjCEncodingTypeSize(PType);
  }

  return S;
}

/// getObjCEncodingForMethodParameter - Return the encoded type for a single
/// method parameter or return type. If Extended, include class names and
/// block object types.
void ASTContext::getObjCEncodingForMethodParameter(Decl::ObjCDeclQualifier QT,
                                                   QualType T, std::string& S,
                                                   bool Extended) const {
  // Encode type qualifer, 'in', 'inout', etc. for the parameter.
  getObjCEncodingForTypeQualifier(QT, S);
  // Encode parameter type.
  getObjCEncodingForTypeImpl(T, S, true, true, nullptr,
                             true     /*OutermostType*/,
                             false    /*EncodingProperty*/,
                             false    /*StructField*/,
                             Extended /*EncodeBlockParameters*/,
                             Extended /*EncodeClassNames*/);
}

/// getObjCEncodingForMethodDecl - Return the encoded type for this method
/// declaration.
std::string ASTContext::getObjCEncodingForMethodDecl(const ObjCMethodDecl *Decl,
                                                     bool Extended) const {
  // FIXME: This is not very efficient.
  // Encode return type.
  std::string S;
  getObjCEncodingForMethodParameter(Decl->getObjCDeclQualifier(),
                                    Decl->getReturnType(), S, Extended);
  // Compute size of all parameters.
  // Start with computing size of a pointer in number of bytes.
  // FIXME: There might(should) be a better way of doing this computation!
  CharUnits PtrSize = getTypeSizeInChars(VoidPtrTy);
  // The first two arguments (self and _cmd) are pointers; account for
  // their size.
  CharUnits ParmOffset = 2 * PtrSize;
  for (ObjCMethodDecl::param_const_iterator PI = Decl->param_begin(),
       E = Decl->sel_param_end(); PI != E; ++PI) {
    QualType PType = (*PI)->getType();
    CharUnits sz = getObjCEncodingTypeSize(PType);
    if (sz.isZero())
      continue;

    assert(sz.isPositive() &&
           "getObjCEncodingForMethodDecl - Incomplete param type");
    ParmOffset += sz;
  }
  S += charUnitsToString(ParmOffset);
  S += "@0:";
  S += charUnitsToString(PtrSize);

  // Argument types.
  ParmOffset = 2 * PtrSize;
  for (ObjCMethodDecl::param_const_iterator PI = Decl->param_begin(),
       E = Decl->sel_param_end(); PI != E; ++PI) {
    const ParmVarDecl *PVDecl = *PI;
    QualType PType = PVDecl->getOriginalType();
    if (const auto *AT =
            dyn_cast<ArrayType>(PType->getCanonicalTypeInternal())) {
      // Use array's original type only if it has known number of
      // elements.
      if (!isa<ConstantArrayType>(AT))
        PType = PVDecl->getType();
    } else if (PType->isFunctionType())
      PType = PVDecl->getType();
    getObjCEncodingForMethodParameter(PVDecl->getObjCDeclQualifier(),
                                      PType, S, Extended);
    S += charUnitsToString(ParmOffset);
    ParmOffset += getObjCEncodingTypeSize(PType);
  }

  return S;
}

ObjCPropertyImplDecl *
ASTContext::getObjCPropertyImplDeclForPropertyDecl(
                                      const ObjCPropertyDecl *PD,
                                      const Decl *Container) const {
  if (!Container)
    return nullptr;
  if (const auto *CID = dyn_cast<ObjCCategoryImplDecl>(Container)) {
    for (auto *PID : CID->property_impls())
      if (PID->getPropertyDecl() == PD)
        return PID;
  } else {
    const auto *OID = cast<ObjCImplementationDecl>(Container);
    for (auto *PID : OID->property_impls())
      if (PID->getPropertyDecl() == PD)
        return PID;
  }
  return nullptr;
}

/// getObjCEncodingForPropertyDecl - Return the encoded type for this
/// property declaration. If non-NULL, Container must be either an
/// ObjCCategoryImplDecl or ObjCImplementationDecl; it should only be
/// NULL when getting encodings for protocol properties.
/// Property attributes are stored as a comma-delimited C string. The simple
/// attributes readonly and bycopy are encoded as single characters. The
/// parametrized attributes, getter=name, setter=name, and ivar=name, are
/// encoded as single characters, followed by an identifier. Property types
/// are also encoded as a parametrized attribute. The characters used to encode
/// these attributes are defined by the following enumeration:
/// @code
/// enum PropertyAttributes {
/// kPropertyReadOnly = 'R',   // property is read-only.
/// kPropertyBycopy = 'C',     // property is a copy of the value last assigned
/// kPropertyByref = '&',  // property is a reference to the value last assigned
/// kPropertyDynamic = 'D',    // property is dynamic
/// kPropertyGetter = 'G',     // followed by getter selector name
/// kPropertySetter = 'S',     // followed by setter selector name
/// kPropertyInstanceVariable = 'V'  // followed by instance variable  name
/// kPropertyType = 'T'              // followed by old-style type encoding.
/// kPropertyWeak = 'W'              // 'weak' property
/// kPropertyStrong = 'P'            // property GC'able
/// kPropertyNonAtomic = 'N'         // property non-atomic
/// };
/// @endcode
std::string
ASTContext::getObjCEncodingForPropertyDecl(const ObjCPropertyDecl *PD,
                                           const Decl *Container) const {
  // Collect information from the property implementation decl(s).
  bool Dynamic = false;
  ObjCPropertyImplDecl *SynthesizePID = nullptr;

  if (ObjCPropertyImplDecl *PropertyImpDecl =
      getObjCPropertyImplDeclForPropertyDecl(PD, Container)) {
    if (PropertyImpDecl->getPropertyImplementation() == ObjCPropertyImplDecl::Dynamic)
      Dynamic = true;
    else
      SynthesizePID = PropertyImpDecl;
  }

  // FIXME: This is not very efficient.
  std::string S = "T";

  // Encode result type.
  // GCC has some special rules regarding encoding of properties which
  // closely resembles encoding of ivars.
  getObjCEncodingForPropertyType(PD->getType(), S);

  if (PD->isReadOnly()) {
    S += ",R";
    if (PD->getPropertyAttributes() & ObjCPropertyDecl::OBJC_PR_copy)
      S += ",C";
    if (PD->getPropertyAttributes() & ObjCPropertyDecl::OBJC_PR_retain)
      S += ",&";
    if (PD->getPropertyAttributes() & ObjCPropertyDecl::OBJC_PR_weak)
      S += ",W";
  } else {
    switch (PD->getSetterKind()) {
    case ObjCPropertyDecl::Assign: break;
    case ObjCPropertyDecl::Copy:   S += ",C"; break;
    case ObjCPropertyDecl::Retain: S += ",&"; break;
    case ObjCPropertyDecl::Weak:   S += ",W"; break;
    }
  }

  // It really isn't clear at all what this means, since properties
  // are "dynamic by default".
  if (Dynamic)
    S += ",D";

  if (PD->getPropertyAttributes() & ObjCPropertyDecl::OBJC_PR_nonatomic)
    S += ",N";

  if (PD->getPropertyAttributes() & ObjCPropertyDecl::OBJC_PR_getter) {
    S += ",G";
    S += PD->getGetterName().getAsString();
  }

  if (PD->getPropertyAttributes() & ObjCPropertyDecl::OBJC_PR_setter) {
    S += ",S";
    S += PD->getSetterName().getAsString();
  }

  if (SynthesizePID) {
    const ObjCIvarDecl *OID = SynthesizePID->getPropertyIvarDecl();
    S += ",V";
    S += OID->getNameAsString();
  }

  // FIXME: OBJCGC: weak & strong
  return S;
}

/// getLegacyIntegralTypeEncoding -
/// Another legacy compatibility encoding: 32-bit longs are encoded as
/// 'l' or 'L' , but not always.  For typedefs, we need to use
/// 'i' or 'I' instead if encoding a struct field, or a pointer!
void ASTContext::getLegacyIntegralTypeEncoding (QualType &PointeeTy) const {
  if (isa<TypedefType>(PointeeTy.getTypePtr())) {
    if (const auto *BT = PointeeTy->getAs<BuiltinType>()) {
      if (BT->getKind() == BuiltinType::ULong && getIntWidth(PointeeTy) == 32)
        PointeeTy = UnsignedIntTy;
      else
        if (BT->getKind() == BuiltinType::Long && getIntWidth(PointeeTy) == 32)
          PointeeTy = IntTy;
    }
  }
}

void ASTContext::getObjCEncodingForType(QualType T, std::string& S,
                                        const FieldDecl *Field,
                                        QualType *NotEncodedT) const {
  // We follow the behavior of gcc, expanding structures which are
  // directly pointed to, and expanding embedded structures. Note that
  // these rules are sufficient to prevent recursive encoding of the
  // same type.
  getObjCEncodingForTypeImpl(T, S, true, true, Field,
                             true /* outermost type */, false, false,
                             false, false, false, NotEncodedT);
}

void ASTContext::getObjCEncodingForPropertyType(QualType T,
                                                std::string& S) const {
  // Encode result type.
  // GCC has some special rules regarding encoding of properties which
  // closely resembles encoding of ivars.
  getObjCEncodingForTypeImpl(T, S, true, true, nullptr,
                             true /* outermost type */,
                             true /* encoding property */);
}

static char getObjCEncodingForPrimitiveKind(const ASTContext *C,
                                            BuiltinType::Kind kind) {
    switch (kind) {
    case BuiltinType::Void:       return 'v';
    case BuiltinType::Bool:       return 'B';
    case BuiltinType::Char8:
    case BuiltinType::Char_U:
    case BuiltinType::UChar:      return 'C';
    case BuiltinType::Char16:
    case BuiltinType::UShort:     return 'S';
    case BuiltinType::Char32:
    case BuiltinType::UInt:       return 'I';
    case BuiltinType::ULong:
        return C->getTargetInfo().getLongWidth() == 32 ? 'L' : 'Q';
    case BuiltinType::UInt128:    return 'T';
    case BuiltinType::ULongLong:  return 'Q';
    case BuiltinType::Char_S:
    case BuiltinType::SChar:      return 'c';
    case BuiltinType::Short:      return 's';
    case BuiltinType::WChar_S:
    case BuiltinType::WChar_U:
    case BuiltinType::Int:        return 'i';
    case BuiltinType::Long:
      return C->getTargetInfo().getLongWidth() == 32 ? 'l' : 'q';
    case BuiltinType::LongLong:   return 'q';
    case BuiltinType::Int128:     return 't';
    case BuiltinType::Float:      return 'f';
    case BuiltinType::Double:     return 'd';
    case BuiltinType::LongDouble: return 'D';
    case BuiltinType::NullPtr:    return '*'; // like char*

    case BuiltinType::Float16:
    case BuiltinType::Float128:
    case BuiltinType::Half:
    case BuiltinType::ShortAccum:
    case BuiltinType::Accum:
    case BuiltinType::LongAccum:
    case BuiltinType::UShortAccum:
    case BuiltinType::UAccum:
    case BuiltinType::ULongAccum:
    case BuiltinType::ShortFract:
    case BuiltinType::Fract:
    case BuiltinType::LongFract:
    case BuiltinType::UShortFract:
    case BuiltinType::UFract:
    case BuiltinType::ULongFract:
    case BuiltinType::SatShortAccum:
    case BuiltinType::SatAccum:
    case BuiltinType::SatLongAccum:
    case BuiltinType::SatUShortAccum:
    case BuiltinType::SatUAccum:
    case BuiltinType::SatULongAccum:
    case BuiltinType::SatShortFract:
    case BuiltinType::SatFract:
    case BuiltinType::SatLongFract:
    case BuiltinType::SatUShortFract:
    case BuiltinType::SatUFract:
    case BuiltinType::SatULongFract:
      // FIXME: potentially need @encodes for these!
      return ' ';

    case BuiltinType::ObjCId:
    case BuiltinType::ObjCClass:
    case BuiltinType::ObjCSel:
      llvm_unreachable("@encoding ObjC primitive type");

    // OpenCL and placeholder types don't need @encodings.
#define IMAGE_TYPE(ImgType, Id, SingletonId, Access, Suffix) \
    case BuiltinType::Id:
#include "clang/Basic/OpenCLImageTypes.def"
#define EXT_OPAQUE_TYPE(ExtType, Id, Ext) \
    case BuiltinType::Id:
#include "clang/Basic/OpenCLExtensionTypes.def"
    case BuiltinType::OCLEvent:
    case BuiltinType::OCLClkEvent:
    case BuiltinType::OCLQueue:
    case BuiltinType::OCLReserveID:
    case BuiltinType::OCLSampler:
    case BuiltinType::Dependent:
#define BUILTIN_TYPE(KIND, ID)
#define PLACEHOLDER_TYPE(KIND, ID) \
    case BuiltinType::KIND:
#include "clang/AST/BuiltinTypes.def"
      llvm_unreachable("invalid builtin type for @encode");
    }
    llvm_unreachable("invalid BuiltinType::Kind value");
}

static char ObjCEncodingForEnumType(const ASTContext *C, const EnumType *ET) {
  EnumDecl *Enum = ET->getDecl();

  // The encoding of an non-fixed enum type is always 'i', regardless of size.
  if (!Enum->isFixed())
    return 'i';

  // The encoding of a fixed enum type matches its fixed underlying type.
  const auto *BT = Enum->getIntegerType()->castAs<BuiltinType>();
  return getObjCEncodingForPrimitiveKind(C, BT->getKind());
}

static void EncodeBitField(const ASTContext *Ctx, std::string& S,
                           QualType T, const FieldDecl *FD) {
  assert(FD->isBitField() && "not a bitfield - getObjCEncodingForTypeImpl");
  S += 'b';
  // The NeXT runtime encodes bit fields as b followed by the number of bits.
  // The GNU runtime requires more information; bitfields are encoded as b,
  // then the offset (in bits) of the first element, then the type of the
  // bitfield, then the size in bits.  For example, in this structure:
  //
  // struct
  // {
  //    int integer;
  //    int flags:2;
  // };
  // On a 32-bit system, the encoding for flags would be b2 for the NeXT
  // runtime, but b32i2 for the GNU runtime.  The reason for this extra
  // information is not especially sensible, but we're stuck with it for
  // compatibility with GCC, although providing it breaks anything that
  // actually uses runtime introspection and wants to work on both runtimes...
  if (Ctx->getLangOpts().ObjCRuntime.isGNUFamily()) {
    uint64_t Offset;

    if (const auto *IVD = dyn_cast<ObjCIvarDecl>(FD)) {
      Offset = Ctx->lookupFieldBitOffset(IVD->getContainingInterface(), nullptr,
                                         IVD);
    } else {
      const RecordDecl *RD = FD->getParent();
      const ASTRecordLayout &RL = Ctx->getASTRecordLayout(RD);
      Offset = RL.getFieldOffset(FD->getFieldIndex());
    }

    S += llvm::utostr(Offset);

    if (const auto *ET = T->getAs<EnumType>())
      S += ObjCEncodingForEnumType(Ctx, ET);
    else {
      const auto *BT = T->castAs<BuiltinType>();
      S += getObjCEncodingForPrimitiveKind(Ctx, BT->getKind());
    }
  }
  S += llvm::utostr(FD->getBitWidthValue(*Ctx));
}

// FIXME: Use SmallString for accumulating string.
void ASTContext::getObjCEncodingForTypeImpl(QualType T, std::string& S,
                                            bool ExpandPointedToStructures,
                                            bool ExpandStructures,
                                            const FieldDecl *FD,
                                            bool OutermostType,
                                            bool EncodingProperty,
                                            bool StructField,
                                            bool EncodeBlockParameters,
                                            bool EncodeClassNames,
                                            bool EncodePointerToObjCTypedef,
                                            QualType *NotEncodedT) const {
  CanQualType CT = getCanonicalType(T);
  switch (CT->getTypeClass()) {
  case Type::Builtin:
  case Type::Enum:
    if (FD && FD->isBitField())
      return EncodeBitField(this, S, T, FD);
    if (const auto *BT = dyn_cast<BuiltinType>(CT))
      S += getObjCEncodingForPrimitiveKind(this, BT->getKind());
    else
      S += ObjCEncodingForEnumType(this, cast<EnumType>(CT));
    return;

  case Type::Complex: {
    const auto *CT = T->castAs<ComplexType>();
    S += 'j';
    getObjCEncodingForTypeImpl(CT->getElementType(), S, false, false, nullptr);
    return;
  }

  case Type::Atomic: {
    const auto *AT = T->castAs<AtomicType>();
    S += 'A';
    getObjCEncodingForTypeImpl(AT->getValueType(), S, false, false, nullptr);
    return;
  }

  // encoding for pointer or reference types.
  case Type::Pointer:
  case Type::LValueReference:
  case Type::RValueReference: {
    QualType PointeeTy;
    if (isa<PointerType>(CT)) {
      const auto *PT = T->castAs<PointerType>();
      if (PT->isObjCSelType()) {
        S += ':';
        return;
      }
      PointeeTy = PT->getPointeeType();
    } else {
      PointeeTy = T->castAs<ReferenceType>()->getPointeeType();
    }

    bool isReadOnly = false;
    // For historical/compatibility reasons, the read-only qualifier of the
    // pointee gets emitted _before_ the '^'.  The read-only qualifier of
    // the pointer itself gets ignored, _unless_ we are looking at a typedef!
    // Also, do not emit the 'r' for anything but the outermost type!
    if (isa<TypedefType>(T.getTypePtr())) {
      if (OutermostType && T.isConstQualified()) {
        isReadOnly = true;
        S += 'r';
      }
    } else if (OutermostType) {
      QualType P = PointeeTy;
      while (P->getAs<PointerType>())
        P = P->getAs<PointerType>()->getPointeeType();
      if (P.isConstQualified()) {
        isReadOnly = true;
        S += 'r';
      }
    }
    if (isReadOnly) {
      // Another legacy compatibility encoding. Some ObjC qualifier and type
      // combinations need to be rearranged.
      // Rewrite "in const" from "nr" to "rn"
      if (StringRef(S).endswith("nr"))
        S.replace(S.end()-2, S.end(), "rn");
    }

    if (PointeeTy->isCharType()) {
      // char pointer types should be encoded as '*' unless it is a
      // type that has been typedef'd to 'BOOL'.
      if (!isTypeTypedefedAsBOOL(PointeeTy)) {
        S += '*';
        return;
      }
    } else if (const auto *RTy = PointeeTy->getAs<RecordType>()) {
      // GCC binary compat: Need to convert "struct objc_class *" to "#".
      if (RTy->getDecl()->getIdentifier() == &Idents.get("objc_class")) {
        S += '#';
        return;
      }
      // GCC binary compat: Need to convert "struct objc_object *" to "@".
      if (RTy->getDecl()->getIdentifier() == &Idents.get("objc_object")) {
        S += '@';
        return;
      }
      // fall through...
    }
    S += '^';
    getLegacyIntegralTypeEncoding(PointeeTy);

    getObjCEncodingForTypeImpl(PointeeTy, S, false, ExpandPointedToStructures,
                               nullptr, false, false, false, false, false, false,
                               NotEncodedT);
    return;
  }

  case Type::ConstantArray:
  case Type::IncompleteArray:
  case Type::VariableArray: {
    const auto *AT = cast<ArrayType>(CT);

    if (isa<IncompleteArrayType>(AT) && !StructField) {
      // Incomplete arrays are encoded as a pointer to the array element.
      S += '^';

      getObjCEncodingForTypeImpl(AT->getElementType(), S,
                                 false, ExpandStructures, FD);
    } else {
      S += '[';

      if (const auto *CAT = dyn_cast<ConstantArrayType>(AT))
        S += llvm::utostr(CAT->getSize().getZExtValue());
      else {
        //Variable length arrays are encoded as a regular array with 0 elements.
        assert((isa<VariableArrayType>(AT) || isa<IncompleteArrayType>(AT)) &&
               "Unknown array type!");
        S += '0';
      }

      getObjCEncodingForTypeImpl(AT->getElementType(), S,
                                 false, ExpandStructures, FD,
                                 false, false, false, false, false, false,
                                 NotEncodedT);
      S += ']';
    }
    return;
  }

  case Type::FunctionNoProto:
  case Type::FunctionProto:
    S += '?';
    return;

  case Type::Record: {
    RecordDecl *RDecl = cast<RecordType>(CT)->getDecl();
    S += RDecl->isUnion() ? '(' : '{';
    // Anonymous structures print as '?'
    if (const IdentifierInfo *II = RDecl->getIdentifier()) {
      S += II->getName();
      if (const auto *Spec = dyn_cast<ClassTemplateSpecializationDecl>(RDecl)) {
        const TemplateArgumentList &TemplateArgs = Spec->getTemplateArgs();
        llvm::raw_string_ostream OS(S);
        printTemplateArgumentList(OS, TemplateArgs.asArray(),
                                  getPrintingPolicy());
      }
    } else {
      S += '?';
    }
    if (ExpandStructures) {
      S += '=';
      if (!RDecl->isUnion()) {
        getObjCEncodingForStructureImpl(RDecl, S, FD, true, NotEncodedT);
      } else {
        for (const auto *Field : RDecl->fields()) {
          if (FD) {
            S += '"';
            S += Field->getNameAsString();
            S += '"';
          }

          // Special case bit-fields.
          if (Field->isBitField()) {
            getObjCEncodingForTypeImpl(Field->getType(), S, false, true,
                                       Field);
          } else {
            QualType qt = Field->getType();
            getLegacyIntegralTypeEncoding(qt);
            getObjCEncodingForTypeImpl(qt, S, false, true,
                                       FD, /*OutermostType*/false,
                                       /*EncodingProperty*/false,
                                       /*StructField*/true,
                                       false, false, false, NotEncodedT);
          }
        }
      }
    }
    S += RDecl->isUnion() ? ')' : '}';
    return;
  }

  case Type::BlockPointer: {
    const auto *BT = T->castAs<BlockPointerType>();
    S += "@?"; // Unlike a pointer-to-function, which is "^?".
    if (EncodeBlockParameters) {
      const auto *FT = BT->getPointeeType()->castAs<FunctionType>();

      S += '<';
      // Block return type
      getObjCEncodingForTypeImpl(
          FT->getReturnType(), S, ExpandPointedToStructures, ExpandStructures,
          FD, false /* OutermostType */, EncodingProperty,
          false /* StructField */, EncodeBlockParameters, EncodeClassNames, false,
                                 NotEncodedT);
      // Block self
      S += "@?";
      // Block parameters
      if (const auto *FPT = dyn_cast<FunctionProtoType>(FT)) {
        for (const auto &I : FPT->param_types())
          getObjCEncodingForTypeImpl(
              I, S, ExpandPointedToStructures, ExpandStructures, FD,
              false /* OutermostType */, EncodingProperty,
              false /* StructField */, EncodeBlockParameters, EncodeClassNames,
                                     false, NotEncodedT);
      }
      S += '>';
    }
    return;
  }

  case Type::ObjCObject: {
    // hack to match legacy encoding of *id and *Class
    QualType Ty = getObjCObjectPointerType(CT);
    if (Ty->isObjCIdType()) {
      S += "{objc_object=}";
      return;
    }
    else if (Ty->isObjCClassType()) {
      S += "{objc_class=}";
      return;
    }
    // TODO: Double check to make sure this intentionally falls through.
    LLVM_FALLTHROUGH;
  }

  case Type::ObjCInterface: {
    // Ignore protocol qualifiers when mangling at this level.
    // @encode(class_name)
    ObjCInterfaceDecl *OI = T->castAs<ObjCObjectType>()->getInterface();
    S += '{';
    S += OI->getObjCRuntimeNameAsString();
    if (ExpandStructures) {
      S += '=';
      SmallVector<const ObjCIvarDecl*, 32> Ivars;
      DeepCollectObjCIvars(OI, true, Ivars);
      for (unsigned i = 0, e = Ivars.size(); i != e; ++i) {
        const FieldDecl *Field = Ivars[i];
        if (Field->isBitField())
          getObjCEncodingForTypeImpl(Field->getType(), S, false, true, Field);
        else
          getObjCEncodingForTypeImpl(Field->getType(), S, false, true, FD,
                                     false, false, false, false, false,
                                     EncodePointerToObjCTypedef,
                                     NotEncodedT);
      }
    }
    S += '}';
    return;
  }

  case Type::ObjCObjectPointer: {
    const auto *OPT = T->castAs<ObjCObjectPointerType>();
    if (OPT->isObjCIdType()) {
      S += '@';
      return;
    }

    if (OPT->isObjCClassType() || OPT->isObjCQualifiedClassType()) {
      // FIXME: Consider if we need to output qualifiers for 'Class<p>'.
      // Since this is a binary compatibility issue, need to consult with runtime
      // folks. Fortunately, this is a *very* obscure construct.
      S += '#';
      return;
    }

    if (OPT->isObjCQualifiedIdType()) {
      getObjCEncodingForTypeImpl(getObjCIdType(), S,
                                 ExpandPointedToStructures,
                                 ExpandStructures, FD);
      if (FD || EncodingProperty || EncodeClassNames) {
        // Note that we do extended encoding of protocol qualifer list
        // Only when doing ivar or property encoding.
        S += '"';
        for (const auto *I : OPT->quals()) {
          S += '<';
          S += I->getObjCRuntimeNameAsString();
          S += '>';
        }
        S += '"';
      }
      return;
    }

    QualType PointeeTy = OPT->getPointeeType();
    if (!EncodingProperty &&
        isa<TypedefType>(PointeeTy.getTypePtr()) &&
        !EncodePointerToObjCTypedef) {
      // Another historical/compatibility reason.
      // We encode the underlying type which comes out as
      // {...};
      S += '^';
      if (FD && OPT->getInterfaceDecl()) {
        // Prevent recursive encoding of fields in some rare cases.
        ObjCInterfaceDecl *OI = OPT->getInterfaceDecl();
        SmallVector<const ObjCIvarDecl*, 32> Ivars;
        DeepCollectObjCIvars(OI, true, Ivars);
        for (unsigned i = 0, e = Ivars.size(); i != e; ++i) {
          if (Ivars[i] == FD) {
            S += '{';
            S += OI->getObjCRuntimeNameAsString();
            S += '}';
            return;
          }
        }
      }
      getObjCEncodingForTypeImpl(PointeeTy, S,
                                 false, ExpandPointedToStructures,
                                 nullptr,
                                 false, false, false, false, false,
                                 /*EncodePointerToObjCTypedef*/true);
      return;
    }

    S += '@';
    if (OPT->getInterfaceDecl() &&
        (FD || EncodingProperty || EncodeClassNames)) {
      S += '"';
      S += OPT->getInterfaceDecl()->getObjCRuntimeNameAsString();
      for (const auto *I : OPT->quals()) {
        S += '<';
        S += I->getObjCRuntimeNameAsString();
        S += '>';
      }
      S += '"';
    }
    return;
  }

  // gcc just blithely ignores member pointers.
  // FIXME: we shoul do better than that.  'M' is available.
  case Type::MemberPointer:
  // This matches gcc's encoding, even though technically it is insufficient.
  //FIXME. We should do a better job than gcc.
  case Type::Vector:
  case Type::ExtVector:
  // Until we have a coherent encoding of these three types, issue warning.
    if (NotEncodedT)
      *NotEncodedT = T;
    return;

  // We could see an undeduced auto type here during error recovery.
  // Just ignore it.
  case Type::Auto:
  case Type::DeducedTemplateSpecialization:
  case Type::TypeVariable:
    return;

  case Type::Pipe:
#define ABSTRACT_TYPE(KIND, BASE)
#define TYPE(KIND, BASE)
#define DEPENDENT_TYPE(KIND, BASE) \
  case Type::KIND:
#define NON_CANONICAL_TYPE(KIND, BASE) \
  case Type::KIND:
#define NON_CANONICAL_UNLESS_DEPENDENT_TYPE(KIND, BASE) \
  case Type::KIND:
#include "clang/AST/TypeNodes.def"
    llvm_unreachable("@encode for dependent type!");
  }
  llvm_unreachable("bad type kind!");
}

void ASTContext::getObjCEncodingForStructureImpl(RecordDecl *RDecl,
                                                 std::string &S,
                                                 const FieldDecl *FD,
                                                 bool includeVBases,
                                                 QualType *NotEncodedT) const {
  assert(RDecl && "Expected non-null RecordDecl");
  assert(!RDecl->isUnion() && "Should not be called for unions");
  if (!RDecl->getDefinition() || RDecl->getDefinition()->isInvalidDecl())
    return;

  const auto *CXXRec = dyn_cast<CXXRecordDecl>(RDecl);
  std::multimap<uint64_t, NamedDecl *> FieldOrBaseOffsets;
  const ASTRecordLayout &layout = getASTRecordLayout(RDecl);

  if (CXXRec) {
    for (const auto &BI : CXXRec->bases()) {
      if (!BI.isVirtual()) {
        CXXRecordDecl *base = BI.getType()->getAsCXXRecordDecl();
        if (base->isEmpty())
          continue;
        uint64_t offs = toBits(layout.getBaseClassOffset(base));
        FieldOrBaseOffsets.insert(FieldOrBaseOffsets.upper_bound(offs),
                                  std::make_pair(offs, base));
      }
    }
  }

  unsigned i = 0;
  for (auto *Field : RDecl->fields()) {
    uint64_t offs = layout.getFieldOffset(i);
    FieldOrBaseOffsets.insert(FieldOrBaseOffsets.upper_bound(offs),
                              std::make_pair(offs, Field));
    ++i;
  }

  if (CXXRec && includeVBases) {
    for (const auto &BI : CXXRec->vbases()) {
      CXXRecordDecl *base = BI.getType()->getAsCXXRecordDecl();
      if (base->isEmpty())
        continue;
      uint64_t offs = toBits(layout.getVBaseClassOffset(base));
      if (offs >= uint64_t(toBits(layout.getNonVirtualSize())) &&
          FieldOrBaseOffsets.find(offs) == FieldOrBaseOffsets.end())
        FieldOrBaseOffsets.insert(FieldOrBaseOffsets.end(),
                                  std::make_pair(offs, base));
    }
  }

  CharUnits size;
  if (CXXRec) {
    size = includeVBases ? layout.getSize() : layout.getNonVirtualSize();
  } else {
    size = layout.getSize();
  }

#ifndef NDEBUG
  uint64_t CurOffs = 0;
#endif
  std::multimap<uint64_t, NamedDecl *>::iterator
    CurLayObj = FieldOrBaseOffsets.begin();

  if (CXXRec && CXXRec->isDynamicClass() &&
      (CurLayObj == FieldOrBaseOffsets.end() || CurLayObj->first != 0)) {
    if (FD) {
      S += "\"_vptr$";
      std::string recname = CXXRec->getNameAsString();
      if (recname.empty()) recname = "?";
      S += recname;
      S += '"';
    }
    S += "^^?";
#ifndef NDEBUG
    CurOffs += getTypeSize(VoidPtrTy);
#endif
  }

  if (!RDecl->hasFlexibleArrayMember()) {
    // Mark the end of the structure.
    uint64_t offs = toBits(size);
    FieldOrBaseOffsets.insert(FieldOrBaseOffsets.upper_bound(offs),
                              std::make_pair(offs, nullptr));
  }

  for (; CurLayObj != FieldOrBaseOffsets.end(); ++CurLayObj) {
#ifndef NDEBUG
    assert(CurOffs <= CurLayObj->first);
    if (CurOffs < CurLayObj->first) {
      uint64_t padding = CurLayObj->first - CurOffs;
      // FIXME: There doesn't seem to be a way to indicate in the encoding that
      // packing/alignment of members is different that normal, in which case
      // the encoding will be out-of-sync with the real layout.
      // If the runtime switches to just consider the size of types without
      // taking into account alignment, we could make padding explicit in the
      // encoding (e.g. using arrays of chars). The encoding strings would be
      // longer then though.
      CurOffs += padding;
    }
#endif

    NamedDecl *dcl = CurLayObj->second;
    if (!dcl)
      break; // reached end of structure.

    if (auto *base = dyn_cast<CXXRecordDecl>(dcl)) {
      // We expand the bases without their virtual bases since those are going
      // in the initial structure. Note that this differs from gcc which
      // expands virtual bases each time one is encountered in the hierarchy,
      // making the encoding type bigger than it really is.
      getObjCEncodingForStructureImpl(base, S, FD, /*includeVBases*/false,
                                      NotEncodedT);
      assert(!base->isEmpty());
#ifndef NDEBUG
      CurOffs += toBits(getASTRecordLayout(base).getNonVirtualSize());
#endif
    } else {
      const auto *field = cast<FieldDecl>(dcl);
      if (FD) {
        S += '"';
        S += field->getNameAsString();
        S += '"';
      }

      if (field->isBitField()) {
        EncodeBitField(this, S, field->getType(), field);
#ifndef NDEBUG
        CurOffs += field->getBitWidthValue(*this);
#endif
      } else {
        QualType qt = field->getType();
        getLegacyIntegralTypeEncoding(qt);
        getObjCEncodingForTypeImpl(qt, S, false, true, FD,
                                   /*OutermostType*/false,
                                   /*EncodingProperty*/false,
                                   /*StructField*/true,
                                   false, false, false, NotEncodedT);
#ifndef NDEBUG
        CurOffs += getTypeSize(field->getType());
#endif
      }
    }
  }
}

void ASTContext::getObjCEncodingForTypeQualifier(Decl::ObjCDeclQualifier QT,
                                                 std::string& S) const {
  if (QT & Decl::OBJC_TQ_In)
    S += 'n';
  if (QT & Decl::OBJC_TQ_Inout)
    S += 'N';
  if (QT & Decl::OBJC_TQ_Out)
    S += 'o';
  if (QT & Decl::OBJC_TQ_Bycopy)
    S += 'O';
  if (QT & Decl::OBJC_TQ_Byref)
    S += 'R';
  if (QT & Decl::OBJC_TQ_Oneway)
    S += 'V';
}

TypedefDecl *ASTContext::getObjCIdDecl() const {
  if (!ObjCIdDecl) {
    QualType T = getObjCObjectType(ObjCBuiltinIdTy, {}, {});
    T = getObjCObjectPointerType(T);
    ObjCIdDecl = buildImplicitTypedef(T, "id");
  }
  return ObjCIdDecl;
}

TypedefDecl *ASTContext::getObjCSelDecl() const {
  if (!ObjCSelDecl) {
    QualType T = getPointerType(ObjCBuiltinSelTy);
    ObjCSelDecl = buildImplicitTypedef(T, "SEL");
  }
  return ObjCSelDecl;
}

TypedefDecl *ASTContext::getObjCClassDecl() const {
  if (!ObjCClassDecl) {
    QualType T = getObjCObjectType(ObjCBuiltinClassTy, {}, {});
    T = getObjCObjectPointerType(T);
    ObjCClassDecl = buildImplicitTypedef(T, "Class");
  }
  return ObjCClassDecl;
}

ObjCInterfaceDecl *ASTContext::getObjCProtocolDecl() const {
  if (!ObjCProtocolClassDecl) {
    ObjCProtocolClassDecl
      = ObjCInterfaceDecl::Create(*this, getTranslationUnitDecl(),
                                  SourceLocation(),
                                  &Idents.get("Protocol"),
                                  /*typeParamList=*/nullptr,
                                  /*PrevDecl=*/nullptr,
                                  SourceLocation(), true);
  }

  return ObjCProtocolClassDecl;
}

//===----------------------------------------------------------------------===//
// __builtin_va_list Construction Functions
//===----------------------------------------------------------------------===//

static TypedefDecl *CreateCharPtrNamedVaListDecl(const ASTContext *Context,
                                                 StringRef Name) {
  // typedef char* __builtin[_ms]_va_list;
  QualType T = Context->getPointerType(Context->CharTy);
  return Context->buildImplicitTypedef(T, Name);
}

static TypedefDecl *CreateMSVaListDecl(const ASTContext *Context) {
  return CreateCharPtrNamedVaListDecl(Context, "__builtin_ms_va_list");
}

static TypedefDecl *CreateCharPtrBuiltinVaListDecl(const ASTContext *Context) {
  return CreateCharPtrNamedVaListDecl(Context, "__builtin_va_list");
}

static TypedefDecl *CreateVoidPtrBuiltinVaListDecl(const ASTContext *Context) {
  // typedef void* __builtin_va_list;
  QualType T = Context->getPointerType(Context->VoidTy);
  return Context->buildImplicitTypedef(T, "__builtin_va_list");
}

static TypedefDecl *
CreateAArch64ABIBuiltinVaListDecl(const ASTContext *Context) {
  // struct __va_list
  RecordDecl *VaListTagDecl = Context->buildImplicitRecord("__va_list");
  if (Context->getLangOpts().CPlusPlus) {
    // namespace std { struct __va_list {
    NamespaceDecl *NS;
    NS = NamespaceDecl::Create(const_cast<ASTContext &>(*Context),
                               Context->getTranslationUnitDecl(),
                               /*Inline*/ false, SourceLocation(),
                               SourceLocation(), &Context->Idents.get("std"),
                               /*PrevDecl*/ nullptr);
    NS->setImplicit();
    VaListTagDecl->setDeclContext(NS);
  }

  VaListTagDecl->startDefinition();

  const size_t NumFields = 5;
  QualType FieldTypes[NumFields];
  const char *FieldNames[NumFields];

  // void *__stack;
  FieldTypes[0] = Context->getPointerType(Context->VoidTy);
  FieldNames[0] = "__stack";

  // void *__gr_top;
  FieldTypes[1] = Context->getPointerType(Context->VoidTy);
  FieldNames[1] = "__gr_top";

  // void *__vr_top;
  FieldTypes[2] = Context->getPointerType(Context->VoidTy);
  FieldNames[2] = "__vr_top";

  // int __gr_offs;
  FieldTypes[3] = Context->IntTy;
  FieldNames[3] = "__gr_offs";

  // int __vr_offs;
  FieldTypes[4] = Context->IntTy;
  FieldNames[4] = "__vr_offs";

  // Create fields
  for (unsigned i = 0; i < NumFields; ++i) {
    FieldDecl *Field = FieldDecl::Create(const_cast<ASTContext &>(*Context),
                                         VaListTagDecl,
                                         SourceLocation(),
                                         SourceLocation(),
                                         &Context->Idents.get(FieldNames[i]),
                                         FieldTypes[i], /*TInfo=*/nullptr,
                                         /*BitWidth=*/nullptr,
                                         /*Mutable=*/false,
                                         ICIS_NoInit);
    Field->setAccess(AS_public);
    VaListTagDecl->addDecl(Field);
  }
  VaListTagDecl->completeDefinition();
  Context->VaListTagDecl = VaListTagDecl;
  QualType VaListTagType = Context->getRecordType(VaListTagDecl);

  // } __builtin_va_list;
  return Context->buildImplicitTypedef(VaListTagType, "__builtin_va_list");
}

static TypedefDecl *CreatePowerABIBuiltinVaListDecl(const ASTContext *Context) {
  // typedef struct __va_list_tag {
  RecordDecl *VaListTagDecl;

  VaListTagDecl = Context->buildImplicitRecord("__va_list_tag");
  VaListTagDecl->startDefinition();

  const size_t NumFields = 5;
  QualType FieldTypes[NumFields];
  const char *FieldNames[NumFields];

  //   unsigned char gpr;
  FieldTypes[0] = Context->UnsignedCharTy;
  FieldNames[0] = "gpr";

  //   unsigned char fpr;
  FieldTypes[1] = Context->UnsignedCharTy;
  FieldNames[1] = "fpr";

  //   unsigned short reserved;
  FieldTypes[2] = Context->UnsignedShortTy;
  FieldNames[2] = "reserved";

  //   void* overflow_arg_area;
  FieldTypes[3] = Context->getPointerType(Context->VoidTy);
  FieldNames[3] = "overflow_arg_area";

  //   void* reg_save_area;
  FieldTypes[4] = Context->getPointerType(Context->VoidTy);
  FieldNames[4] = "reg_save_area";

  // Create fields
  for (unsigned i = 0; i < NumFields; ++i) {
    FieldDecl *Field = FieldDecl::Create(*Context, VaListTagDecl,
                                         SourceLocation(),
                                         SourceLocation(),
                                         &Context->Idents.get(FieldNames[i]),
                                         FieldTypes[i], /*TInfo=*/nullptr,
                                         /*BitWidth=*/nullptr,
                                         /*Mutable=*/false,
                                         ICIS_NoInit);
    Field->setAccess(AS_public);
    VaListTagDecl->addDecl(Field);
  }
  VaListTagDecl->completeDefinition();
  Context->VaListTagDecl = VaListTagDecl;
  QualType VaListTagType = Context->getRecordType(VaListTagDecl);

  // } __va_list_tag;
  TypedefDecl *VaListTagTypedefDecl =
      Context->buildImplicitTypedef(VaListTagType, "__va_list_tag");

  QualType VaListTagTypedefType =
    Context->getTypedefType(VaListTagTypedefDecl);

  // typedef __va_list_tag __builtin_va_list[1];
  llvm::APInt Size(Context->getTypeSize(Context->getSizeType()), 1);
  QualType VaListTagArrayType
    = Context->getConstantArrayType(VaListTagTypedefType,
                                    Size, ArrayType::Normal, 0);
  return Context->buildImplicitTypedef(VaListTagArrayType, "__builtin_va_list");
}

static TypedefDecl *
CreateX86_64ABIBuiltinVaListDecl(const ASTContext *Context) {
  // struct __va_list_tag {
  RecordDecl *VaListTagDecl;
  VaListTagDecl = Context->buildImplicitRecord("__va_list_tag");
  VaListTagDecl->startDefinition();

  const size_t NumFields = 4;
  QualType FieldTypes[NumFields];
  const char *FieldNames[NumFields];

  //   unsigned gp_offset;
  FieldTypes[0] = Context->UnsignedIntTy;
  FieldNames[0] = "gp_offset";

  //   unsigned fp_offset;
  FieldTypes[1] = Context->UnsignedIntTy;
  FieldNames[1] = "fp_offset";

  //   void* overflow_arg_area;
  FieldTypes[2] = Context->getPointerType(Context->VoidTy);
  FieldNames[2] = "overflow_arg_area";

  //   void* reg_save_area;
  FieldTypes[3] = Context->getPointerType(Context->VoidTy);
  FieldNames[3] = "reg_save_area";

  // Create fields
  for (unsigned i = 0; i < NumFields; ++i) {
    FieldDecl *Field = FieldDecl::Create(const_cast<ASTContext &>(*Context),
                                         VaListTagDecl,
                                         SourceLocation(),
                                         SourceLocation(),
                                         &Context->Idents.get(FieldNames[i]),
                                         FieldTypes[i], /*TInfo=*/nullptr,
                                         /*BitWidth=*/nullptr,
                                         /*Mutable=*/false,
                                         ICIS_NoInit);
    Field->setAccess(AS_public);
    VaListTagDecl->addDecl(Field);
  }
  VaListTagDecl->completeDefinition();
  Context->VaListTagDecl = VaListTagDecl;
  QualType VaListTagType = Context->getRecordType(VaListTagDecl);

  // };

  // typedef struct __va_list_tag __builtin_va_list[1];
  llvm::APInt Size(Context->getTypeSize(Context->getSizeType()), 1);
  QualType VaListTagArrayType =
      Context->getConstantArrayType(VaListTagType, Size, ArrayType::Normal, 0);
  return Context->buildImplicitTypedef(VaListTagArrayType, "__builtin_va_list");
}

static TypedefDecl *CreatePNaClABIBuiltinVaListDecl(const ASTContext *Context) {
  // typedef int __builtin_va_list[4];
  llvm::APInt Size(Context->getTypeSize(Context->getSizeType()), 4);
  QualType IntArrayType =
      Context->getConstantArrayType(Context->IntTy, Size, ArrayType::Normal, 0);
  return Context->buildImplicitTypedef(IntArrayType, "__builtin_va_list");
}

static TypedefDecl *
CreateAAPCSABIBuiltinVaListDecl(const ASTContext *Context) {
  // struct __va_list
  RecordDecl *VaListDecl = Context->buildImplicitRecord("__va_list");
  if (Context->getLangOpts().CPlusPlus) {
    // namespace std { struct __va_list {
    NamespaceDecl *NS;
    NS = NamespaceDecl::Create(const_cast<ASTContext &>(*Context),
                               Context->getTranslationUnitDecl(),
                               /*Inline*/false, SourceLocation(),
                               SourceLocation(), &Context->Idents.get("std"),
                               /*PrevDecl*/ nullptr);
    NS->setImplicit();
    VaListDecl->setDeclContext(NS);
  }

  VaListDecl->startDefinition();

  // void * __ap;
  FieldDecl *Field = FieldDecl::Create(const_cast<ASTContext &>(*Context),
                                       VaListDecl,
                                       SourceLocation(),
                                       SourceLocation(),
                                       &Context->Idents.get("__ap"),
                                       Context->getPointerType(Context->VoidTy),
                                       /*TInfo=*/nullptr,
                                       /*BitWidth=*/nullptr,
                                       /*Mutable=*/false,
                                       ICIS_NoInit);
  Field->setAccess(AS_public);
  VaListDecl->addDecl(Field);

  // };
  VaListDecl->completeDefinition();
  Context->VaListTagDecl = VaListDecl;

  // typedef struct __va_list __builtin_va_list;
  QualType T = Context->getRecordType(VaListDecl);
  return Context->buildImplicitTypedef(T, "__builtin_va_list");
}

static TypedefDecl *
CreateSystemZBuiltinVaListDecl(const ASTContext *Context) {
  // struct __va_list_tag {
  RecordDecl *VaListTagDecl;
  VaListTagDecl = Context->buildImplicitRecord("__va_list_tag");
  VaListTagDecl->startDefinition();

  const size_t NumFields = 4;
  QualType FieldTypes[NumFields];
  const char *FieldNames[NumFields];

  //   long __gpr;
  FieldTypes[0] = Context->LongTy;
  FieldNames[0] = "__gpr";

  //   long __fpr;
  FieldTypes[1] = Context->LongTy;
  FieldNames[1] = "__fpr";

  //   void *__overflow_arg_area;
  FieldTypes[2] = Context->getPointerType(Context->VoidTy);
  FieldNames[2] = "__overflow_arg_area";

  //   void *__reg_save_area;
  FieldTypes[3] = Context->getPointerType(Context->VoidTy);
  FieldNames[3] = "__reg_save_area";

  // Create fields
  for (unsigned i = 0; i < NumFields; ++i) {
    FieldDecl *Field = FieldDecl::Create(const_cast<ASTContext &>(*Context),
                                         VaListTagDecl,
                                         SourceLocation(),
                                         SourceLocation(),
                                         &Context->Idents.get(FieldNames[i]),
                                         FieldTypes[i], /*TInfo=*/nullptr,
                                         /*BitWidth=*/nullptr,
                                         /*Mutable=*/false,
                                         ICIS_NoInit);
    Field->setAccess(AS_public);
    VaListTagDecl->addDecl(Field);
  }
  VaListTagDecl->completeDefinition();
  Context->VaListTagDecl = VaListTagDecl;
  QualType VaListTagType = Context->getRecordType(VaListTagDecl);

  // };

  // typedef __va_list_tag __builtin_va_list[1];
  llvm::APInt Size(Context->getTypeSize(Context->getSizeType()), 1);
  QualType VaListTagArrayType =
      Context->getConstantArrayType(VaListTagType, Size, ArrayType::Normal, 0);

  return Context->buildImplicitTypedef(VaListTagArrayType, "__builtin_va_list");
}

static TypedefDecl *CreateVaListDecl(const ASTContext *Context,
                                     TargetInfo::BuiltinVaListKind Kind) {
  switch (Kind) {
  case TargetInfo::CharPtrBuiltinVaList:
    return CreateCharPtrBuiltinVaListDecl(Context);
  case TargetInfo::VoidPtrBuiltinVaList:
    return CreateVoidPtrBuiltinVaListDecl(Context);
  case TargetInfo::AArch64ABIBuiltinVaList:
    return CreateAArch64ABIBuiltinVaListDecl(Context);
  case TargetInfo::PowerABIBuiltinVaList:
    return CreatePowerABIBuiltinVaListDecl(Context);
  case TargetInfo::X86_64ABIBuiltinVaList:
    return CreateX86_64ABIBuiltinVaListDecl(Context);
  case TargetInfo::PNaClABIBuiltinVaList:
    return CreatePNaClABIBuiltinVaListDecl(Context);
  case TargetInfo::AAPCSABIBuiltinVaList:
    return CreateAAPCSABIBuiltinVaListDecl(Context);
  case TargetInfo::SystemZBuiltinVaList:
    return CreateSystemZBuiltinVaListDecl(Context);
  }

  llvm_unreachable("Unhandled __builtin_va_list type kind");
}

TypedefDecl *ASTContext::getBuiltinVaListDecl() const {
  if (!BuiltinVaListDecl) {
    BuiltinVaListDecl = CreateVaListDecl(this, Target->getBuiltinVaListKind());
    assert(BuiltinVaListDecl->isImplicit());
  }

  return BuiltinVaListDecl;
}

Decl *ASTContext::getVaListTagDecl() const {
  // Force the creation of VaListTagDecl by building the __builtin_va_list
  // declaration.
  if (!VaListTagDecl)
    (void)getBuiltinVaListDecl();

  return VaListTagDecl;
}

TypedefDecl *ASTContext::getBuiltinMSVaListDecl() const {
  if (!BuiltinMSVaListDecl)
    BuiltinMSVaListDecl = CreateMSVaListDecl(this);

  return BuiltinMSVaListDecl;
}

bool ASTContext::canBuiltinBeRedeclared(const FunctionDecl *FD) const {
  return BuiltinInfo.canBeRedeclared(FD->getBuiltinID());
}

void ASTContext::setObjCConstantStringInterface(ObjCInterfaceDecl *Decl) {
  assert(ObjCConstantStringType.isNull() &&
         "'NSConstantString' type already set!");

  ObjCConstantStringType = getObjCInterfaceType(Decl);
}

/// Retrieve the template name that corresponds to a non-empty
/// lookup.
TemplateName
ASTContext::getOverloadedTemplateName(UnresolvedSetIterator Begin,
                                      UnresolvedSetIterator End) const {
  unsigned size = End - Begin;
  assert(size > 1 && "set is not overloaded!");

  void *memory = Allocate(sizeof(OverloadedTemplateStorage) +
                          size * sizeof(FunctionTemplateDecl*));
  auto *OT = new (memory) OverloadedTemplateStorage(size);

  NamedDecl **Storage = OT->getStorage();
  for (UnresolvedSetIterator I = Begin; I != End; ++I) {
    NamedDecl *D = *I;
    assert(isa<FunctionTemplateDecl>(D) ||
           isa<UnresolvedUsingValueDecl>(D) ||
           (isa<UsingShadowDecl>(D) &&
            isa<FunctionTemplateDecl>(D->getUnderlyingDecl())));
    *Storage++ = D;
  }

  return TemplateName(OT);
}

/// Retrieve the template name that represents a qualified
/// template name such as \c std::vector.
TemplateName
ASTContext::getQualifiedTemplateName(NestedNameSpecifier *NNS,
                                     bool TemplateKeyword,
                                     TemplateDecl *Template) const {
  assert(NNS && "Missing nested-name-specifier in qualified template name");

  // FIXME: Canonicalization?
  llvm::FoldingSetNodeID ID;
  QualifiedTemplateName::Profile(ID, NNS, TemplateKeyword, Template);

  void *InsertPos = nullptr;
  QualifiedTemplateName *QTN =
    QualifiedTemplateNames.FindNodeOrInsertPos(ID, InsertPos);
  if (!QTN) {
    QTN = new (*this, alignof(QualifiedTemplateName))
        QualifiedTemplateName(NNS, TemplateKeyword, Template);
    QualifiedTemplateNames.InsertNode(QTN, InsertPos);
  }

  return TemplateName(QTN);
}

/// Retrieve the template name that represents a dependent
/// template name such as \c MetaFun::template apply.
TemplateName
ASTContext::getDependentTemplateName(NestedNameSpecifier *NNS,
                                     const IdentifierInfo *Name) const {
  assert((!NNS || NNS->isDependent()) &&
         "Nested name specifier must be dependent");

  llvm::FoldingSetNodeID ID;
  DependentTemplateName::Profile(ID, NNS, Name);

  void *InsertPos = nullptr;
  DependentTemplateName *QTN =
    DependentTemplateNames.FindNodeOrInsertPos(ID, InsertPos);

  if (QTN)
    return TemplateName(QTN);

  NestedNameSpecifier *CanonNNS = getCanonicalNestedNameSpecifier(NNS);
  if (CanonNNS == NNS) {
    QTN = new (*this, alignof(DependentTemplateName))
        DependentTemplateName(NNS, Name);
  } else {
    TemplateName Canon = getDependentTemplateName(CanonNNS, Name);
    QTN = new (*this, alignof(DependentTemplateName))
        DependentTemplateName(NNS, Name, Canon);
    DependentTemplateName *CheckQTN =
      DependentTemplateNames.FindNodeOrInsertPos(ID, InsertPos);
    assert(!CheckQTN && "Dependent type name canonicalization broken");
    (void)CheckQTN;
  }

  DependentTemplateNames.InsertNode(QTN, InsertPos);
  return TemplateName(QTN);
}

/// Retrieve the template name that represents a dependent
/// template name such as \c MetaFun::template operator+.
TemplateName
ASTContext::getDependentTemplateName(NestedNameSpecifier *NNS,
                                     OverloadedOperatorKind Operator) const {
  assert((!NNS || NNS->isDependent()) &&
         "Nested name specifier must be dependent");

  llvm::FoldingSetNodeID ID;
  DependentTemplateName::Profile(ID, NNS, Operator);

  void *InsertPos = nullptr;
  DependentTemplateName *QTN
    = DependentTemplateNames.FindNodeOrInsertPos(ID, InsertPos);

  if (QTN)
    return TemplateName(QTN);

  NestedNameSpecifier *CanonNNS = getCanonicalNestedNameSpecifier(NNS);
  if (CanonNNS == NNS) {
    QTN = new (*this, alignof(DependentTemplateName))
        DependentTemplateName(NNS, Operator);
  } else {
    TemplateName Canon = getDependentTemplateName(CanonNNS, Operator);
    QTN = new (*this, alignof(DependentTemplateName))
        DependentTemplateName(NNS, Operator, Canon);

    DependentTemplateName *CheckQTN
      = DependentTemplateNames.FindNodeOrInsertPos(ID, InsertPos);
    assert(!CheckQTN && "Dependent template name canonicalization broken");
    (void)CheckQTN;
  }

  DependentTemplateNames.InsertNode(QTN, InsertPos);
  return TemplateName(QTN);
}

TemplateName
ASTContext::getSubstTemplateTemplateParm(TemplateTemplateParmDecl *param,
                                         TemplateName replacement) const {
  llvm::FoldingSetNodeID ID;
  SubstTemplateTemplateParmStorage::Profile(ID, param, replacement);

  void *insertPos = nullptr;
  SubstTemplateTemplateParmStorage *subst
    = SubstTemplateTemplateParms.FindNodeOrInsertPos(ID, insertPos);

  if (!subst) {
    subst = new (*this) SubstTemplateTemplateParmStorage(param, replacement);
    SubstTemplateTemplateParms.InsertNode(subst, insertPos);
  }

  return TemplateName(subst);
}

TemplateName
ASTContext::getSubstTemplateTemplateParmPack(TemplateTemplateParmDecl *Param,
                                       const TemplateArgument &ArgPack) const {
  auto &Self = const_cast<ASTContext &>(*this);
  llvm::FoldingSetNodeID ID;
  SubstTemplateTemplateParmPackStorage::Profile(ID, Self, Param, ArgPack);

  void *InsertPos = nullptr;
  SubstTemplateTemplateParmPackStorage *Subst
    = SubstTemplateTemplateParmPacks.FindNodeOrInsertPos(ID, InsertPos);

  if (!Subst) {
    Subst = new (*this) SubstTemplateTemplateParmPackStorage(Param,
                                                           ArgPack.pack_size(),
                                                         ArgPack.pack_begin());
    SubstTemplateTemplateParmPacks.InsertNode(Subst, InsertPos);
  }

  return TemplateName(Subst);
}

/// getFromTargetType - Given one of the integer types provided by
/// TargetInfo, produce the corresponding type. The unsigned @p Type
/// is actually a value of type @c TargetInfo::IntType.
CanQualType ASTContext::getFromTargetType(unsigned Type) const {
  switch (Type) {
  case TargetInfo::NoInt: return {};
  case TargetInfo::SignedChar: return SignedCharTy;
  case TargetInfo::UnsignedChar: return UnsignedCharTy;
  case TargetInfo::SignedShort: return ShortTy;
  case TargetInfo::UnsignedShort: return UnsignedShortTy;
  case TargetInfo::SignedInt: return IntTy;
  case TargetInfo::UnsignedInt: return UnsignedIntTy;
  case TargetInfo::SignedLong: return LongTy;
  case TargetInfo::UnsignedLong: return UnsignedLongTy;
  case TargetInfo::SignedLongLong: return LongLongTy;
  case TargetInfo::UnsignedLongLong: return UnsignedLongLongTy;
  }

  llvm_unreachable("Unhandled TargetInfo::IntType value");
}

//===----------------------------------------------------------------------===//
//                        Type Predicates.
//===----------------------------------------------------------------------===//

/// getObjCGCAttr - Returns one of GCNone, Weak or Strong objc's
/// garbage collection attribute.
///
Qualifiers::GC ASTContext::getObjCGCAttrKind(QualType Ty) const {
  if (getLangOpts().getGC() == LangOptions::NonGC)
    return Qualifiers::GCNone;

  assert(getLangOpts().ObjC);
  Qualifiers::GC GCAttrs = Ty.getObjCGCAttr();

  // Default behaviour under objective-C's gc is for ObjC pointers
  // (or pointers to them) be treated as though they were declared
  // as __strong.
  if (GCAttrs == Qualifiers::GCNone) {
    if (Ty->isObjCObjectPointerType() || Ty->isBlockPointerType())
      return Qualifiers::Strong;
    else if (Ty->isPointerType())
      return getObjCGCAttrKind(Ty->getAs<PointerType>()->getPointeeType());
  } else {
    // It's not valid to set GC attributes on anything that isn't a
    // pointer.
#ifndef NDEBUG
    QualType CT = Ty->getCanonicalTypeInternal();
    while (const auto *AT = dyn_cast<ArrayType>(CT))
      CT = AT->getElementType();
    assert(CT->isAnyPointerType() || CT->isBlockPointerType());
#endif
  }
  return GCAttrs;
}

//===----------------------------------------------------------------------===//
//                        Type Compatibility Testing
//===----------------------------------------------------------------------===//

/// areCompatVectorTypes - Return true if the two specified vector types are
/// compatible.
static bool areCompatVectorTypes(const VectorType *LHS,
                                 const VectorType *RHS) {
  assert(LHS->isCanonicalUnqualified() && RHS->isCanonicalUnqualified());
  return LHS->getElementType() == RHS->getElementType() &&
         LHS->getNumElements() == RHS->getNumElements();
}

bool ASTContext::areCompatibleVectorTypes(QualType FirstVec,
                                          QualType SecondVec) {
  assert(FirstVec->isVectorType() && "FirstVec should be a vector type");
  assert(SecondVec->isVectorType() && "SecondVec should be a vector type");

  if (hasSameUnqualifiedType(FirstVec, SecondVec))
    return true;

  // Treat Neon vector types and most AltiVec vector types as if they are the
  // equivalent GCC vector types.
  const auto *First = FirstVec->getAs<VectorType>();
  const auto *Second = SecondVec->getAs<VectorType>();
  if (First->getNumElements() == Second->getNumElements() &&
      hasSameType(First->getElementType(), Second->getElementType()) &&
      First->getVectorKind() != VectorType::AltiVecPixel &&
      First->getVectorKind() != VectorType::AltiVecBool &&
      Second->getVectorKind() != VectorType::AltiVecPixel &&
      Second->getVectorKind() != VectorType::AltiVecBool)
    return true;

  return false;
}

//===----------------------------------------------------------------------===//
// ObjCQualifiedIdTypesAreCompatible - Compatibility testing for qualified id's.
//===----------------------------------------------------------------------===//

/// ProtocolCompatibleWithProtocol - return 'true' if 'lProto' is in the
/// inheritance hierarchy of 'rProto'.
bool
ASTContext::ProtocolCompatibleWithProtocol(ObjCProtocolDecl *lProto,
                                           ObjCProtocolDecl *rProto) const {
  if (declaresSameEntity(lProto, rProto))
    return true;
  for (auto *PI : rProto->protocols())
    if (ProtocolCompatibleWithProtocol(lProto, PI))
      return true;
  return false;
}

/// ObjCQualifiedClassTypesAreCompatible - compare  Class<pr,...> and
/// Class<pr1, ...>.
bool ASTContext::ObjCQualifiedClassTypesAreCompatible(QualType lhs,
                                                      QualType rhs) {
  const auto *lhsQID = lhs->getAs<ObjCObjectPointerType>();
  const auto *rhsOPT = rhs->getAs<ObjCObjectPointerType>();
  assert((lhsQID && rhsOPT) && "ObjCQualifiedClassTypesAreCompatible");

  for (auto *lhsProto : lhsQID->quals()) {
    bool match = false;
    for (auto *rhsProto : rhsOPT->quals()) {
      if (ProtocolCompatibleWithProtocol(lhsProto, rhsProto)) {
        match = true;
        break;
      }
    }
    if (!match)
      return false;
  }
  return true;
}

/// ObjCQualifiedIdTypesAreCompatible - We know that one of lhs/rhs is an
/// ObjCQualifiedIDType.
bool ASTContext::ObjCQualifiedIdTypesAreCompatible(QualType lhs, QualType rhs,
                                                   bool compare) {
  // Allow id<P..> and an 'id' or void* type in all cases.
  if (lhs->isVoidPointerType() ||
      lhs->isObjCIdType() || lhs->isObjCClassType())
    return true;
  else if (rhs->isVoidPointerType() ||
           rhs->isObjCIdType() || rhs->isObjCClassType())
    return true;

  if (const ObjCObjectPointerType *lhsQID = lhs->getAsObjCQualifiedIdType()) {
    const auto *rhsOPT = rhs->getAs<ObjCObjectPointerType>();

    if (!rhsOPT) return false;

    if (rhsOPT->qual_empty()) {
      // If the RHS is a unqualified interface pointer "NSString*",
      // make sure we check the class hierarchy.
      if (ObjCInterfaceDecl *rhsID = rhsOPT->getInterfaceDecl()) {
        for (auto *I : lhsQID->quals()) {
          // when comparing an id<P> on lhs with a static type on rhs,
          // see if static class implements all of id's protocols, directly or
          // through its super class and categories.
          if (!rhsID->ClassImplementsProtocol(I, true))
            return false;
        }
      }
      // If there are no qualifiers and no interface, we have an 'id'.
      return true;
    }
    // Both the right and left sides have qualifiers.
    for (auto *lhsProto : lhsQID->quals()) {
      bool match = false;

      // when comparing an id<P> on lhs with a static type on rhs,
      // see if static class implements all of id's protocols, directly or
      // through its super class and categories.
      for (auto *rhsProto : rhsOPT->quals()) {
        if (ProtocolCompatibleWithProtocol(lhsProto, rhsProto) ||
            (compare && ProtocolCompatibleWithProtocol(rhsProto, lhsProto))) {
          match = true;
          break;
        }
      }
      // If the RHS is a qualified interface pointer "NSString<P>*",
      // make sure we check the class hierarchy.
      if (ObjCInterfaceDecl *rhsID = rhsOPT->getInterfaceDecl()) {
        for (auto *I : lhsQID->quals()) {
          // when comparing an id<P> on lhs with a static type on rhs,
          // see if static class implements all of id's protocols, directly or
          // through its super class and categories.
          if (rhsID->ClassImplementsProtocol(I, true)) {
            match = true;
            break;
          }
        }
      }
      if (!match)
        return false;
    }

    return true;
  }

  const ObjCObjectPointerType *rhsQID = rhs->getAsObjCQualifiedIdType();
  assert(rhsQID && "One of the LHS/RHS should be id<x>");

  if (const ObjCObjectPointerType *lhsOPT =
        lhs->getAsObjCInterfacePointerType()) {
    // If both the right and left sides have qualifiers.
    for (auto *lhsProto : lhsOPT->quals()) {
      bool match = false;

      // when comparing an id<P> on rhs with a static type on lhs,
      // see if static class implements all of id's protocols, directly or
      // through its super class and categories.
      // First, lhs protocols in the qualifier list must be found, direct
      // or indirect in rhs's qualifier list or it is a mismatch.
      for (auto *rhsProto : rhsQID->quals()) {
        if (ProtocolCompatibleWithProtocol(lhsProto, rhsProto) ||
            (compare && ProtocolCompatibleWithProtocol(rhsProto, lhsProto))) {
          match = true;
          break;
        }
      }
      if (!match)
        return false;
    }

    // Static class's protocols, or its super class or category protocols
    // must be found, direct or indirect in rhs's qualifier list or it is a mismatch.
    if (ObjCInterfaceDecl *lhsID = lhsOPT->getInterfaceDecl()) {
      llvm::SmallPtrSet<ObjCProtocolDecl *, 8> LHSInheritedProtocols;
      CollectInheritedProtocols(lhsID, LHSInheritedProtocols);
      // This is rather dubious but matches gcc's behavior. If lhs has
      // no type qualifier and its class has no static protocol(s)
      // assume that it is mismatch.
      if (LHSInheritedProtocols.empty() && lhsOPT->qual_empty())
        return false;
      for (auto *lhsProto : LHSInheritedProtocols) {
        bool match = false;
        for (auto *rhsProto : rhsQID->quals()) {
          if (ProtocolCompatibleWithProtocol(lhsProto, rhsProto) ||
              (compare && ProtocolCompatibleWithProtocol(rhsProto, lhsProto))) {
            match = true;
            break;
          }
        }
        if (!match)
          return false;
      }
    }
    return true;
  }
  return false;
}

/// canAssignObjCInterfaces - Return true if the two interface types are
/// compatible for assignment from RHS to LHS.  This handles validation of any
/// protocol qualifiers on the LHS or RHS.
bool ASTContext::canAssignObjCInterfaces(const ObjCObjectPointerType *LHSOPT,
                                         const ObjCObjectPointerType *RHSOPT) {
  const ObjCObjectType* LHS = LHSOPT->getObjectType();
  const ObjCObjectType* RHS = RHSOPT->getObjectType();

  // If either type represents the built-in 'id' or 'Class' types, return true.
  if (LHS->isObjCUnqualifiedIdOrClass() ||
      RHS->isObjCUnqualifiedIdOrClass())
    return true;

  // Function object that propagates a successful result or handles
  // __kindof types.
  auto finish = [&](bool succeeded) -> bool {
    if (succeeded)
      return true;

    if (!RHS->isKindOfType())
      return false;

    // Strip off __kindof and protocol qualifiers, then check whether
    // we can assign the other way.
    return canAssignObjCInterfaces(RHSOPT->stripObjCKindOfTypeAndQuals(*this),
                                   LHSOPT->stripObjCKindOfTypeAndQuals(*this));
  };

  if (LHS->isObjCQualifiedId() || RHS->isObjCQualifiedId()) {
    return finish(ObjCQualifiedIdTypesAreCompatible(QualType(LHSOPT,0),
                                                    QualType(RHSOPT,0),
                                                    false));
  }

  if (LHS->isObjCQualifiedClass() && RHS->isObjCQualifiedClass()) {
    return finish(ObjCQualifiedClassTypesAreCompatible(QualType(LHSOPT,0),
                                                       QualType(RHSOPT,0)));
  }

  // If we have 2 user-defined types, fall into that path.
  if (LHS->getInterface() && RHS->getInterface()) {
    return finish(canAssignObjCInterfaces(LHS, RHS));
  }

  return false;
}

/// canAssignObjCInterfacesInBlockPointer - This routine is specifically written
/// for providing type-safety for objective-c pointers used to pass/return
/// arguments in block literals. When passed as arguments, passing 'A*' where
/// 'id' is expected is not OK. Passing 'Sub *" where 'Super *" is expected is
/// not OK. For the return type, the opposite is not OK.
bool ASTContext::canAssignObjCInterfacesInBlockPointer(
                                         const ObjCObjectPointerType *LHSOPT,
                                         const ObjCObjectPointerType *RHSOPT,
                                         bool BlockReturnType) {

  // Function object that propagates a successful result or handles
  // __kindof types.
  auto finish = [&](bool succeeded) -> bool {
    if (succeeded)
      return true;

    const ObjCObjectPointerType *Expected = BlockReturnType ? RHSOPT : LHSOPT;
    if (!Expected->isKindOfType())
      return false;

    // Strip off __kindof and protocol qualifiers, then check whether
    // we can assign the other way.
    return canAssignObjCInterfacesInBlockPointer(
             RHSOPT->stripObjCKindOfTypeAndQuals(*this),
             LHSOPT->stripObjCKindOfTypeAndQuals(*this),
             BlockReturnType);
  };

  if (RHSOPT->isObjCBuiltinType() || LHSOPT->isObjCIdType())
    return true;

  if (LHSOPT->isObjCBuiltinType()) {
    return finish(RHSOPT->isObjCBuiltinType() ||
                  RHSOPT->isObjCQualifiedIdType());
  }

  if (LHSOPT->isObjCQualifiedIdType() || RHSOPT->isObjCQualifiedIdType())
    return finish(ObjCQualifiedIdTypesAreCompatible(QualType(LHSOPT,0),
                                                    QualType(RHSOPT,0),
                                                    false));

  const ObjCInterfaceType* LHS = LHSOPT->getInterfaceType();
  const ObjCInterfaceType* RHS = RHSOPT->getInterfaceType();
  if (LHS && RHS)  { // We have 2 user-defined types.
    if (LHS != RHS) {
      if (LHS->getDecl()->isSuperClassOf(RHS->getDecl()))
        return finish(BlockReturnType);
      if (RHS->getDecl()->isSuperClassOf(LHS->getDecl()))
        return finish(!BlockReturnType);
    }
    else
      return true;
  }
  return false;
}

/// Comparison routine for Objective-C protocols to be used with
/// llvm::array_pod_sort.
static int compareObjCProtocolsByName(ObjCProtocolDecl * const *lhs,
                                      ObjCProtocolDecl * const *rhs) {
  return (*lhs)->getName().compare((*rhs)->getName());
}

/// getIntersectionOfProtocols - This routine finds the intersection of set
/// of protocols inherited from two distinct objective-c pointer objects with
/// the given common base.
/// It is used to build composite qualifier list of the composite type of
/// the conditional expression involving two objective-c pointer objects.
static
void getIntersectionOfProtocols(ASTContext &Context,
                                const ObjCInterfaceDecl *CommonBase,
                                const ObjCObjectPointerType *LHSOPT,
                                const ObjCObjectPointerType *RHSOPT,
      SmallVectorImpl<ObjCProtocolDecl *> &IntersectionSet) {

  const ObjCObjectType* LHS = LHSOPT->getObjectType();
  const ObjCObjectType* RHS = RHSOPT->getObjectType();
  assert(LHS->getInterface() && "LHS must have an interface base");
  assert(RHS->getInterface() && "RHS must have an interface base");

  // Add all of the protocols for the LHS.
  llvm::SmallPtrSet<ObjCProtocolDecl *, 8> LHSProtocolSet;

  // Start with the protocol qualifiers.
  for (auto proto : LHS->quals()) {
    Context.CollectInheritedProtocols(proto, LHSProtocolSet);
  }

  // Also add the protocols associated with the LHS interface.
  Context.CollectInheritedProtocols(LHS->getInterface(), LHSProtocolSet);

  // Add all of the protocols for the RHS.
  llvm::SmallPtrSet<ObjCProtocolDecl *, 8> RHSProtocolSet;

  // Start with the protocol qualifiers.
  for (auto proto : RHS->quals()) {
    Context.CollectInheritedProtocols(proto, RHSProtocolSet);
  }

  // Also add the protocols associated with the RHS interface.
  Context.CollectInheritedProtocols(RHS->getInterface(), RHSProtocolSet);

  // Compute the intersection of the collected protocol sets.
  for (auto proto : LHSProtocolSet) {
    if (RHSProtocolSet.count(proto))
      IntersectionSet.push_back(proto);
  }

  // Compute the set of protocols that is implied by either the common type or
  // the protocols within the intersection.
  llvm::SmallPtrSet<ObjCProtocolDecl *, 8> ImpliedProtocols;
  Context.CollectInheritedProtocols(CommonBase, ImpliedProtocols);

  // Remove any implied protocols from the list of inherited protocols.
  if (!ImpliedProtocols.empty()) {
    IntersectionSet.erase(
      std::remove_if(IntersectionSet.begin(),
                     IntersectionSet.end(),
                     [&](ObjCProtocolDecl *proto) -> bool {
                       return ImpliedProtocols.count(proto) > 0;
                     }),
      IntersectionSet.end());
  }

  // Sort the remaining protocols by name.
  llvm::array_pod_sort(IntersectionSet.begin(), IntersectionSet.end(),
                       compareObjCProtocolsByName);
}

/// Determine whether the first type is a subtype of the second.
static bool canAssignObjCObjectTypes(ASTContext &ctx, QualType lhs,
                                     QualType rhs) {
  // Common case: two object pointers.
  const auto *lhsOPT = lhs->getAs<ObjCObjectPointerType>();
  const auto *rhsOPT = rhs->getAs<ObjCObjectPointerType>();
  if (lhsOPT && rhsOPT)
    return ctx.canAssignObjCInterfaces(lhsOPT, rhsOPT);

  // Two block pointers.
  const auto *lhsBlock = lhs->getAs<BlockPointerType>();
  const auto *rhsBlock = rhs->getAs<BlockPointerType>();
  if (lhsBlock && rhsBlock)
    return ctx.typesAreBlockPointerCompatible(lhs, rhs);

  // If either is an unqualified 'id' and the other is a block, it's
  // acceptable.
  if ((lhsOPT && lhsOPT->isObjCIdType() && rhsBlock) ||
      (rhsOPT && rhsOPT->isObjCIdType() && lhsBlock))
    return true;

  return false;
}

// Check that the given Objective-C type argument lists are equivalent.
static bool sameObjCTypeArgs(ASTContext &ctx,
                             const ObjCInterfaceDecl *iface,
                             ArrayRef<QualType> lhsArgs,
                             ArrayRef<QualType> rhsArgs,
                             bool stripKindOf) {
  if (lhsArgs.size() != rhsArgs.size())
    return false;

  ObjCTypeParamList *typeParams = iface->getTypeParamList();
  for (unsigned i = 0, n = lhsArgs.size(); i != n; ++i) {
    if (ctx.hasSameType(lhsArgs[i], rhsArgs[i]))
      continue;

    switch (typeParams->begin()[i]->getVariance()) {
    case ObjCTypeParamVariance::Invariant:
      if (!stripKindOf ||
          !ctx.hasSameType(lhsArgs[i].stripObjCKindOfType(ctx),
                           rhsArgs[i].stripObjCKindOfType(ctx))) {
        return false;
      }
      break;

    case ObjCTypeParamVariance::Covariant:
      if (!canAssignObjCObjectTypes(ctx, lhsArgs[i], rhsArgs[i]))
        return false;
      break;

    case ObjCTypeParamVariance::Contravariant:
      if (!canAssignObjCObjectTypes(ctx, rhsArgs[i], lhsArgs[i]))
        return false;
      break;
    }
  }

  return true;
}

QualType ASTContext::areCommonBaseCompatible(
           const ObjCObjectPointerType *Lptr,
           const ObjCObjectPointerType *Rptr) {
  const ObjCObjectType *LHS = Lptr->getObjectType();
  const ObjCObjectType *RHS = Rptr->getObjectType();
  const ObjCInterfaceDecl* LDecl = LHS->getInterface();
  const ObjCInterfaceDecl* RDecl = RHS->getInterface();

  if (!LDecl || !RDecl)
    return {};

  // When either LHS or RHS is a kindof type, we should return a kindof type.
  // For example, for common base of kindof(ASub1) and kindof(ASub2), we return
  // kindof(A).
  bool anyKindOf = LHS->isKindOfType() || RHS->isKindOfType();

  // Follow the left-hand side up the class hierarchy until we either hit a
  // root or find the RHS. Record the ancestors in case we don't find it.
  llvm::SmallDenseMap<const ObjCInterfaceDecl *, const ObjCObjectType *, 4>
    LHSAncestors;
  while (true) {
    // Record this ancestor. We'll need this if the common type isn't in the
    // path from the LHS to the root.
    LHSAncestors[LHS->getInterface()->getCanonicalDecl()] = LHS;

    if (declaresSameEntity(LHS->getInterface(), RDecl)) {
      // Get the type arguments.
      ArrayRef<QualType> LHSTypeArgs = LHS->getTypeArgsAsWritten();
      bool anyChanges = false;
      if (LHS->isSpecialized() && RHS->isSpecialized()) {
        // Both have type arguments, compare them.
        if (!sameObjCTypeArgs(*this, LHS->getInterface(),
                              LHS->getTypeArgs(), RHS->getTypeArgs(),
                              /*stripKindOf=*/true))
          return {};
      } else if (LHS->isSpecialized() != RHS->isSpecialized()) {
        // If only one has type arguments, the result will not have type
        // arguments.
        LHSTypeArgs = {};
        anyChanges = true;
      }

      // Compute the intersection of protocols.
      SmallVector<ObjCProtocolDecl *, 8> Protocols;
      getIntersectionOfProtocols(*this, LHS->getInterface(), Lptr, Rptr,
                                 Protocols);
      if (!Protocols.empty())
        anyChanges = true;

      // If anything in the LHS will have changed, build a new result type.
      // If we need to return a kindof type but LHS is not a kindof type, we
      // build a new result type.
      if (anyChanges || LHS->isKindOfType() != anyKindOf) {
        QualType Result = getObjCInterfaceType(LHS->getInterface());
        Result = getObjCObjectType(Result, LHSTypeArgs, Protocols,
                                   anyKindOf || LHS->isKindOfType());
        return getObjCObjectPointerType(Result);
      }

      return getObjCObjectPointerType(QualType(LHS, 0));
    }

    // Find the superclass.
    QualType LHSSuperType = LHS->getSuperClassType();
    if (LHSSuperType.isNull())
      break;

    LHS = LHSSuperType->castAs<ObjCObjectType>();
  }

  // We didn't find anything by following the LHS to its root; now check
  // the RHS against the cached set of ancestors.
  while (true) {
    auto KnownLHS = LHSAncestors.find(RHS->getInterface()->getCanonicalDecl());
    if (KnownLHS != LHSAncestors.end()) {
      LHS = KnownLHS->second;

      // Get the type arguments.
      ArrayRef<QualType> RHSTypeArgs = RHS->getTypeArgsAsWritten();
      bool anyChanges = false;
      if (LHS->isSpecialized() && RHS->isSpecialized()) {
        // Both have type arguments, compare them.
        if (!sameObjCTypeArgs(*this, LHS->getInterface(),
                              LHS->getTypeArgs(), RHS->getTypeArgs(),
                              /*stripKindOf=*/true))
          return {};
      } else if (LHS->isSpecialized() != RHS->isSpecialized()) {
        // If only one has type arguments, the result will not have type
        // arguments.
        RHSTypeArgs = {};
        anyChanges = true;
      }

      // Compute the intersection of protocols.
      SmallVector<ObjCProtocolDecl *, 8> Protocols;
      getIntersectionOfProtocols(*this, RHS->getInterface(), Lptr, Rptr,
                                 Protocols);
      if (!Protocols.empty())
        anyChanges = true;

      // If we need to return a kindof type but RHS is not a kindof type, we
      // build a new result type.
      if (anyChanges || RHS->isKindOfType() != anyKindOf) {
        QualType Result = getObjCInterfaceType(RHS->getInterface());
        Result = getObjCObjectType(Result, RHSTypeArgs, Protocols,
                                   anyKindOf || RHS->isKindOfType());
        return getObjCObjectPointerType(Result);
      }

      return getObjCObjectPointerType(QualType(RHS, 0));
    }

    // Find the superclass of the RHS.
    QualType RHSSuperType = RHS->getSuperClassType();
    if (RHSSuperType.isNull())
      break;

    RHS = RHSSuperType->castAs<ObjCObjectType>();
  }

  return {};
}

bool ASTContext::canAssignObjCInterfaces(const ObjCObjectType *LHS,
                                         const ObjCObjectType *RHS) {
  assert(LHS->getInterface() && "LHS is not an interface type");
  assert(RHS->getInterface() && "RHS is not an interface type");

  // Verify that the base decls are compatible: the RHS must be a subclass of
  // the LHS.
  ObjCInterfaceDecl *LHSInterface = LHS->getInterface();
  bool IsSuperClass = LHSInterface->isSuperClassOf(RHS->getInterface());
  if (!IsSuperClass)
    return false;

  // If the LHS has protocol qualifiers, determine whether all of them are
  // satisfied by the RHS (i.e., the RHS has a superset of the protocols in the
  // LHS).
  if (LHS->getNumProtocols() > 0) {
    // OK if conversion of LHS to SuperClass results in narrowing of types
    // ; i.e., SuperClass may implement at least one of the protocols
    // in LHS's protocol list. Example, SuperObj<P1> = lhs<P1,P2> is ok.
    // But not SuperObj<P1,P2,P3> = lhs<P1,P2>.
    llvm::SmallPtrSet<ObjCProtocolDecl *, 8> SuperClassInheritedProtocols;
    CollectInheritedProtocols(RHS->getInterface(), SuperClassInheritedProtocols);
    // Also, if RHS has explicit quelifiers, include them for comparing with LHS's
    // qualifiers.
    for (auto *RHSPI : RHS->quals())
      CollectInheritedProtocols(RHSPI, SuperClassInheritedProtocols);
    // If there is no protocols associated with RHS, it is not a match.
    if (SuperClassInheritedProtocols.empty())
      return false;

    for (const auto *LHSProto : LHS->quals()) {
      bool SuperImplementsProtocol = false;
      for (auto *SuperClassProto : SuperClassInheritedProtocols)
        if (SuperClassProto->lookupProtocolNamed(LHSProto->getIdentifier())) {
          SuperImplementsProtocol = true;
          break;
        }
      if (!SuperImplementsProtocol)
        return false;
    }
  }

  // If the LHS is specialized, we may need to check type arguments.
  if (LHS->isSpecialized()) {
    // Follow the superclass chain until we've matched the LHS class in the
    // hierarchy. This substitutes type arguments through.
    const ObjCObjectType *RHSSuper = RHS;
    while (!declaresSameEntity(RHSSuper->getInterface(), LHSInterface))
      RHSSuper = RHSSuper->getSuperClassType()->castAs<ObjCObjectType>();

    // If the RHS is specializd, compare type arguments.
    if (RHSSuper->isSpecialized() &&
        !sameObjCTypeArgs(*this, LHS->getInterface(),
                          LHS->getTypeArgs(), RHSSuper->getTypeArgs(),
                          /*stripKindOf=*/true)) {
      return false;
    }
  }

  return true;
}

bool ASTContext::areComparableObjCPointerTypes(QualType LHS, QualType RHS) {
  // get the "pointed to" types
  const auto *LHSOPT = LHS->getAs<ObjCObjectPointerType>();
  const auto *RHSOPT = RHS->getAs<ObjCObjectPointerType>();

  if (!LHSOPT || !RHSOPT)
    return false;

  return canAssignObjCInterfaces(LHSOPT, RHSOPT) ||
         canAssignObjCInterfaces(RHSOPT, LHSOPT);
}

bool ASTContext::canBindObjCObjectType(QualType To, QualType From) {
  return canAssignObjCInterfaces(
                getObjCObjectPointerType(To)->getAs<ObjCObjectPointerType>(),
                getObjCObjectPointerType(From)->getAs<ObjCObjectPointerType>());
}

/// typesAreCompatible - C99 6.7.3p9: For two qualified types to be compatible,
/// both shall have the identically qualified version of a compatible type.
/// C99 6.2.7p1: Two types have compatible types if their types are the
/// same. See 6.7.[2,3,5] for additional rules.
bool ASTContext::typesAreCompatible(QualType LHS, QualType RHS,
                                    bool CompareUnqualified,
                                    bool IgnoreBounds) {
  if (getLangOpts().CPlusPlus)
    return hasSameType(LHS, RHS);

  return !mergeTypes(LHS, RHS, false, CompareUnqualified, 
                     /*BlockReturnType=*/false, IgnoreBounds).isNull();
}

bool ASTContext::propertyTypesAreCompatible(QualType LHS, QualType RHS) {
  return typesAreCompatible(LHS, RHS);
}

bool ASTContext::typesAreBlockPointerCompatible(QualType LHS, QualType RHS) {
  return !mergeTypes(LHS, RHS, true).isNull();
}

/// \brief pointeeTypesAreAssignable: given a LHS pointer and a RHS pointer,
///  determine whether the LHS pointee can be assigned to the RHS pointee.
///
/// The LHS pointer and the RHS pointer must be the same kind of pointer or
/// the RHS pointer must be an unchecked pointer.  Casting away checkedness
/// via pointer assignment is not allowed.  Callers must enforce this.
///
/// Usually this is just type compatibility, but there is a special case:
/// * the LHS pointee is a checked array type and the RHS pointee is an array type,
///   and the RHS array can be made compatible with the LHS array by "promoting" it
///   to be checked.
bool ASTContext::pointeeTypesAreAssignable(QualType lhsptee, QualType rhsptee) {
  rhsptee = matchArrayCheckedness(lhsptee, rhsptee);
  return typesAreCompatible(lhsptee, rhsptee);
}

/// matchArrayCheckedness:  Given a pointer assignment, if the LHS and RHS
/// pointee types are arrays, the LHS pointee is a checked array and not
/// a null-terminated array, and the RHS pointee is an unchecked array, make
/// the RHS pointee array checked.  To handle multi-dimensional arrays, also
/// do this recursively for element types of the pointee arrays.
///  Examples:
///     LHS = int checked[10], RHS=int [10].  new RHS = int checked[10].
///     LHS = int checked[10]checked[10], RHS=int [10][10].  new RHS =
///           int checked[10]checked[10].
///     LHS = int[10], RHS = int[10]: RHS does not change
///     LHS = int checked[10]checked[10], RHS=int checked[10][10].  new RHS =
///           int checked[10]checked[10].
///     LHS = checked[10], RHS=int[].   new RHS=int checked[]
///     LHS = nt_checked[10], RHS=int[10]: RHS does not change.
///     LHS = checked[10], RHS=nt_checked[10]: RHS does not change.
QualType ASTContext::matchArrayCheckedness(QualType LHS, QualType RHS) {
  LHS = getCanonicalType(LHS);
  RHS = getCanonicalType(RHS);
  if (LHS->isArrayType() && RHS->isArrayType()) {
    const ArrayType *lhsTy = cast<ArrayType>(LHS);
    const ArrayType *rhsTy = cast<ArrayType>(RHS);
    if (!(lhsTy->getKind() == CheckedArrayKind::Checked &&
          rhsTy->getKind() == CheckedArrayKind::Unchecked))
      return RHS;
    assert((lhsTy->isConstantArrayType() || lhsTy->isIncompleteArrayType()) && 
           "unexpected checked array type");

    Type::TypeClass rhsTypeClass = rhsTy->getTypeClass();
    if (rhsTypeClass == Type::ConstantArray || rhsTypeClass == Type::IncompleteArray) {
        QualType elemTy = matchArrayCheckedness(lhsTy->getElementType(),
                                                rhsTy->getElementType());
      if (rhsTypeClass == Type::ConstantArray) {
          const ConstantArrayType *rhsca = cast<ConstantArrayType>(rhsTy);
          QualType result = getConstantArrayType(elemTy, rhsca->getSize(),
                                                 rhsca->getSizeModifier(), RHS.getCVRQualifiers(),
                                                 CheckedArrayKind::Checked);
          return result;
      }
      else if (rhsTypeClass == Type::IncompleteArray) {
          const IncompleteArrayType *rhsic = cast<IncompleteArrayType>(rhsTy);
          QualType result = getIncompleteArrayType(elemTy, rhsic->getSizeModifier(),
                                                   RHS.getCVRQualifiers(),
                                                   CheckedArrayKind::Checked);
          return result;
      }
    }
 }
 return RHS;
}

/// mergeTransparentUnionType - if T is a transparent union type and a member
/// of T is compatible with SubType, return the merged type, else return
/// QualType()
QualType ASTContext::mergeTransparentUnionType(QualType T, QualType SubType,
                                               bool OfBlockPointer,
                                               bool Unqualified,
                                               bool IgnoreBounds) {
  if (const RecordType *UT = T->getAsUnionType()) {
    RecordDecl *UD = UT->getDecl();
    if (UD->hasAttr<TransparentUnionAttr>()) {
      for (const auto *I : UD->fields()) {
        QualType ET = I->getType().getUnqualifiedType();
        QualType MT = mergeTypes(ET, SubType, OfBlockPointer, Unqualified,
                                 /*BlockReturnType=*/false, IgnoreBounds);
        if (!MT.isNull())
          return MT;
      }
    }
  }

  return {};
}

/// mergeFunctionParameterTypes - merge two types which appear as function
/// parameter types
QualType ASTContext::mergeFunctionParameterTypes(QualType lhs, QualType rhs,
                                                 bool OfBlockPointer,
                                                 bool Unqualified,
                                                 bool IgnoreBounds) {
  // GNU extension: two types are compatible if they appear as a function
  // argument, one of the types is a transparent union type and the other
  // type is compatible with a union member
  QualType lmerge = mergeTransparentUnionType(lhs, rhs, OfBlockPointer,
                                              Unqualified, IgnoreBounds);
  if (!lmerge.isNull())
    return lmerge;

  QualType rmerge = mergeTransparentUnionType(rhs, lhs, OfBlockPointer,
                                              Unqualified, IgnoreBounds);
  if (!rmerge.isNull())
    return rmerge;

  return mergeTypes(lhs, rhs, OfBlockPointer, Unqualified,
                    /*BlockReturnType=*/false, IgnoreBounds);
}

QualType ASTContext::mergeFunctionTypes(QualType lhs, QualType rhs,
                                        bool OfBlockPointer,
<<<<<<< HEAD
                                        bool Unqualified) {
  const auto *lbase = lhs->getAs<FunctionType>();
  const auto *rbase = rhs->getAs<FunctionType>();
  const auto *lproto = dyn_cast<FunctionProtoType>(lbase);
  const auto *rproto = dyn_cast<FunctionProtoType>(rbase);
=======
                                        bool Unqualified,
                                        bool IgnoreBounds) {
  const FunctionType *lbase = lhs->getAs<FunctionType>();
  const FunctionType *rbase = rhs->getAs<FunctionType>();
  const FunctionProtoType *lproto = dyn_cast<FunctionProtoType>(lbase);
  const FunctionProtoType *rproto = dyn_cast<FunctionProtoType>(rbase);
>>>>>>> 96940ffe
  bool allLTypes = true;
  bool allRTypes = true;

  // Check return type
  QualType retType;
  if (OfBlockPointer) {
    QualType RHS = rbase->getReturnType();
    QualType LHS = lbase->getReturnType();
    bool UnqualifiedResult = Unqualified;
    if (!UnqualifiedResult)
      UnqualifiedResult = (!RHS.hasQualifiers() && LHS.hasQualifiers());
    retType = mergeTypes(LHS, RHS, true, UnqualifiedResult, true, IgnoreBounds);
  }
  else
    retType = mergeTypes(lbase->getReturnType(), rbase->getReturnType(), false,
<<<<<<< HEAD
                         Unqualified);
  if (retType.isNull())
    return {};
=======
                         Unqualified,/*BlockReturnType=*/false, IgnoreBounds);
  if (retType.isNull()) return QualType();
>>>>>>> 96940ffe

  if (Unqualified)
    retType = retType.getUnqualifiedType();

  CanQualType LRetType = getCanonicalType(lbase->getReturnType());
  CanQualType RRetType = getCanonicalType(rbase->getReturnType());
  if (Unqualified) {
    LRetType = LRetType.getUnqualifiedType();
    RRetType = RRetType.getUnqualifiedType();
  }

  if (getCanonicalType(retType) != LRetType)
    allLTypes = false;
  if (getCanonicalType(retType) != RRetType)
    allRTypes = false;

  // FIXME: double check this
  // FIXME: should we error if lbase->getRegParmAttr() != 0 &&
  //                           rbase->getRegParmAttr() != 0 &&
  //                           lbase->getRegParmAttr() != rbase->getRegParmAttr()?
  FunctionType::ExtInfo lbaseInfo = lbase->getExtInfo();
  FunctionType::ExtInfo rbaseInfo = rbase->getExtInfo();

  // Compatible functions must have compatible calling conventions
  if (lbaseInfo.getCC() != rbaseInfo.getCC())
    return {};

  // Regparm is part of the calling convention.
  if (lbaseInfo.getHasRegParm() != rbaseInfo.getHasRegParm())
    return {};
  if (lbaseInfo.getRegParm() != rbaseInfo.getRegParm())
    return {};

  if (lbaseInfo.getProducesResult() != rbaseInfo.getProducesResult())
    return {};
  if (lbaseInfo.getNoCallerSavedRegs() != rbaseInfo.getNoCallerSavedRegs())
    return {};
  if (lbaseInfo.getNoCfCheck() != rbaseInfo.getNoCfCheck())
    return {};

  // FIXME: some uses, e.g. conditional exprs, really want this to be 'both'.
  bool NoReturn = lbaseInfo.getNoReturn() || rbaseInfo.getNoReturn();

  if (lbaseInfo.getNoReturn() != NoReturn)
    allLTypes = false;
  if (rbaseInfo.getNoReturn() != NoReturn)
    allRTypes = false;

  FunctionType::ExtInfo einfo = lbaseInfo.withNoReturn(NoReturn);
  unsigned NumTypeVars = 0;
  bool IsITypeGenericFunction = false;

  if (lproto && rproto) { // two C99 style function prototypes
    assert(!lproto->hasExceptionSpec() && !rproto->hasExceptionSpec() &&
           "C++ shouldn't be here");

    // Compatible functions must have the same number of parameters
    if (lproto->getNumParams() != rproto->getNumParams())
      return {};

    // Compatible functions must be:
    // 1. Both nongeneric, or
    // 2. Both generic, or
    // 3. Both itype generic, or
    // 4. One is non-generic and the other has an itype.
    // For cases 1-3, the number of type variables must match.

    if ((lproto->isNonGenericFunction() && rproto->isNonGenericFunction()) ||
        (lproto->isGenericFunction() && rproto->isGenericFunction()) ||
        (lproto->isItypeGenericFunction() && rproto->isItypeGenericFunction())) {
      if (lproto->getNumTypeVars() != rproto->getNumTypeVars())
        return QualType();
      else  {
        NumTypeVars = lproto->getNumTypeVars();
        IsITypeGenericFunction = lproto->isItypeGenericFunction();
      }
    } else if (lproto->isItypeGenericFunction() &&
               rproto->isNonGenericFunction()) {
      allRTypes = false;
      NumTypeVars = lproto->getNumTypeVars();
      IsITypeGenericFunction = true;
    } else if (lproto->isNonGenericFunction() &&
            rproto->isItypeGenericFunction()) {
      allLTypes = false;
      NumTypeVars = rproto->getNumTypeVars();
      IsITypeGenericFunction = true;
    } else
      return QualType();

    // Variadic and non-variadic functions aren't compatible
    if (lproto->isVariadic() != rproto->isVariadic())
      return {};

    if (lproto->getTypeQuals() != rproto->getTypeQuals())
      return {};

    SmallVector<FunctionProtoType::ExtParameterInfo, 4> newParamInfos;
    bool canUseLeft, canUseRight;
    if (!mergeExtParameterInfo(lproto, rproto, canUseLeft, canUseRight,
                               newParamInfos))
      return {};

    if (!canUseLeft)
      allLTypes = false;
    if (!canUseRight)
      allRTypes = false;

    BoundsAnnotations ReturnAnnots;
    if (!IgnoreBounds) {
      const BoundsAnnotations lReturnAnnots = lproto->ReturnAnnots;
      const BoundsAnnotations rReturnAnnots = rproto->ReturnAnnots;
      if (EquivalentAnnotations(lReturnAnnots, rReturnAnnots))
        ReturnAnnots = lReturnAnnots;
      else {
        // For unchecked return types, a return with
        // bounds is compatible with a return without bounds.
        // The merged type includes the bounds.
        if (!retType->isUncheckedPointerType())
          return QualType();
        if (!lReturnAnnots.IsEmpty() && rReturnAnnots.IsEmpty()) {
          ReturnAnnots = lReturnAnnots;
          allRTypes = false;
        } else if (!rReturnAnnots.IsEmpty() && lReturnAnnots.IsEmpty()) {
          ReturnAnnots = rReturnAnnots;
          allLTypes = false;
        } else if (lproto->isItypeGenericFunction() && !rproto->isItypeGenericFunction()) {
          allRTypes = false;
          ReturnAnnots = lReturnAnnots;
        } else if (!lproto->isItypeGenericFunction() && rproto->isItypeGenericFunction()) {
          allLTypes = false;
          ReturnAnnots = rReturnAnnots;
        } else
          return QualType();
      }
    }

    // Check parameter type compatibility
    SmallVector<QualType, 10> types;
    SmallVector<BoundsAnnotations, 10> bounds;
    bool hasParamAnnots = lproto->hasParamAnnots() || rproto->hasParamAnnots();
    for (unsigned i = 0, n = lproto->getNumParams(); i < n; i++) {
      QualType lParamType = lproto->getParamType(i).getUnqualifiedType();
      QualType rParamType = rproto->getParamType(i).getUnqualifiedType();
      QualType paramType = mergeFunctionParameterTypes(
          lParamType, rParamType, OfBlockPointer, Unqualified, IgnoreBounds);
      if (paramType.isNull())
        return {};

      if (Unqualified)
        paramType = paramType.getUnqualifiedType();

      types.push_back(paramType);
      if (Unqualified) {
        lParamType = lParamType.getUnqualifiedType();
        rParamType = rParamType.getUnqualifiedType();
      }

      if (getCanonicalType(paramType) != getCanonicalType(lParamType))
        allLTypes = false;
      if (getCanonicalType(paramType) != getCanonicalType(rParamType))
        allRTypes = false;

      if (!IgnoreBounds && hasParamAnnots) {
        const BoundsAnnotations lBounds = lproto->getParamAnnots(i);
        const BoundsAnnotations rBounds = rproto->getParamAnnots(i);
        if (EquivalentAnnotations(lBounds, rBounds))
          bounds.push_back(lBounds);
        else {
          // For unchecked parameter types, a parameter with
          // bounds is compatible with a parameter without bounds.
          // The merged type includes the bounds.
          if (!paramType->isUncheckedPointerType())
            return QualType();
          if (!lBounds.IsEmpty() && rBounds.IsEmpty()) {
            bounds.push_back(lBounds);
            allRTypes = false;
          } else if (!rBounds.IsEmpty() && lBounds.IsEmpty()) {
            bounds.push_back(rBounds);
            allLTypes = false;
          } else
            return QualType();
        }
      }
    }

    if (allLTypes) return lhs;
    if (allRTypes) return rhs;

    FunctionProtoType::ExtProtoInfo EPI = lproto->getExtProtoInfo();
    EPI.ExtInfo = einfo;
    EPI.ExtParameterInfos =
      newParamInfos.empty() ? nullptr : newParamInfos.data();
    if (hasParamAnnots)
      EPI.ParamAnnots = bounds.data();
    EPI.ReturnAnnots = ReturnAnnots;
    EPI.numTypeVars = NumTypeVars;
    EPI.ItypeGenericFunction = IsITypeGenericFunction;
    return getFunctionType(retType, types, EPI);
  }

  if (lproto) allRTypes = false;
  if (rproto) allLTypes = false;

  const FunctionProtoType *proto = lproto ? lproto : rproto;
  if (proto) {
    assert(!proto->hasExceptionSpec() && "C++ shouldn't be here");
    if (proto->isVariadic())
      return {};
    // Check that the types are compatible with the types that
    // would result from default argument promotions (C99 6.7.5.3p15).
    // The only types actually affected are promotable integer
    // types and floats, which would be passed as a different
    // type depending on whether the prototype is visible.
    bool isCheckedC = getLangOpts().CheckedC;
    for (unsigned i = 0, n = proto->getNumParams(); i < n; ++i) {
      QualType paramTy = proto->getParamType(i);

      // Look at the converted type of enum types, since that is the type used
      // to pass enum values.
      if (const auto *Enum = paramTy->getAs<EnumType>()) {
        paramTy = Enum->getDecl()->getIntegerType();
        if (paramTy.isNull())
          return {};
      }

      if (paramTy->isPromotableIntegerType() ||
          getCanonicalType(paramTy).getUnqualifiedType() == FloatTy)
<<<<<<< HEAD
        return {};
=======
        return QualType();

      // For Checked C, a no prototype function is not compatible
      // with a prototype with a checked argument.
      if (isCheckedC && isNotAllowedForNoPrototypeFunction(paramTy))
        return QualType();
>>>>>>> 96940ffe
    }

    if (allLTypes) return lhs;
    if (allRTypes) return rhs;

    FunctionProtoType::ExtProtoInfo EPI = proto->getExtProtoInfo();
    EPI.ExtInfo = einfo;
    return getFunctionType(retType, proto->getParamTypes(), EPI);
  }

  if (allLTypes) return lhs;
  if (allRTypes) return rhs;
  return getFunctionNoProtoType(retType, einfo);
}

/// Given that we have an enum type and a non-enum type, try to merge them.
static QualType mergeEnumWithInteger(ASTContext &Context, const EnumType *ET,
                                     QualType other, bool isBlockReturnType) {
  // C99 6.7.2.2p4: Each enumerated type shall be compatible with char,
  // a signed integer type, or an unsigned integer type.
  // Compatibility is based on the underlying type, not the promotion
  // type.
  QualType underlyingType = ET->getDecl()->getIntegerType();
  if (underlyingType.isNull())
    return {};
  if (Context.hasSameType(underlyingType, other))
    return other;

  // In block return types, we're more permissive and accept any
  // integral type of the same size.
  if (isBlockReturnType && other->isIntegerType() &&
      Context.getTypeSize(underlyingType) == Context.getTypeSize(other))
    return other;

  return {};
}

QualType ASTContext::mergeTypes(QualType LHS, QualType RHS,
                                bool OfBlockPointer,
                                bool Unqualified, bool BlockReturnType,
                                bool IgnoreBounds) {
  // C++ [expr]: If an expression initially has the type "reference to T", the
  // type is adjusted to "T" prior to any further analysis, the expression
  // designates the object or function denoted by the reference, and the
  // expression is an lvalue unless the reference is an rvalue reference and
  // the expression is a function call (possibly inside parentheses).
  assert(!LHS->getAs<ReferenceType>() && "LHS is a reference type?");
  assert(!RHS->getAs<ReferenceType>() && "RHS is a reference type?");

  if (Unqualified) {
    LHS = LHS.getUnqualifiedType();
    RHS = RHS.getUnqualifiedType();
  }

  QualType LHSCan = getCanonicalType(LHS),
           RHSCan = getCanonicalType(RHS);

  // If two types are identical, they are compatible.
  if (LHSCan == RHSCan)
    return LHS;

  // If the qualifiers are different, the types aren't compatible... mostly.
  Qualifiers LQuals = LHSCan.getLocalQualifiers();
  Qualifiers RQuals = RHSCan.getLocalQualifiers();
  if (LQuals != RQuals) {
    // If any of these qualifiers are different, we have a type
    // mismatch.
    if (LQuals.getCVRQualifiers() != RQuals.getCVRQualifiers() ||
        LQuals.getAddressSpace() != RQuals.getAddressSpace() ||
        LQuals.getObjCLifetime() != RQuals.getObjCLifetime() ||
        LQuals.hasUnaligned() != RQuals.hasUnaligned())
      return {};

    // Exactly one GC qualifier difference is allowed: __strong is
    // okay if the other type has no GC qualifier but is an Objective
    // C object pointer (i.e. implicitly strong by default).  We fix
    // this by pretending that the unqualified type was actually
    // qualified __strong.
    Qualifiers::GC GC_L = LQuals.getObjCGCAttr();
    Qualifiers::GC GC_R = RQuals.getObjCGCAttr();
    assert((GC_L != GC_R) && "unequal qualifier sets had only equal elements");

    if (GC_L == Qualifiers::Weak || GC_R == Qualifiers::Weak)
      return {};

    if (GC_L == Qualifiers::Strong && RHSCan->isObjCObjectPointerType()) {
      return mergeTypes(LHS, getObjCGCQualType(RHS, Qualifiers::Strong),
                        /*OfBlockPointer=*/false,/*Unqualifed=*/false,
                        /*BlockReturnType=*/false, IgnoreBounds);
    }
    if (GC_R == Qualifiers::Strong && LHSCan->isObjCObjectPointerType()) {
      return mergeTypes(getObjCGCQualType(LHS, Qualifiers::Strong), RHS,
                        /*OfBlockPointer=*/false,/*Unqualifed=*/false,
                        /*BlockReturnType=*/false, IgnoreBounds);
    }
    return {};
  }

  // Okay, qualifiers are equal.

  Type::TypeClass LHSClass = LHSCan->getTypeClass();
  Type::TypeClass RHSClass = RHSCan->getTypeClass();

  // We want to consider the two function types to be the same for these
  // comparisons, just force one to the other.
  if (LHSClass == Type::FunctionProto) LHSClass = Type::FunctionNoProto;
  if (RHSClass == Type::FunctionProto) RHSClass = Type::FunctionNoProto;

  // Same as above for arrays
  if (LHSClass == Type::VariableArray || LHSClass == Type::IncompleteArray)
    LHSClass = Type::ConstantArray;
  if (RHSClass == Type::VariableArray || RHSClass == Type::IncompleteArray)
    RHSClass = Type::ConstantArray;

  // ObjCInterfaces are just specialized ObjCObjects.
  if (LHSClass == Type::ObjCInterface) LHSClass = Type::ObjCObject;
  if (RHSClass == Type::ObjCInterface) RHSClass = Type::ObjCObject;

  // Canonicalize ExtVector -> Vector.
  if (LHSClass == Type::ExtVector) LHSClass = Type::Vector;
  if (RHSClass == Type::ExtVector) RHSClass = Type::Vector;

  // If the canonical type classes don't match.
  if (LHSClass != RHSClass) {
    // Note that we only have special rules for turning block enum
    // returns into block int returns, not vice-versa.
    if (const auto *ETy = LHS->getAs<EnumType>()) {
      return mergeEnumWithInteger(*this, ETy, RHS, false);
    }
    if (const EnumType* ETy = RHS->getAs<EnumType>()) {
      return mergeEnumWithInteger(*this, ETy, LHS, BlockReturnType);
    }
    // allow block pointer type to match an 'id' type.
    if (OfBlockPointer && !BlockReturnType) {
       if (LHS->isObjCIdType() && RHS->isBlockPointerType())
         return LHS;
      if (RHS->isObjCIdType() && LHS->isBlockPointerType())
        return RHS;
    }

    return {};
  }

  // The canonical type classes match.
  switch (LHSClass) {
#define TYPE(Class, Base)
#define ABSTRACT_TYPE(Class, Base)
#define NON_CANONICAL_UNLESS_DEPENDENT_TYPE(Class, Base) case Type::Class:
#define NON_CANONICAL_TYPE(Class, Base) case Type::Class:
#define DEPENDENT_TYPE(Class, Base) case Type::Class:
#include "clang/AST/TypeNodes.def"
    llvm_unreachable("Non-canonical and dependent types shouldn't get here");

  case Type::Auto:
  case Type::DeducedTemplateSpecialization:
  case Type::LValueReference:
  case Type::RValueReference:
  case Type::MemberPointer:
    llvm_unreachable("C++ should never be in mergeTypes");

  case Type::ObjCInterface:
  case Type::IncompleteArray:
  case Type::VariableArray:
  case Type::FunctionProto:
  case Type::ExtVector:
    llvm_unreachable("Types are eliminated above");

  case Type::Pointer:
  {
    // Merge two pointer types, while trying to preserve typedef info
    const PointerType *LHSptr = LHS->getAs<PointerType>();
    const PointerType *RHSptr = RHS->getAs<PointerType>();
    QualType LHSPointee = LHSptr->getPointeeType();
    QualType RHSPointee = RHSptr->getPointeeType();

    if (LHSptr->getKind() != RHSptr->getKind()) return QualType();

    if (Unqualified) {
      LHSPointee = LHSPointee.getUnqualifiedType();
      RHSPointee = RHSPointee.getUnqualifiedType();
    }
<<<<<<< HEAD
    QualType ResultType = mergeTypes(LHSPointee, RHSPointee, false,
                                     Unqualified);
    if (ResultType.isNull())
      return {};
=======
    QualType ResultType = mergeTypes(LHSPointee, RHSPointee, false, 
                                     Unqualified,/*BlockReturnType=*/false,
                                     IgnoreBounds);
    if (ResultType.isNull()) return QualType();
>>>>>>> 96940ffe
    if (getCanonicalType(LHSPointee) == getCanonicalType(ResultType))
      return LHS;
    if (getCanonicalType(RHSPointee) == getCanonicalType(ResultType))
      return RHS;
    return getPointerType(ResultType);
  }
  case Type::BlockPointer:
  {
    // Merge two block pointer types, while trying to preserve typedef info
    QualType LHSPointee = LHS->getAs<BlockPointerType>()->getPointeeType();
    QualType RHSPointee = RHS->getAs<BlockPointerType>()->getPointeeType();
    if (Unqualified) {
      LHSPointee = LHSPointee.getUnqualifiedType();
      RHSPointee = RHSPointee.getUnqualifiedType();
    }
    if (getLangOpts().OpenCL) {
      Qualifiers LHSPteeQual = LHSPointee.getQualifiers();
      Qualifiers RHSPteeQual = RHSPointee.getQualifiers();
      // Blocks can't be an expression in a ternary operator (OpenCL v2.0
      // 6.12.5) thus the following check is asymmetric.
      if (!LHSPteeQual.isAddressSpaceSupersetOf(RHSPteeQual))
        return {};
      LHSPteeQual.removeAddressSpace();
      RHSPteeQual.removeAddressSpace();
      LHSPointee =
          QualType(LHSPointee.getTypePtr(), LHSPteeQual.getAsOpaqueValue());
      RHSPointee =
          QualType(RHSPointee.getTypePtr(), RHSPteeQual.getAsOpaqueValue());
    }
    QualType ResultType = mergeTypes(LHSPointee, RHSPointee, OfBlockPointer,
<<<<<<< HEAD
                                     Unqualified);
    if (ResultType.isNull())
      return {};
=======
                                     Unqualified,/*BlockReturnType=*/false,
                                     IgnoreBounds);
    if (ResultType.isNull()) return QualType();
>>>>>>> 96940ffe
    if (getCanonicalType(LHSPointee) == getCanonicalType(ResultType))
      return LHS;
    if (getCanonicalType(RHSPointee) == getCanonicalType(ResultType))
      return RHS;
    return getBlockPointerType(ResultType);
  }
  case Type::Atomic:
  {
    // Merge two pointer types, while trying to preserve typedef info
    QualType LHSValue = LHS->getAs<AtomicType>()->getValueType();
    QualType RHSValue = RHS->getAs<AtomicType>()->getValueType();
    if (Unqualified) {
      LHSValue = LHSValue.getUnqualifiedType();
      RHSValue = RHSValue.getUnqualifiedType();
    }
<<<<<<< HEAD
    QualType ResultType = mergeTypes(LHSValue, RHSValue, false,
                                     Unqualified);
    if (ResultType.isNull())
      return {};
=======
    QualType ResultType = mergeTypes(LHSValue, RHSValue, false, 
                                     Unqualified,/*BlockReturnType=*/false,
                                     IgnoreBounds);
    if (ResultType.isNull()) return QualType();
>>>>>>> 96940ffe
    if (getCanonicalType(LHSValue) == getCanonicalType(ResultType))
      return LHS;
    if (getCanonicalType(RHSValue) == getCanonicalType(ResultType))
      return RHS;
    return getAtomicType(ResultType);
  }
  case Type::ConstantArray:
  {
    const ArrayType *LHSArrayType = getAsArrayType(LHS);
    const ArrayType *RHSArrayType = getAsArrayType(RHS);
    CheckedArrayKind Kind = LHSArrayType->getKind();
    if (Kind != RHSArrayType->getKind()) {
      return QualType();
    }

    const ConstantArrayType* LCAT = getAsConstantArrayType(LHS);
    const ConstantArrayType* RCAT = getAsConstantArrayType(RHS);
    if (LCAT && RCAT && RCAT->getSize() != LCAT->getSize())
<<<<<<< HEAD
      return {};
=======
        return QualType();
>>>>>>> 96940ffe

    QualType LHSElem = LHSArrayType->getElementType();
    QualType RHSElem = RHSArrayType->getElementType();
    if (Unqualified) {
      LHSElem = LHSElem.getUnqualifiedType();
      RHSElem = RHSElem.getUnqualifiedType();
    }
<<<<<<< HEAD

    QualType ResultType = mergeTypes(LHSElem, RHSElem, false, Unqualified);
    if (ResultType.isNull())
      return {};

    const VariableArrayType* LVAT = getAsVariableArrayType(LHS);
    const VariableArrayType* RVAT = getAsVariableArrayType(RHS);

    // If either side is a variable array, and both are complete, check whether
    // the current dimension is definite.
    if (LVAT || RVAT) {
      auto SizeFetch = [this](const VariableArrayType* VAT,
          const ConstantArrayType* CAT)
          -> std::pair<bool,llvm::APInt> {
        if (VAT) {
          llvm::APSInt TheInt;
          Expr *E = VAT->getSizeExpr();
          if (E && E->isIntegerConstantExpr(TheInt, *this))
            return std::make_pair(true, TheInt);
          else
            return std::make_pair(false, TheInt);
        } else if (CAT) {
            return std::make_pair(true, CAT->getSize());
        } else {
            return std::make_pair(false, llvm::APInt());
        }
      };

      bool HaveLSize, HaveRSize;
      llvm::APInt LSize, RSize;
      std::tie(HaveLSize, LSize) = SizeFetch(LVAT, LCAT);
      std::tie(HaveRSize, RSize) = SizeFetch(RVAT, RCAT);
      if (HaveLSize && HaveRSize && !llvm::APInt::isSameValue(LSize, RSize))
        return {}; // Definite, but unequal, array dimension
    }

=======
    
    QualType ResultType = mergeTypes(LHSElem, RHSElem, false, Unqualified,
                                     /*BlockReturnType=*/false, IgnoreBounds);
    if (ResultType.isNull()) return QualType();
>>>>>>> 96940ffe
    if (LCAT && getCanonicalType(LHSElem) == getCanonicalType(ResultType))
      return LHS;
    if (RCAT && getCanonicalType(RHSElem) == getCanonicalType(ResultType))
      return RHS;
    if (LCAT) return getConstantArrayType(ResultType, LCAT->getSize(),
                                          ArrayType::ArraySizeModifier(), 0,
                                          Kind);
    if (RCAT) return getConstantArrayType(ResultType, RCAT->getSize(),
<<<<<<< HEAD
                                          ArrayType::ArraySizeModifier(), 0);
=======
                                          ArrayType::ArraySizeModifier(), 0,
                                          Kind);
    const VariableArrayType* LVAT = getAsVariableArrayType(LHS);
    const VariableArrayType* RVAT = getAsVariableArrayType(RHS);
>>>>>>> 96940ffe
    if (LVAT && getCanonicalType(LHSElem) == getCanonicalType(ResultType))
      return LHS;
    if (RVAT && getCanonicalType(RHSElem) == getCanonicalType(ResultType))
      return RHS;
    if (LVAT) {
      // FIXME: This isn't correct! But tricky to implement because
      // the array's size has to be the size of LHS, but the type
      // has to be different.
      return LHS;
    }
    if (RVAT) {
      // FIXME: This isn't correct! But tricky to implement because
      // the array's size has to be the size of RHS, but the type
      // has to be different.
      return RHS;
    }
    if (getCanonicalType(LHSElem) == getCanonicalType(ResultType)) return LHS;
    if (getCanonicalType(RHSElem) == getCanonicalType(ResultType)) return RHS;
    return getIncompleteArrayType(ResultType,
                                  ArrayType::ArraySizeModifier(), 0,
                                  Kind);
  }
  case Type::FunctionNoProto:
    return mergeFunctionTypes(LHS, RHS, OfBlockPointer, Unqualified,
                              IgnoreBounds);
  case Type::Record:
  case Type::Enum:
    return {};
  case Type::Builtin:
    // Only exactly equal builtin types are compatible, which is tested above.
    return {};
  case Type::Complex:
    // Distinct complex types are incompatible.
    return {};
  case Type::Vector:
    // FIXME: The merged type should be an ExtVector!
    if (areCompatVectorTypes(LHSCan->getAs<VectorType>(),
                             RHSCan->getAs<VectorType>()))
      return LHS;
    return {};
  case Type::ObjCObject: {
    // Check if the types are assignment compatible.
    // FIXME: This should be type compatibility, e.g. whether
    // "LHS x; RHS x;" at global scope is legal.
    const auto *LHSIface = LHS->getAs<ObjCObjectType>();
    const auto *RHSIface = RHS->getAs<ObjCObjectType>();
    if (canAssignObjCInterfaces(LHSIface, RHSIface))
      return LHS;

    return {};
  }
  case Type::ObjCObjectPointer:
    if (OfBlockPointer) {
      if (canAssignObjCInterfacesInBlockPointer(
                                          LHS->getAs<ObjCObjectPointerType>(),
                                          RHS->getAs<ObjCObjectPointerType>(),
                                          BlockReturnType))
        return LHS;
      return {};
    }
    if (canAssignObjCInterfaces(LHS->getAs<ObjCObjectPointerType>(),
                                RHS->getAs<ObjCObjectPointerType>()))
      return LHS;

    return {};
  case Type::Pipe:
    assert(LHS != RHS &&
           "Equivalent pipe types should have already been handled!");
<<<<<<< HEAD
    return {};
=======
    return QualType();
  }
  case Type::TypeVariable:
    assert(LHS != RHS &&
           "Equivalent type variable types should have already been handled!");
    return QualType();
>>>>>>> 96940ffe
  }

  llvm_unreachable("Invalid Type::Class!");
}

bool ASTContext::mergeExtParameterInfo(
    const FunctionProtoType *FirstFnType, const FunctionProtoType *SecondFnType,
    bool &CanUseFirst, bool &CanUseSecond,
    SmallVectorImpl<FunctionProtoType::ExtParameterInfo> &NewParamInfos) {
  assert(NewParamInfos.empty() && "param info list not empty");
  CanUseFirst = CanUseSecond = true;
  bool FirstHasInfo = FirstFnType->hasExtParameterInfos();
  bool SecondHasInfo = SecondFnType->hasExtParameterInfos();

  // Fast path: if the first type doesn't have ext parameter infos,
  // we match if and only if the second type also doesn't have them.
  if (!FirstHasInfo && !SecondHasInfo)
    return true;

  bool NeedParamInfo = false;
  size_t E = FirstHasInfo ? FirstFnType->getExtParameterInfos().size()
                          : SecondFnType->getExtParameterInfos().size();

  for (size_t I = 0; I < E; ++I) {
    FunctionProtoType::ExtParameterInfo FirstParam, SecondParam;
    if (FirstHasInfo)
      FirstParam = FirstFnType->getExtParameterInfo(I);
    if (SecondHasInfo)
      SecondParam = SecondFnType->getExtParameterInfo(I);

    // Cannot merge unless everything except the noescape flag matches.
    if (FirstParam.withIsNoEscape(false) != SecondParam.withIsNoEscape(false))
      return false;

    bool FirstNoEscape = FirstParam.isNoEscape();
    bool SecondNoEscape = SecondParam.isNoEscape();
    bool IsNoEscape = FirstNoEscape && SecondNoEscape;
    NewParamInfos.push_back(FirstParam.withIsNoEscape(IsNoEscape));
    if (NewParamInfos.back().getOpaqueValue())
      NeedParamInfo = true;
    if (FirstNoEscape != IsNoEscape)
      CanUseFirst = false;
    if (SecondNoEscape != IsNoEscape)
      CanUseSecond = false;
  }

  if (!NeedParamInfo)
    NewParamInfos.clear();

  return true;
}

void ASTContext::ResetObjCLayout(const ObjCContainerDecl *CD) {
  ObjCLayouts[CD] = nullptr;
}

/// mergeObjCGCQualifiers - This routine merges ObjC's GC attribute of 'LHS' and
/// 'RHS' attributes and returns the merged version; including for function
/// return types.
QualType ASTContext::mergeObjCGCQualifiers(QualType LHS, QualType RHS) {
  QualType LHSCan = getCanonicalType(LHS),
  RHSCan = getCanonicalType(RHS);
  // If two types are identical, they are compatible.
  if (LHSCan == RHSCan)
    return LHS;
  if (RHSCan->isFunctionType()) {
    if (!LHSCan->isFunctionType())
      return {};
    QualType OldReturnType =
        cast<FunctionType>(RHSCan.getTypePtr())->getReturnType();
    QualType NewReturnType =
        cast<FunctionType>(LHSCan.getTypePtr())->getReturnType();
    QualType ResReturnType =
      mergeObjCGCQualifiers(NewReturnType, OldReturnType);
    if (ResReturnType.isNull())
      return {};
    if (ResReturnType == NewReturnType || ResReturnType == OldReturnType) {
      // id foo(); ... __strong id foo(); or: __strong id foo(); ... id foo();
      // In either case, use OldReturnType to build the new function type.
      const auto *F = LHS->getAs<FunctionType>();
      if (const auto *FPT = cast<FunctionProtoType>(F)) {
        FunctionProtoType::ExtProtoInfo EPI = FPT->getExtProtoInfo();
        EPI.ExtInfo = getFunctionExtInfo(LHS);
        QualType ResultType =
            getFunctionType(OldReturnType, FPT->getParamTypes(), EPI);
        return ResultType;
      }
    }
    return {};
  }

  // If the qualifiers are different, the types can still be merged.
  Qualifiers LQuals = LHSCan.getLocalQualifiers();
  Qualifiers RQuals = RHSCan.getLocalQualifiers();
  if (LQuals != RQuals) {
    // If any of these qualifiers are different, we have a type mismatch.
    if (LQuals.getCVRQualifiers() != RQuals.getCVRQualifiers() ||
        LQuals.getAddressSpace() != RQuals.getAddressSpace())
      return {};

    // Exactly one GC qualifier difference is allowed: __strong is
    // okay if the other type has no GC qualifier but is an Objective
    // C object pointer (i.e. implicitly strong by default).  We fix
    // this by pretending that the unqualified type was actually
    // qualified __strong.
    Qualifiers::GC GC_L = LQuals.getObjCGCAttr();
    Qualifiers::GC GC_R = RQuals.getObjCGCAttr();
    assert((GC_L != GC_R) && "unequal qualifier sets had only equal elements");

    if (GC_L == Qualifiers::Weak || GC_R == Qualifiers::Weak)
      return {};

    if (GC_L == Qualifiers::Strong)
      return LHS;
    if (GC_R == Qualifiers::Strong)
      return RHS;
    return {};
  }

  if (LHSCan->isObjCObjectPointerType() && RHSCan->isObjCObjectPointerType()) {
    QualType LHSBaseQT = LHS->getAs<ObjCObjectPointerType>()->getPointeeType();
    QualType RHSBaseQT = RHS->getAs<ObjCObjectPointerType>()->getPointeeType();
    QualType ResQT = mergeObjCGCQualifiers(LHSBaseQT, RHSBaseQT);
    if (ResQT == LHSBaseQT)
      return LHS;
    if (ResQT == RHSBaseQT)
      return RHS;
  }
  return {};
}

//===--------------------------------------------------------------------===//
//        Predicates and methods for Checked C checked types and bounds
//===--------------------------------------------------------------------===//

static bool lessThan(bool Self, bool Other) {
  return (Self != Other && !Self);
}

bool ASTContext::isAtLeastAsCheckedAs(QualType T1, QualType T2) const {
  if (T1.isNull() || T2.isNull())
    return false;

  if (T1.getQualifiers() != T2.getQualifiers())
    return false;

  T1 = T1.getCanonicalType();
  T2 = T2.getCanonicalType();

  const Type *T1Type = T1.getTypePtr();
  const Type *T2Type = T2.getTypePtr();

  if (T1Type == T2Type)
    return true;

  Type::TypeClass T1TypeClass = T1->getTypeClass();
  if (T1TypeClass == Type::Pointer) {
    const PointerType *T1PtrType = cast<PointerType>(T1Type);
    QualType T1PointeeType = T1PtrType->getPointeeType();    
    if (isa<TypeVariableType>(T1PointeeType)) { // Use of TypeVariableType
      const TypeVariableType *AnnotatedType = cast<TypeVariableType>(T1PointeeType);
      if (AnnotatedType->IsBoundsInterfaceType()) { // Use of TypeVariableType in _Itype_for_any scope
        return T2->isVoidPointerType();
      }
    }
  }

  if (T1TypeClass != T2Type->getTypeClass())
    return false;

  switch (T1TypeClass) {
  case Type::Pointer: {
    const PointerType *T1PtrType = cast<PointerType>(T1Type);
    const PointerType *T2PtrType = cast<PointerType>(T2Type);
    if (lessThan(T1PtrType->isChecked(), T2PtrType->isChecked()))
      return false;

    QualType T1PointeeType = T1PtrType->getPointeeType();
    QualType T2PointeeType = T2PtrType->getPointeeType();
    if (!isAtLeastAsCheckedAs(T1PointeeType, T2PointeeType))
      return false;

    return true;
  }
  case Type::ConstantArray:
  case Type::IncompleteArray: {
    // check common array properties
    const ArrayType *T1ArrayType = cast<ArrayType>(T1Type);
    const ArrayType *T2ArrayType = cast<ArrayType>(T2Type);
    if (T1ArrayType->getSizeModifier() != T2ArrayType->getSizeModifier())
      return false;

    if (lessThan(T1ArrayType->isChecked(), T2ArrayType->isChecked()))
      return false;

    // If both arrays are checked, but they differ in kind, then
    // one must be a null-terminated array and other must be a
    // regular array.
    if (T1ArrayType->isChecked() && T2ArrayType->isChecked() &&
        T1ArrayType->getKind() != T2ArrayType->getKind())
      return false;

    QualType T1ElementType = T1ArrayType->getElementType();
    QualType T2ElementType = T2ArrayType->getElementType();
    if (!isAtLeastAsCheckedAs(T1ElementType, T2ElementType))
      return false;

    // check properties for specific kinds of arrays
    if (T1TypeClass == Type::ConstantArray) {
      const ConstantArrayType *T1ConstantArrayType =
        cast<ConstantArrayType>(T1Type);
      const ConstantArrayType *T2ConstantArrayType =
        cast<ConstantArrayType>(T2Type);
      if (!llvm::APInt::isSameValue(T1ConstantArrayType->getSize(),
          T2ConstantArrayType->getSize()))
        return false;
    }

    return true;
  }
  case Type::FunctionProto: {
    const FunctionProtoType *T1FuncType =
      cast<FunctionProtoType>(T1Type);
    const FunctionProtoType *T2FuncType =
      cast<FunctionProtoType>(T2Type);

    // Check return types
    QualType T1ReturnType = T1FuncType->getReturnType();
    QualType T2ReturnType = T2FuncType->getReturnType();
    if (!isAtLeastAsCheckedAs(T1ReturnType, T2ReturnType))
      return false;

    // Check parameter types and parameter-specific information.
    unsigned int paramCount = T1FuncType->getNumParams();
    if (paramCount != T2FuncType->getNumParams())
      return false;

    for (unsigned int i = 0; i < paramCount; i++) {
      QualType T1ParamType = T1FuncType->getParamType(i);
      QualType T2ParamType = T2FuncType->getParamType(i);
      if (!isAtLeastAsCheckedAs(T1ParamType, T2ParamType))
        return false;
      // check additional non-type information about parameters
      FunctionProtoType::ExtParameterInfo T1Info =
        T1FuncType->getExtParameterInfo(i);
      FunctionProtoType::ExtParameterInfo T2Info =
        T2FuncType->getExtParameterInfo(i);
      if (T1Info != T2Info)
        return false;
    }

    // Check T2 properties of the function type.
    if (T1FuncType->getExtInfo() != T2FuncType->getExtInfo())
      return false;

    if (T1FuncType->isVariadic() != T2FuncType->isVariadic())
      return false;

    // TODO: if we extend Checked C to C++, check C++-specific properties of
    // function types.

    return true;
  }
  default:
    return false;
  }
}

bool ASTContext::isEqualIgnoringChecked(QualType T1, QualType T2) const {
  if (T1.isNull() || T2.isNull())
    return false;

  if (T1.getQualifiers() != T2.getQualifiers())
    return false;

  T1 = T1.getCanonicalType();
  T2 = T2.getCanonicalType();

  const Type *T1Type = T1.getTypePtr();
  const Type *T2Type = T2.getTypePtr();

  if (T1Type == T2Type)
    return true;

  Type::TypeClass T1TypeClass = T1->getTypeClass();
  if (T1TypeClass == Type::Pointer) {
    const PointerType *T1PtrType = cast<PointerType>(T1Type);
    QualType T1PointeeType = T1PtrType->getPointeeType();    
    if (isa<TypeVariableType>(T1PointeeType)) { // Use of TypeVariableType
      const TypeVariableType *AnnotatedType = cast<TypeVariableType>(T1PointeeType);
      if (AnnotatedType->IsBoundsInterfaceType()) { // Use of TypeVariableType in _Itype_for_any scope
        return T2->isVoidPointerType();
      }
    }
  }

  if (T1TypeClass != T2Type->getTypeClass())
    return false;

  switch (T1TypeClass) {
  case Type::Pointer: {
    const PointerType *T1PtrType = cast<PointerType>(T1Type);
    const PointerType *T2PtrType = cast<PointerType>(T2Type);
    QualType T1PointeeType = T1PtrType->getPointeeType();
    QualType T2PointeeType = T2PtrType->getPointeeType();
    if (!isEqualIgnoringChecked(T1PointeeType, T2PointeeType))
      return false;

    return true;
  }
  case Type::ConstantArray:
  case Type::IncompleteArray: {
    // check common array properties
    const ArrayType *T1ArrayType = cast<ArrayType>(T1Type);
    const ArrayType *T2ArrayType = cast<ArrayType>(T2Type);
    if (T1ArrayType->getSizeModifier() != T2ArrayType->getSizeModifier())
      return false;

    QualType T1ElementType = T1ArrayType->getElementType();
    QualType T2ElementType = T2ArrayType->getElementType();
    if (!isEqualIgnoringChecked(T1ElementType, T2ElementType))
      return false;

    // check properties for specific kinds of arrays
    if (T1TypeClass == Type::ConstantArray) {
      const ConstantArrayType *T1ConstantArrayType =
        cast<ConstantArrayType>(T1Type);
      const ConstantArrayType *T2ConstantArrayType =
        cast<ConstantArrayType>(T2Type);
      if (!llvm::APInt::isSameValue(T1ConstantArrayType->getSize(),
          T2ConstantArrayType->getSize()))
        return false;
    }

    return true;
  }
  case Type::FunctionProto: {
    const FunctionProtoType *T1FuncType = cast<FunctionProtoType>(T1Type);
    const FunctionProtoType *T2FuncType =
      cast<FunctionProtoType>(T2Type);

    // Check return types
    QualType T1ReturnType = T1FuncType->getReturnType();
    QualType T2ReturnType = T2FuncType->getReturnType();
    if (!isEqualIgnoringChecked(T1ReturnType, T2ReturnType))
      return false;

    // Check parameter types and parameter-specific information.
    unsigned int paramCount = T1FuncType->getNumParams();
    if (paramCount != T2FuncType->getNumParams())
      return false;

    for (unsigned int i = 0; i < paramCount; i++) {
      QualType T1ParamType = T1FuncType->getParamType(i);
      QualType T2ParamType = T2FuncType->getParamType(i);
      if (!isEqualIgnoringChecked(T1ParamType, T2ParamType))
        return false;
    }

    // Check T2 properties of the function type.
    if (T1FuncType->getExtInfo() != T2FuncType->getExtInfo())
      return false;

    if (T1FuncType->isVariadic() != T2FuncType->isVariadic())
      return false;

    // TODO: if we extend Checked C to C++, check C++-specific properties of
    // function types.

    return true;
  }
  default:
    return false;
  }
}

// For the Checked C extension, compute whether a type is allowed to be an
// argument or return type for a no-prototype function.   This computes the
// set of allowed types described in Section 5.5 of the Checked C
// specification.
bool ASTContext::isNotAllowedForNoPrototypeFunction(QualType QT) const {
  if (const PointerType *PT = QT->getAs<PointerType>()) {
    if (PT->isChecked())
      return true;
    if (PT->isFunctionPointerType())
      return isNotAllowedForNoPrototypeFunction(PT->getPointeeType());
    // Unchecked pointer types are allowed
    return false;
  } else if (QT->isCheckedArrayType())
    return true;
  else if (const FunctionType *FT = QT->getAs<FunctionType>()) {
    QualType RetType = FT->getReturnType();
    if (isNotAllowedForNoPrototypeFunction(RetType))
      return true;
    if (const FunctionProtoType *FPT = FT->getAs<FunctionProtoType>()) {
      if (FPT->hasReturnAnnots())
        return true;
      unsigned NumParams = FPT->getNumParams();
      for (unsigned I=0; I< NumParams; ++I) {
        if (isNotAllowedForNoPrototypeFunction(FPT->getParamType(I)))
          return true;
        if (!FPT->getParamAnnots(I).IsEmpty())
          return true;
      }
    }
  } else if (const RecordType *RT = QT->getAs<RecordType>()) {
     const RecordDecl *RD = RT->getDecl();
     if (const RecordDecl *Def = RD->getDefinition()) {
       for (const auto *FieldDecl : Def->fields()) {
         QualType FieldType = FieldDecl->getType();
         if (isNotAllowedForNoPrototypeFunction(FieldType))
           return true;
         if (!FieldDecl->getBoundsAnnotations().IsEmpty() &&
             !FieldType->isUncheckedPointerType())
           return true;
       }
    }
  }
  return false;
}

bool ASTContext::EquivalentBounds(const BoundsExpr *Expr1, const BoundsExpr *Expr2,
                                  EquivExprSets *EquivExprs) {
  if (Expr1 && Expr2) {
    Lexicographic::Result Cmp = Lexicographic(*this, EquivExprs).CompareExpr(Expr1, Expr2);
    return Cmp == Lexicographic::Result::Equal;
  }

  // One or both bounds expressions are null pointers.
  if (Expr1 && !Expr2)
    return Expr1->isUnknown();

  if (!Expr1 && Expr2)
    return Expr2->isUnknown();

 // Both must be null pointers.
  return true;
}

bool ASTContext::EquivalentInteropTypes(
  const InteropTypeExpr *Expr1,
  const InteropTypeExpr *Expr2) {
  if (Expr1 == nullptr && Expr2 == nullptr)
    return true;

  if (Expr1 != nullptr && Expr2 != nullptr && Expr1->getType() == Expr2->getType())
    return true;

  return false;
}

bool ASTContext::EquivalentAnnotations(
  const BoundsAnnotations &Annots1,
  const BoundsAnnotations &Annots2) {
  BoundsExpr *Expr1 = Annots1.getBoundsExpr();
  BoundsExpr *Expr2 = Annots2.getBoundsExpr();
  if (!EquivalentBounds(Expr1, Expr2))
    return false;

  InteropTypeExpr *IT1 = Annots1.getInteropTypeExpr();
  InteropTypeExpr *IT2 = Annots2.getInteropTypeExpr();

  return EquivalentInteropTypes(IT1, IT2);
}

BoundsExpr *ASTContext::getPrebuiltCountZero() {
  if (!PrebuiltCountZero) {
    llvm::APInt Zero(getIntWidth(IntTy), 0);
    IntegerLiteral *ZeroLiteral = new (*this) IntegerLiteral(*this, Zero, IntTy, SourceLocation());
    PrebuiltCountZero =
      new (*this) CountBoundsExpr(BoundsExpr::Kind::ElementCount,
                                  ZeroLiteral, SourceLocation(), SourceLocation());
    PrebuiltCountZero->setCompilerGenerated(true);
  }
  return PrebuiltCountZero;
}

BoundsExpr *ASTContext::getPrebuiltCountOne() {
  if (!PrebuiltCountOne) {
    llvm::APInt One(getIntWidth(IntTy), 1);
    IntegerLiteral *OneLiteral = new (*this) IntegerLiteral(*this, One, IntTy,
                                                            SourceLocation());
    PrebuiltCountOne =
      new (*this) CountBoundsExpr(BoundsExpr::Kind::ElementCount,
                                  OneLiteral, SourceLocation(),
                                  SourceLocation());
    PrebuiltCountOne->setCompilerGenerated(true);
  }
  return PrebuiltCountOne;
}

BoundsExpr *ASTContext::getPrebuiltByteCountOne() {
  if (!PrebuiltByteCountOne) {
    llvm::APInt One(getIntWidth(IntTy), 1);
    IntegerLiteral *OneLiteral = new (*this) IntegerLiteral(*this, One, IntTy,
                                                            SourceLocation());
    PrebuiltByteCountOne =
      new (*this) CountBoundsExpr(BoundsExpr::Kind::ByteCount,
                                  OneLiteral, SourceLocation(),
                                  SourceLocation());
    PrebuiltByteCountOne->setCompilerGenerated(true);
  }
  return PrebuiltByteCountOne;
}

BoundsExpr *ASTContext::getPrebuiltBoundsUnknown() {
  if (!PrebuiltBoundsUnknown) {
    PrebuiltBoundsUnknown =
      new (*this) NullaryBoundsExpr(BoundsExpr::Kind::Unknown,
                                    SourceLocation(), SourceLocation());
    PrebuiltBoundsUnknown->setCompilerGenerated(true);
  }
  return PrebuiltBoundsUnknown;
}

 QualType ASTContext::getInteropTypeAndAdjust(const InteropTypeExpr *BA, bool IsParam) const {
  if (!BA) return QualType();
  QualType ResultType = BA->getType();
  if (IsParam && !ResultType.isNull() && ResultType->isArrayType())
    ResultType = getAdjustedParameterType(ResultType);
  return ResultType;
}

//
// Methods for tracking which member bounds declarations use a member.
//

ASTContext::member_bounds_iterator
ASTContext::using_member_bounds_begin(const MemberPath &Path) const {
  auto Pos = UsingBounds.find(Path);
  if (Pos == UsingBounds.end())
    return nullptr;
  return Pos->second.begin();
}

ASTContext::member_bounds_iterator
ASTContext::using_member_bounds_end(const MemberPath &Path) const {
  auto Pos = UsingBounds.find(Path);
  if (Pos == UsingBounds.end())
    return nullptr;
  return Pos->second.end();
}

unsigned
ASTContext::using_member_bounds_size(const MemberPath &Path) const {
  auto Pos = UsingBounds.find(Path);
  if (Pos == UsingBounds.end())
    return 0;
  return Pos->second.size();
}

ASTContext::member_bounds_iterator_range
ASTContext::using_member_bounds(const MemberPath &Path) const {
  return member_bounds_iterator_range(using_member_bounds_begin(Path),
                                      using_member_bounds_end(Path));
}

void ASTContext::addMemberBoundsUse(const MemberPath &Path,
                                    const FieldDecl *Bounds) {
  UsingBounds[Path].push_back(Bounds);
}

//===----------------------------------------------------------------------===//
//                         Integer Predicates
//===----------------------------------------------------------------------===//

unsigned ASTContext::getIntWidth(QualType T) const {
  if (const auto *ET = T->getAs<EnumType>())
    T = ET->getDecl()->getIntegerType();
  if (T->isBooleanType())
    return 1;
  // For builtin types, just use the standard type sizing method
  return (unsigned)getTypeSize(T);
}

QualType ASTContext::getCorrespondingUnsignedType(QualType T) const {
  assert((T->hasSignedIntegerRepresentation() || T->isSignedFixedPointType()) &&
         "Unexpected type");

  // Turn <4 x signed int> -> <4 x unsigned int>
  if (const auto *VTy = T->getAs<VectorType>())
    return getVectorType(getCorrespondingUnsignedType(VTy->getElementType()),
                         VTy->getNumElements(), VTy->getVectorKind());

  // For enums, we return the unsigned version of the base type.
  if (const auto *ETy = T->getAs<EnumType>())
    T = ETy->getDecl()->getIntegerType();

  const auto *BTy = T->getAs<BuiltinType>();
  assert(BTy && "Unexpected signed integer or fixed point type");
  switch (BTy->getKind()) {
  case BuiltinType::Char_S:
  case BuiltinType::SChar:
    return UnsignedCharTy;
  case BuiltinType::Short:
    return UnsignedShortTy;
  case BuiltinType::Int:
    return UnsignedIntTy;
  case BuiltinType::Long:
    return UnsignedLongTy;
  case BuiltinType::LongLong:
    return UnsignedLongLongTy;
  case BuiltinType::Int128:
    return UnsignedInt128Ty;

  case BuiltinType::ShortAccum:
    return UnsignedShortAccumTy;
  case BuiltinType::Accum:
    return UnsignedAccumTy;
  case BuiltinType::LongAccum:
    return UnsignedLongAccumTy;
  case BuiltinType::SatShortAccum:
    return SatUnsignedShortAccumTy;
  case BuiltinType::SatAccum:
    return SatUnsignedAccumTy;
  case BuiltinType::SatLongAccum:
    return SatUnsignedLongAccumTy;
  case BuiltinType::ShortFract:
    return UnsignedShortFractTy;
  case BuiltinType::Fract:
    return UnsignedFractTy;
  case BuiltinType::LongFract:
    return UnsignedLongFractTy;
  case BuiltinType::SatShortFract:
    return SatUnsignedShortFractTy;
  case BuiltinType::SatFract:
    return SatUnsignedFractTy;
  case BuiltinType::SatLongFract:
    return SatUnsignedLongFractTy;
  default:
    llvm_unreachable("Unexpected signed integer or fixed point type");
  }
}

ASTMutationListener::~ASTMutationListener() = default;

void ASTMutationListener::DeducedReturnType(const FunctionDecl *FD,
                                            QualType ReturnType) {}

//===----------------------------------------------------------------------===//
//                          Builtin Type Computation
//===----------------------------------------------------------------------===//

/// DecodeTypeFromStr - This decodes one type descriptor from Str, advancing the
/// pointer over the consumed characters.  This returns the resultant type.  If
/// AllowTypeModifiers is false then modifier like * are not parsed, just basic
/// types.  This allows "v2i*" to be parsed as a pointer to a v2i instead of
/// a vector of "i*".
///
/// RequiresICE is filled in on return to indicate whether the value is required
/// to be an Integer Constant Expression.
static QualType DecodeTypeFromStr(const char *&Str, const ASTContext &Context,
                                  ASTContext::GetBuiltinTypeError &Error,
                                  bool &RequiresICE,
                                  bool AllowTypeModifiers) {
  // Modifiers.
  int HowLong = 0;
  bool Signed = false, Unsigned = false;
  RequiresICE = false;

  // Read the prefixed modifiers first.
  bool Done = false;
  #ifndef NDEBUG
  bool IsSpecialLong = false;
  #endif
  while (!Done) {
    switch (*Str++) {
    default: Done = true; --Str; break;
    case 'I':
      RequiresICE = true;
      break;
    case 'S':
      assert(!Unsigned && "Can't use both 'S' and 'U' modifiers!");
      assert(!Signed && "Can't use 'S' modifier multiple times!");
      Signed = true;
      break;
    case 'U':
      assert(!Signed && "Can't use both 'S' and 'U' modifiers!");
      assert(!Unsigned && "Can't use 'U' modifier multiple times!");
      Unsigned = true;
      break;
    case 'L':
      assert(!IsSpecialLong && "Can't use 'L' with 'W' or 'N' modifiers");
      assert(HowLong <= 2 && "Can't have LLLL modifier");
      ++HowLong;
      break;
    case 'N':
      // 'N' behaves like 'L' for all non LP64 targets and 'int' otherwise.
      assert(!IsSpecialLong && "Can't use two 'N' or 'W' modifiers!");
      assert(HowLong == 0 && "Can't use both 'L' and 'N' modifiers!");
      #ifndef NDEBUG
      IsSpecialLong = true;
      #endif
      if (Context.getTargetInfo().getLongWidth() == 32)
        ++HowLong;
      break;
    case 'W':
      // This modifier represents int64 type.
      assert(!IsSpecialLong && "Can't use two 'N' or 'W' modifiers!");
      assert(HowLong == 0 && "Can't use both 'L' and 'W' modifiers!");
      #ifndef NDEBUG
      IsSpecialLong = true;
      #endif
      switch (Context.getTargetInfo().getInt64Type()) {
      default:
        llvm_unreachable("Unexpected integer type");
      case TargetInfo::SignedLong:
        HowLong = 1;
        break;
      case TargetInfo::SignedLongLong:
        HowLong = 2;
        break;
      }
      break;
    }
  }

  QualType Type;

  // Read the base type.
  switch (*Str++) {
  default: llvm_unreachable("Unknown builtin type letter!");
  case 'v':
    assert(HowLong == 0 && !Signed && !Unsigned &&
           "Bad modifiers used with 'v'!");
    Type = Context.VoidTy;
    break;
  case 'h':
    assert(HowLong == 0 && !Signed && !Unsigned &&
           "Bad modifiers used with 'h'!");
    Type = Context.HalfTy;
    break;
  case 'f':
    assert(HowLong == 0 && !Signed && !Unsigned &&
           "Bad modifiers used with 'f'!");
    Type = Context.FloatTy;
    break;
  case 'd':
    assert(HowLong < 3 && !Signed && !Unsigned &&
           "Bad modifiers used with 'd'!");
    if (HowLong == 1)
      Type = Context.LongDoubleTy;
    else if (HowLong == 2)
      Type = Context.Float128Ty;
    else
      Type = Context.DoubleTy;
    break;
  case 's':
    assert(HowLong == 0 && "Bad modifiers used with 's'!");
    if (Unsigned)
      Type = Context.UnsignedShortTy;
    else
      Type = Context.ShortTy;
    break;
  case 'i':
    if (HowLong == 3)
      Type = Unsigned ? Context.UnsignedInt128Ty : Context.Int128Ty;
    else if (HowLong == 2)
      Type = Unsigned ? Context.UnsignedLongLongTy : Context.LongLongTy;
    else if (HowLong == 1)
      Type = Unsigned ? Context.UnsignedLongTy : Context.LongTy;
    else
      Type = Unsigned ? Context.UnsignedIntTy : Context.IntTy;
    break;
  case 'c':
    assert(HowLong == 0 && "Bad modifiers used with 'c'!");
    if (Signed)
      Type = Context.SignedCharTy;
    else if (Unsigned)
      Type = Context.UnsignedCharTy;
    else
      Type = Context.CharTy;
    break;
  case 'b': // boolean
    assert(HowLong == 0 && !Signed && !Unsigned && "Bad modifiers for 'b'!");
    Type = Context.BoolTy;
    break;
  case 'z':  // size_t.
    assert(HowLong == 0 && !Signed && !Unsigned && "Bad modifiers for 'z'!");
    Type = Context.getSizeType();
    break;
  case 'w':  // wchar_t.
    assert(HowLong == 0 && !Signed && !Unsigned && "Bad modifiers for 'w'!");
    Type = Context.getWideCharType();
    break;
  case 'F':
    Type = Context.getCFConstantStringType();
    break;
  case 'G':
    Type = Context.getObjCIdType();
    break;
  case 'H':
    Type = Context.getObjCSelType();
    break;
  case 'M':
    Type = Context.getObjCSuperType();
    break;
  case 'a':
    Type = Context.getBuiltinVaListType();
    assert(!Type.isNull() && "builtin va list type not initialized!");
    break;
  case 'A':
    // This is a "reference" to a va_list; however, what exactly
    // this means depends on how va_list is defined. There are two
    // different kinds of va_list: ones passed by value, and ones
    // passed by reference.  An example of a by-value va_list is
    // x86, where va_list is a char*. An example of by-ref va_list
    // is x86-64, where va_list is a __va_list_tag[1]. For x86,
    // we want this argument to be a char*&; for x86-64, we want
    // it to be a __va_list_tag*.
    Type = Context.getBuiltinVaListType();
    assert(!Type.isNull() && "builtin va list type not initialized!");
    if (Type->isArrayType())
      Type = Context.getArrayDecayedType(Type);
    else
      Type = Context.getLValueReferenceType(Type);
    break;
  case 'V': {
    char *End;
    unsigned NumElements = strtoul(Str, &End, 10);
    assert(End != Str && "Missing vector size");
    Str = End;

    QualType ElementType = DecodeTypeFromStr(Str, Context, Error,
                                             RequiresICE, false);
    assert(!RequiresICE && "Can't require vector ICE");

    // TODO: No way to make AltiVec vectors in builtins yet.
    Type = Context.getVectorType(ElementType, NumElements,
                                 VectorType::GenericVector);
    break;
  }
  case 'E': {
    char *End;

    unsigned NumElements = strtoul(Str, &End, 10);
    assert(End != Str && "Missing vector size");

    Str = End;

    QualType ElementType = DecodeTypeFromStr(Str, Context, Error, RequiresICE,
                                             false);
    Type = Context.getExtVectorType(ElementType, NumElements);
    break;
  }
  case 'X': {
    QualType ElementType = DecodeTypeFromStr(Str, Context, Error, RequiresICE,
                                             false);
    assert(!RequiresICE && "Can't require complex ICE");
    Type = Context.getComplexType(ElementType);
    break;
  }
  case 'Y':
    Type = Context.getPointerDiffType();
    break;
  case 'P':
    Type = Context.getFILEType();
    if (Type.isNull()) {
      Error = ASTContext::GE_Missing_stdio;
      return {};
    }
    break;
  case 'J':
    if (Signed)
      Type = Context.getsigjmp_bufType();
    else
      Type = Context.getjmp_bufType();

    if (Type.isNull()) {
      Error = ASTContext::GE_Missing_setjmp;
      return {};
    }
    break;
  case 'K':
    assert(HowLong == 0 && !Signed && !Unsigned && "Bad modifiers for 'K'!");
    Type = Context.getucontext_tType();

    if (Type.isNull()) {
      Error = ASTContext::GE_Missing_ucontext;
      return {};
    }
    break;
  case 'p':
    Type = Context.getProcessIDType();
    break;
  }

  // If there are modifiers and if we're allowed to parse them, go for it.
  Done = !AllowTypeModifiers;
  while (!Done) {
    switch (char c = *Str++) {
    default: Done = true; --Str; break;
    case '*':
    case '&': {
      // Both pointers and references can have their pointee types
      // qualified with an address space.
      char *End;
      unsigned AddrSpace = strtoul(Str, &End, 10);
      if (End != Str) {
        // Note AddrSpace == 0 is not the same as an unspecified address space.
        Type = Context.getAddrSpaceQualType(
          Type,
          Context.getLangASForBuiltinAddressSpace(AddrSpace));
        Str = End;
      }
      if (c == '*')
        Type = Context.getPointerType(Type);
      else
        Type = Context.getLValueReferenceType(Type);
      break;
    }
    // FIXME: There's no way to have a built-in with an rvalue ref arg.
    case 'C':
      Type = Type.withConst();
      break;
    case 'D':
      Type = Context.getVolatileType(Type);
      break;
    case 'R':
      Type = Type.withRestrict();
      break;
    }
  }

  assert((!RequiresICE || Type->isIntegralOrEnumerationType()) &&
         "Integer constant 'I' type must be an integer");

  return Type;
}

/// GetBuiltinType - Return the type for the specified builtin.
QualType ASTContext::GetBuiltinType(unsigned Id,
                                    GetBuiltinTypeError &Error,
                                    unsigned *IntegerConstantArgs) const {
  const char *TypeStr = BuiltinInfo.getTypeString(Id);

  SmallVector<QualType, 8> ArgTypes;

  bool RequiresICE = false;
  Error = GE_None;
  QualType ResType = DecodeTypeFromStr(TypeStr, *this, Error,
                                       RequiresICE, true);
  if (Error != GE_None)
    return {};

  assert(!RequiresICE && "Result of intrinsic cannot be required to be an ICE");

  while (TypeStr[0] && TypeStr[0] != '.') {
    QualType Ty = DecodeTypeFromStr(TypeStr, *this, Error, RequiresICE, true);
    if (Error != GE_None)
      return {};

    // If this argument is required to be an IntegerConstantExpression and the
    // caller cares, fill in the bitmask we return.
    if (RequiresICE && IntegerConstantArgs)
      *IntegerConstantArgs |= 1 << ArgTypes.size();

    // Do array -> pointer decay.  The builtin should use the decayed type.
    if (Ty->isArrayType())
      Ty = getArrayDecayedType(Ty);

    ArgTypes.push_back(Ty);
  }

  if (Id == Builtin::BI__GetExceptionInfo)
    return {};

  assert((TypeStr[0] != '.' || TypeStr[1] == 0) &&
         "'.' should only occur at end of builtin type list!");

  FunctionType::ExtInfo EI(CC_C);
  if (BuiltinInfo.isNoReturn(Id)) EI = EI.withNoReturn(true);

  bool Variadic = (TypeStr[0] == '.');

  // We really shouldn't be making a no-proto type here.
  if (ArgTypes.empty() && Variadic && !getLangOpts().CPlusPlus)
    return getFunctionNoProtoType(ResType, EI);

  FunctionProtoType::ExtProtoInfo EPI;
  EPI.ExtInfo = EI;
  EPI.Variadic = Variadic;
  if (getLangOpts().CPlusPlus && BuiltinInfo.isNoThrow(Id))
    EPI.ExceptionSpec.Type =
        getLangOpts().CPlusPlus11 ? EST_BasicNoexcept : EST_DynamicNone;

  return getFunctionType(ResType, ArgTypes, EPI);
}

static GVALinkage basicGVALinkageForFunction(const ASTContext &Context,
                                             const FunctionDecl *FD) {
  if (!FD->isExternallyVisible())
    return GVA_Internal;

  // Non-user-provided functions get emitted as weak definitions with every
  // use, no matter whether they've been explicitly instantiated etc.
  if (const auto *MD = dyn_cast<CXXMethodDecl>(FD))
    if (!MD->isUserProvided())
      return GVA_DiscardableODR;

  GVALinkage External;
  switch (FD->getTemplateSpecializationKind()) {
  case TSK_Undeclared:
  case TSK_ExplicitSpecialization:
    External = GVA_StrongExternal;
    break;

  case TSK_ExplicitInstantiationDefinition:
    return GVA_StrongODR;

  // C++11 [temp.explicit]p10:
  //   [ Note: The intent is that an inline function that is the subject of
  //   an explicit instantiation declaration will still be implicitly
  //   instantiated when used so that the body can be considered for
  //   inlining, but that no out-of-line copy of the inline function would be
  //   generated in the translation unit. -- end note ]
  case TSK_ExplicitInstantiationDeclaration:
    return GVA_AvailableExternally;

  case TSK_ImplicitInstantiation:
    External = GVA_DiscardableODR;
    break;
  }

  if (!FD->isInlined())
    return External;

  if ((!Context.getLangOpts().CPlusPlus &&
       !Context.getTargetInfo().getCXXABI().isMicrosoft() &&
       !FD->hasAttr<DLLExportAttr>()) ||
      FD->hasAttr<GNUInlineAttr>()) {
    // FIXME: This doesn't match gcc's behavior for dllexport inline functions.

    // GNU or C99 inline semantics. Determine whether this symbol should be
    // externally visible.
    if (FD->isInlineDefinitionExternallyVisible())
      return External;

    // C99 inline semantics, where the symbol is not externally visible.
    return GVA_AvailableExternally;
  }

  // Functions specified with extern and inline in -fms-compatibility mode
  // forcibly get emitted.  While the body of the function cannot be later
  // replaced, the function definition cannot be discarded.
  if (FD->isMSExternInline())
    return GVA_StrongODR;

  return GVA_DiscardableODR;
}

static GVALinkage adjustGVALinkageForAttributes(const ASTContext &Context,
                                                const Decl *D, GVALinkage L) {
  // See http://msdn.microsoft.com/en-us/library/xa0d9ste.aspx
  // dllexport/dllimport on inline functions.
  if (D->hasAttr<DLLImportAttr>()) {
    if (L == GVA_DiscardableODR || L == GVA_StrongODR)
      return GVA_AvailableExternally;
  } else if (D->hasAttr<DLLExportAttr>()) {
    if (L == GVA_DiscardableODR)
      return GVA_StrongODR;
  } else if (Context.getLangOpts().CUDA && Context.getLangOpts().CUDAIsDevice &&
             D->hasAttr<CUDAGlobalAttr>()) {
    // Device-side functions with __global__ attribute must always be
    // visible externally so they can be launched from host.
    if (L == GVA_DiscardableODR || L == GVA_Internal)
      return GVA_StrongODR;
  }
  return L;
}

/// Adjust the GVALinkage for a declaration based on what an external AST source
/// knows about whether there can be other definitions of this declaration.
static GVALinkage
adjustGVALinkageForExternalDefinitionKind(const ASTContext &Ctx, const Decl *D,
                                          GVALinkage L) {
  ExternalASTSource *Source = Ctx.getExternalSource();
  if (!Source)
    return L;

  switch (Source->hasExternalDefinitions(D)) {
  case ExternalASTSource::EK_Never:
    // Other translation units rely on us to provide the definition.
    if (L == GVA_DiscardableODR)
      return GVA_StrongODR;
    break;

  case ExternalASTSource::EK_Always:
    return GVA_AvailableExternally;

  case ExternalASTSource::EK_ReplyHazy:
    break;
  }
  return L;
}

GVALinkage ASTContext::GetGVALinkageForFunction(const FunctionDecl *FD) const {
  return adjustGVALinkageForExternalDefinitionKind(*this, FD,
           adjustGVALinkageForAttributes(*this, FD,
             basicGVALinkageForFunction(*this, FD)));
}

static GVALinkage basicGVALinkageForVariable(const ASTContext &Context,
                                             const VarDecl *VD) {
  if (!VD->isExternallyVisible())
    return GVA_Internal;

  if (VD->isStaticLocal()) {
    const DeclContext *LexicalContext = VD->getParentFunctionOrMethod();
    while (LexicalContext && !isa<FunctionDecl>(LexicalContext))
      LexicalContext = LexicalContext->getLexicalParent();

    // ObjC Blocks can create local variables that don't have a FunctionDecl
    // LexicalContext.
    if (!LexicalContext)
      return GVA_DiscardableODR;

    // Otherwise, let the static local variable inherit its linkage from the
    // nearest enclosing function.
    auto StaticLocalLinkage =
        Context.GetGVALinkageForFunction(cast<FunctionDecl>(LexicalContext));

    // Itanium ABI 5.2.2: "Each COMDAT group [for a static local variable] must
    // be emitted in any object with references to the symbol for the object it
    // contains, whether inline or out-of-line."
    // Similar behavior is observed with MSVC. An alternative ABI could use
    // StrongODR/AvailableExternally to match the function, but none are
    // known/supported currently.
    if (StaticLocalLinkage == GVA_StrongODR ||
        StaticLocalLinkage == GVA_AvailableExternally)
      return GVA_DiscardableODR;
    return StaticLocalLinkage;
  }

  // MSVC treats in-class initialized static data members as definitions.
  // By giving them non-strong linkage, out-of-line definitions won't
  // cause link errors.
  if (Context.isMSStaticDataMemberInlineDefinition(VD))
    return GVA_DiscardableODR;

  // Most non-template variables have strong linkage; inline variables are
  // linkonce_odr or (occasionally, for compatibility) weak_odr.
  GVALinkage StrongLinkage;
  switch (Context.getInlineVariableDefinitionKind(VD)) {
  case ASTContext::InlineVariableDefinitionKind::None:
    StrongLinkage = GVA_StrongExternal;
    break;
  case ASTContext::InlineVariableDefinitionKind::Weak:
  case ASTContext::InlineVariableDefinitionKind::WeakUnknown:
    StrongLinkage = GVA_DiscardableODR;
    break;
  case ASTContext::InlineVariableDefinitionKind::Strong:
    StrongLinkage = GVA_StrongODR;
    break;
  }

  switch (VD->getTemplateSpecializationKind()) {
  case TSK_Undeclared:
    return StrongLinkage;

  case TSK_ExplicitSpecialization:
    return Context.getTargetInfo().getCXXABI().isMicrosoft() &&
                   VD->isStaticDataMember()
               ? GVA_StrongODR
               : StrongLinkage;

  case TSK_ExplicitInstantiationDefinition:
    return GVA_StrongODR;

  case TSK_ExplicitInstantiationDeclaration:
    return GVA_AvailableExternally;

  case TSK_ImplicitInstantiation:
    return GVA_DiscardableODR;
  }

  llvm_unreachable("Invalid Linkage!");
}

GVALinkage ASTContext::GetGVALinkageForVariable(const VarDecl *VD) {
  return adjustGVALinkageForExternalDefinitionKind(*this, VD,
           adjustGVALinkageForAttributes(*this, VD,
             basicGVALinkageForVariable(*this, VD)));
}

bool ASTContext::DeclMustBeEmitted(const Decl *D) {
  if (const auto *VD = dyn_cast<VarDecl>(D)) {
    if (!VD->isFileVarDecl())
      return false;
    // Global named register variables (GNU extension) are never emitted.
    if (VD->getStorageClass() == SC_Register)
      return false;
    if (VD->getDescribedVarTemplate() ||
        isa<VarTemplatePartialSpecializationDecl>(VD))
      return false;
  } else if (const auto *FD = dyn_cast<FunctionDecl>(D)) {
    // We never need to emit an uninstantiated function template.
    if (FD->getTemplatedKind() == FunctionDecl::TK_FunctionTemplate)
      return false;
  } else if (isa<PragmaCommentDecl>(D))
    return true;
  else if (isa<OMPThreadPrivateDecl>(D))
    return true;
  else if (isa<PragmaDetectMismatchDecl>(D))
    return true;
  else if (isa<OMPThreadPrivateDecl>(D))
    return !D->getDeclContext()->isDependentContext();
  else if (isa<OMPDeclareReductionDecl>(D))
    return !D->getDeclContext()->isDependentContext();
  else if (isa<ImportDecl>(D))
    return true;
  else
    return false;

  if (D->isFromASTFile() && !LangOpts.BuildingPCHWithObjectFile) {
    assert(getExternalSource() && "It's from an AST file; must have a source.");
    // On Windows, PCH files are built together with an object file. If this
    // declaration comes from such a PCH and DeclMustBeEmitted would return
    // true, it would have returned true and the decl would have been emitted
    // into that object file, so it doesn't need to be emitted here.
    // Note that decls are still emitted if they're referenced, as usual;
    // DeclMustBeEmitted is used to decide whether a decl must be emitted even
    // if it's not referenced.
    //
    // Explicit template instantiation definitions are tricky. If there was an
    // explicit template instantiation decl in the PCH before, it will look like
    // the definition comes from there, even if that was just the declaration.
    // (Explicit instantiation defs of variable templates always get emitted.)
    bool IsExpInstDef =
        isa<FunctionDecl>(D) &&
        cast<FunctionDecl>(D)->getTemplateSpecializationKind() ==
            TSK_ExplicitInstantiationDefinition;

    // Implicit member function definitions, such as operator= might not be
    // marked as template specializations, since they're not coming from a
    // template but synthesized directly on the class.
    IsExpInstDef |=
        isa<CXXMethodDecl>(D) &&
        cast<CXXMethodDecl>(D)->getParent()->getTemplateSpecializationKind() ==
            TSK_ExplicitInstantiationDefinition;

    if (getExternalSource()->DeclIsFromPCHWithObjectFile(D) && !IsExpInstDef)
      return false;
  }

  // If this is a member of a class template, we do not need to emit it.
  if (D->getDeclContext()->isDependentContext())
    return false;

  // Weak references don't produce any output by themselves.
  if (D->hasAttr<WeakRefAttr>())
    return false;

  // Aliases and used decls are required.
  if (D->hasAttr<AliasAttr>() || D->hasAttr<UsedAttr>())
    return true;

  if (const auto *FD = dyn_cast<FunctionDecl>(D)) {
    // Forward declarations aren't required.
    if (!FD->doesThisDeclarationHaveABody())
      return FD->doesDeclarationForceExternallyVisibleDefinition();

    // Constructors and destructors are required.
    if (FD->hasAttr<ConstructorAttr>() || FD->hasAttr<DestructorAttr>())
      return true;

    // The key function for a class is required.  This rule only comes
    // into play when inline functions can be key functions, though.
    if (getTargetInfo().getCXXABI().canKeyFunctionBeInline()) {
      if (const auto *MD = dyn_cast<CXXMethodDecl>(FD)) {
        const CXXRecordDecl *RD = MD->getParent();
        if (MD->isOutOfLine() && RD->isDynamicClass()) {
          const CXXMethodDecl *KeyFunc = getCurrentKeyFunction(RD);
          if (KeyFunc && KeyFunc->getCanonicalDecl() == MD->getCanonicalDecl())
            return true;
        }
      }
    }

    GVALinkage Linkage = GetGVALinkageForFunction(FD);

    // static, static inline, always_inline, and extern inline functions can
    // always be deferred.  Normal inline functions can be deferred in C99/C++.
    // Implicit template instantiations can also be deferred in C++.
    return !isDiscardableGVALinkage(Linkage);
  }

  const auto *VD = cast<VarDecl>(D);
  assert(VD->isFileVarDecl() && "Expected file scoped var");

  // If the decl is marked as `declare target to`, it should be emitted for the
  // host and for the device.
  if (LangOpts.OpenMP &&
      OMPDeclareTargetDeclAttr::isDeclareTargetDeclaration(VD))
    return true;

  if (VD->isThisDeclarationADefinition() == VarDecl::DeclarationOnly &&
      !isMSStaticDataMemberInlineDefinition(VD))
    return false;

  // Variables that can be needed in other TUs are required.
  auto Linkage = GetGVALinkageForVariable(VD);
  if (!isDiscardableGVALinkage(Linkage))
    return true;

  // We never need to emit a variable that is available in another TU.
  if (Linkage == GVA_AvailableExternally)
    return false;

  // Variables that have destruction with side-effects are required.
  if (VD->getType().isDestructedType())
    return true;

  // Variables that have initialization with side-effects are required.
  if (VD->getInit() && VD->getInit()->HasSideEffects(*this) &&
      // We can get a value-dependent initializer during error recovery.
      (VD->getInit()->isValueDependent() || !VD->evaluateValue()))
    return true;

  // Likewise, variables with tuple-like bindings are required if their
  // bindings have side-effects.
  if (const auto *DD = dyn_cast<DecompositionDecl>(VD))
    for (const auto *BD : DD->bindings())
      if (const auto *BindingVD = BD->getHoldingVar())
        if (DeclMustBeEmitted(BindingVD))
          return true;

  return false;
}

void ASTContext::forEachMultiversionedFunctionVersion(
    const FunctionDecl *FD,
    llvm::function_ref<void(FunctionDecl *)> Pred) const {
  assert(FD->isMultiVersion() && "Only valid for multiversioned functions");
  llvm::SmallDenseSet<const FunctionDecl*, 4> SeenDecls;
  FD = FD->getMostRecentDecl();
  for (auto *CurDecl :
       FD->getDeclContext()->getRedeclContext()->lookup(FD->getDeclName())) {
    FunctionDecl *CurFD = CurDecl->getAsFunction()->getMostRecentDecl();
    if (CurFD && hasSameType(CurFD->getType(), FD->getType()) &&
        std::end(SeenDecls) == llvm::find(SeenDecls, CurFD)) {
      SeenDecls.insert(CurFD);
      Pred(CurFD);
    }
  }
}

CallingConv ASTContext::getDefaultCallingConvention(bool IsVariadic,
                                                    bool IsCXXMethod) const {
  // Pass through to the C++ ABI object
  if (IsCXXMethod)
    return ABI->getDefaultMethodCallConv(IsVariadic);

  switch (LangOpts.getDefaultCallingConv()) {
  case LangOptions::DCC_None:
    break;
  case LangOptions::DCC_CDecl:
    return CC_C;
  case LangOptions::DCC_FastCall:
    if (getTargetInfo().hasFeature("sse2") && !IsVariadic)
      return CC_X86FastCall;
    break;
  case LangOptions::DCC_StdCall:
    if (!IsVariadic)
      return CC_X86StdCall;
    break;
  case LangOptions::DCC_VectorCall:
    // __vectorcall cannot be applied to variadic functions.
    if (!IsVariadic)
      return CC_X86VectorCall;
    break;
  case LangOptions::DCC_RegCall:
    // __regcall cannot be applied to variadic functions.
    if (!IsVariadic)
      return CC_X86RegCall;
    break;
  }
  return Target->getDefaultCallingConv(TargetInfo::CCMT_Unknown);
}

bool ASTContext::isNearlyEmpty(const CXXRecordDecl *RD) const {
  // Pass through to the C++ ABI object
  return ABI->isNearlyEmpty(RD);
}

VTableContextBase *ASTContext::getVTableContext() {
  if (!VTContext.get()) {
    if (Target->getCXXABI().isMicrosoft())
      VTContext.reset(new MicrosoftVTableContext(*this));
    else
      VTContext.reset(new ItaniumVTableContext(*this));
  }
  return VTContext.get();
}

MangleContext *ASTContext::createMangleContext() {
  switch (Target->getCXXABI().getKind()) {
  case TargetCXXABI::GenericAArch64:
  case TargetCXXABI::GenericItanium:
  case TargetCXXABI::GenericARM:
  case TargetCXXABI::GenericMIPS:
  case TargetCXXABI::iOS:
  case TargetCXXABI::iOS64:
  case TargetCXXABI::WebAssembly:
  case TargetCXXABI::WatchOS:
    return ItaniumMangleContext::create(*this, getDiagnostics());
  case TargetCXXABI::Microsoft:
    return MicrosoftMangleContext::create(*this, getDiagnostics());
  }
  llvm_unreachable("Unsupported ABI");
}

CXXABI::~CXXABI() = default;

size_t ASTContext::getSideTableAllocatedMemory() const {
  return ASTRecordLayouts.getMemorySize() +
         llvm::capacity_in_bytes(ObjCLayouts) +
         llvm::capacity_in_bytes(KeyFunctions) +
         llvm::capacity_in_bytes(ObjCImpls) +
         llvm::capacity_in_bytes(BlockVarCopyInits) +
         llvm::capacity_in_bytes(DeclAttrs) +
         llvm::capacity_in_bytes(TemplateOrInstantiation) +
         llvm::capacity_in_bytes(InstantiatedFromUsingDecl) +
         llvm::capacity_in_bytes(InstantiatedFromUsingShadowDecl) +
         llvm::capacity_in_bytes(InstantiatedFromUnnamedFieldDecl) +
         llvm::capacity_in_bytes(OverriddenMethods) +
         llvm::capacity_in_bytes(Types) +
         llvm::capacity_in_bytes(VariableArrayTypes) +
         llvm::capacity_in_bytes(ClassScopeSpecializationPattern);
}

/// getIntTypeForBitwidth -
/// sets integer QualTy according to specified details:
/// bitwidth, signed/unsigned.
/// Returns empty type if there is no appropriate target types.
QualType ASTContext::getIntTypeForBitwidth(unsigned DestWidth,
                                           unsigned Signed) const {
  TargetInfo::IntType Ty = getTargetInfo().getIntTypeByWidth(DestWidth, Signed);
  CanQualType QualTy = getFromTargetType(Ty);
  if (!QualTy && DestWidth == 128)
    return Signed ? Int128Ty : UnsignedInt128Ty;
  return QualTy;
}

/// getRealTypeForBitwidth -
/// sets floating point QualTy according to specified bitwidth.
/// Returns empty type if there is no appropriate target types.
QualType ASTContext::getRealTypeForBitwidth(unsigned DestWidth) const {
  TargetInfo::RealType Ty = getTargetInfo().getRealTypeByWidth(DestWidth);
  switch (Ty) {
  case TargetInfo::Float:
    return FloatTy;
  case TargetInfo::Double:
    return DoubleTy;
  case TargetInfo::LongDouble:
    return LongDoubleTy;
  case TargetInfo::Float128:
    return Float128Ty;
  case TargetInfo::NoFloat:
    return {};
  }

  llvm_unreachable("Unhandled TargetInfo::RealType value");
}

void ASTContext::setManglingNumber(const NamedDecl *ND, unsigned Number) {
  if (Number > 1)
    MangleNumbers[ND] = Number;
}

unsigned ASTContext::getManglingNumber(const NamedDecl *ND) const {
  auto I = MangleNumbers.find(ND);
  return I != MangleNumbers.end() ? I->second : 1;
}

void ASTContext::setStaticLocalNumber(const VarDecl *VD, unsigned Number) {
  if (Number > 1)
    StaticLocalNumbers[VD] = Number;
}

unsigned ASTContext::getStaticLocalNumber(const VarDecl *VD) const {
  auto I = StaticLocalNumbers.find(VD);
  return I != StaticLocalNumbers.end() ? I->second : 1;
}

MangleNumberingContext &
ASTContext::getManglingNumberContext(const DeclContext *DC) {
  assert(LangOpts.CPlusPlus);  // We don't need mangling numbers for plain C.
  std::unique_ptr<MangleNumberingContext> &MCtx = MangleNumberingContexts[DC];
  if (!MCtx)
    MCtx = createMangleNumberingContext();
  return *MCtx;
}

std::unique_ptr<MangleNumberingContext>
ASTContext::createMangleNumberingContext() const {
  return ABI->createMangleNumberingContext();
}

const CXXConstructorDecl *
ASTContext::getCopyConstructorForExceptionObject(CXXRecordDecl *RD) {
  return ABI->getCopyConstructorForExceptionObject(
      cast<CXXRecordDecl>(RD->getFirstDecl()));
}

void ASTContext::addCopyConstructorForExceptionObject(CXXRecordDecl *RD,
                                                      CXXConstructorDecl *CD) {
  return ABI->addCopyConstructorForExceptionObject(
      cast<CXXRecordDecl>(RD->getFirstDecl()),
      cast<CXXConstructorDecl>(CD->getFirstDecl()));
}

void ASTContext::addTypedefNameForUnnamedTagDecl(TagDecl *TD,
                                                 TypedefNameDecl *DD) {
  return ABI->addTypedefNameForUnnamedTagDecl(TD, DD);
}

TypedefNameDecl *
ASTContext::getTypedefNameForUnnamedTagDecl(const TagDecl *TD) {
  return ABI->getTypedefNameForUnnamedTagDecl(TD);
}

void ASTContext::addDeclaratorForUnnamedTagDecl(TagDecl *TD,
                                                DeclaratorDecl *DD) {
  return ABI->addDeclaratorForUnnamedTagDecl(TD, DD);
}

DeclaratorDecl *ASTContext::getDeclaratorForUnnamedTagDecl(const TagDecl *TD) {
  return ABI->getDeclaratorForUnnamedTagDecl(TD);
}

void ASTContext::setParameterIndex(const ParmVarDecl *D, unsigned int index) {
  ParamIndices[D] = index;
}

unsigned ASTContext::getParameterIndex(const ParmVarDecl *D) const {
  ParameterIndexTable::const_iterator I = ParamIndices.find(D);
  assert(I != ParamIndices.end() &&
         "ParmIndices lacks entry set by ParmVarDecl");
  return I->second;
}

APValue *
ASTContext::getMaterializedTemporaryValue(const MaterializeTemporaryExpr *E,
                                          bool MayCreate) {
  assert(E && E->getStorageDuration() == SD_Static &&
         "don't need to cache the computed value for this temporary");
  if (MayCreate) {
    APValue *&MTVI = MaterializedTemporaryValues[E];
    if (!MTVI)
      MTVI = new (*this) APValue;
    return MTVI;
  }

  return MaterializedTemporaryValues.lookup(E);
}

bool ASTContext::AtomicUsesUnsupportedLibcall(const AtomicExpr *E) const {
  const llvm::Triple &T = getTargetInfo().getTriple();
  if (!T.isOSDarwin())
    return false;

  if (!(T.isiOS() && T.isOSVersionLT(7)) &&
      !(T.isMacOSX() && T.isOSVersionLT(10, 9)))
    return false;

  QualType AtomicTy = E->getPtr()->getType()->getPointeeType();
  CharUnits sizeChars = getTypeSizeInChars(AtomicTy);
  uint64_t Size = sizeChars.getQuantity();
  CharUnits alignChars = getTypeAlignInChars(AtomicTy);
  unsigned Align = alignChars.getQuantity();
  unsigned MaxInlineWidthInBits = getTargetInfo().getMaxAtomicInlineWidth();
  return (Size != Align || toBits(sizeChars) > MaxInlineWidthInBits);
}

/// Template specializations to abstract away from pointers and TypeLocs.
/// @{
template <typename T>
static ast_type_traits::DynTypedNode createDynTypedNode(const T &Node) {
  return ast_type_traits::DynTypedNode::create(*Node);
}
template <>
ast_type_traits::DynTypedNode createDynTypedNode(const TypeLoc &Node) {
  return ast_type_traits::DynTypedNode::create(Node);
}
template <>
ast_type_traits::DynTypedNode
createDynTypedNode(const NestedNameSpecifierLoc &Node) {
  return ast_type_traits::DynTypedNode::create(Node);
}
/// @}

/// A \c RecursiveASTVisitor that builds a map from nodes to their
/// parents as defined by the \c RecursiveASTVisitor.
///
/// Note that the relationship described here is purely in terms of AST
/// traversal - there are other relationships (for example declaration context)
/// in the AST that are better modeled by special matchers.
///
/// FIXME: Currently only builds up the map using \c Stmt and \c Decl nodes.
class ASTContext::ParentMap::ASTVisitor
    : public RecursiveASTVisitor<ASTVisitor> {
public:
  ASTVisitor(ParentMap &Map) : Map(Map) {}

private:
  friend class RecursiveASTVisitor<ASTVisitor>;

  using VisitorBase = RecursiveASTVisitor<ASTVisitor>;

  bool shouldVisitTemplateInstantiations() const { return true; }

  bool shouldVisitImplicitCode() const { return true; }

  template <typename T, typename MapNodeTy, typename BaseTraverseFn,
            typename MapTy>
  bool TraverseNode(T Node, MapNodeTy MapNode, BaseTraverseFn BaseTraverse,
                    MapTy *Parents) {
    if (!Node)
      return true;
    if (ParentStack.size() > 0) {
      // FIXME: Currently we add the same parent multiple times, but only
      // when no memoization data is available for the type.
      // For example when we visit all subexpressions of template
      // instantiations; this is suboptimal, but benign: the only way to
      // visit those is with hasAncestor / hasParent, and those do not create
      // new matches.
      // The plan is to enable DynTypedNode to be storable in a map or hash
      // map. The main problem there is to implement hash functions /
      // comparison operators for all types that DynTypedNode supports that
      // do not have pointer identity.
      auto &NodeOrVector = (*Parents)[MapNode];
      if (NodeOrVector.isNull()) {
        if (const auto *D = ParentStack.back().get<Decl>())
          NodeOrVector = D;
        else if (const auto *S = ParentStack.back().get<Stmt>())
          NodeOrVector = S;
        else
          NodeOrVector = new ast_type_traits::DynTypedNode(ParentStack.back());
      } else {
        if (!NodeOrVector.template is<ParentVector *>()) {
          auto *Vector = new ParentVector(
              1, getSingleDynTypedNodeFromParentMap(NodeOrVector));
          delete NodeOrVector
              .template dyn_cast<ast_type_traits::DynTypedNode *>();
          NodeOrVector = Vector;
        }

        auto *Vector = NodeOrVector.template get<ParentVector *>();
        // Skip duplicates for types that have memoization data.
        // We must check that the type has memoization data before calling
        // std::find() because DynTypedNode::operator== can't compare all
        // types.
        bool Found = ParentStack.back().getMemoizationData() &&
                     std::find(Vector->begin(), Vector->end(),
                               ParentStack.back()) != Vector->end();
        if (!Found)
          Vector->push_back(ParentStack.back());
      }
    }
    ParentStack.push_back(createDynTypedNode(Node));
    bool Result = BaseTraverse();
    ParentStack.pop_back();
    return Result;
  }

  bool TraverseDecl(Decl *DeclNode) {
    return TraverseNode(
        DeclNode, DeclNode, [&] { return VisitorBase::TraverseDecl(DeclNode); },
        &Map.PointerParents);
  }

  bool TraverseStmt(Stmt *StmtNode) {
    return TraverseNode(
        StmtNode, StmtNode, [&] { return VisitorBase::TraverseStmt(StmtNode); },
        &Map.PointerParents);
  }

  bool TraverseTypeLoc(TypeLoc TypeLocNode) {
    return TraverseNode(
        TypeLocNode, ast_type_traits::DynTypedNode::create(TypeLocNode),
        [&] { return VisitorBase::TraverseTypeLoc(TypeLocNode); },
        &Map.OtherParents);
  }

  bool TraverseNestedNameSpecifierLoc(NestedNameSpecifierLoc NNSLocNode) {
    return TraverseNode(
        NNSLocNode, ast_type_traits::DynTypedNode::create(NNSLocNode),
        [&] { return VisitorBase::TraverseNestedNameSpecifierLoc(NNSLocNode); },
        &Map.OtherParents);
  }

  ParentMap &Map;
  llvm::SmallVector<ast_type_traits::DynTypedNode, 16> ParentStack;
};

ASTContext::ParentMap::ParentMap(ASTContext &Ctx) {
  ASTVisitor(*this).TraverseAST(Ctx);
}

ASTContext::DynTypedNodeList
ASTContext::getParents(const ast_type_traits::DynTypedNode &Node) {
  if (!Parents)
    // We build the parent map for the traversal scope (usually whole TU), as
    // hasAncestor can escape any subtree.
    Parents = llvm::make_unique<ParentMap>(*this);
  return Parents->getParents(Node);
}

bool
ASTContext::ObjCMethodsAreEqual(const ObjCMethodDecl *MethodDecl,
                                const ObjCMethodDecl *MethodImpl) {
  // No point trying to match an unavailable/deprecated mothod.
  if (MethodDecl->hasAttr<UnavailableAttr>()
      || MethodDecl->hasAttr<DeprecatedAttr>())
    return false;
  if (MethodDecl->getObjCDeclQualifier() !=
      MethodImpl->getObjCDeclQualifier())
    return false;
  if (!hasSameType(MethodDecl->getReturnType(), MethodImpl->getReturnType()))
    return false;

  if (MethodDecl->param_size() != MethodImpl->param_size())
    return false;

  for (ObjCMethodDecl::param_const_iterator IM = MethodImpl->param_begin(),
       IF = MethodDecl->param_begin(), EM = MethodImpl->param_end(),
       EF = MethodDecl->param_end();
       IM != EM && IF != EF; ++IM, ++IF) {
    const ParmVarDecl *DeclVar = (*IF);
    const ParmVarDecl *ImplVar = (*IM);
    if (ImplVar->getObjCDeclQualifier() != DeclVar->getObjCDeclQualifier())
      return false;
    if (!hasSameType(DeclVar->getType(), ImplVar->getType()))
      return false;
  }

  return (MethodDecl->isVariadic() == MethodImpl->isVariadic());
}

uint64_t ASTContext::getTargetNullPointerValue(QualType QT) const {
  LangAS AS;
  if (QT->getUnqualifiedDesugaredType()->isNullPtrType())
    AS = LangAS::Default;
  else
    AS = QT->getPointeeType().getAddressSpace();

  return getTargetInfo().getNullPointerValue(AS);
}

unsigned ASTContext::getTargetAddressSpace(LangAS AS) const {
  if (isTargetAddressSpace(AS))
    return toTargetAddressSpace(AS);
  else
    return (*AddrSpaceMap)[(unsigned)AS];
}

QualType ASTContext::getCorrespondingSaturatedType(QualType Ty) const {
  assert(Ty->isFixedPointType());

  if (Ty->isSaturatedFixedPointType()) return Ty;

  const auto &BT = Ty->getAs<BuiltinType>();
  switch (BT->getKind()) {
    default:
      llvm_unreachable("Not a fixed point type!");
    case BuiltinType::ShortAccum:
      return SatShortAccumTy;
    case BuiltinType::Accum:
      return SatAccumTy;
    case BuiltinType::LongAccum:
      return SatLongAccumTy;
    case BuiltinType::UShortAccum:
      return SatUnsignedShortAccumTy;
    case BuiltinType::UAccum:
      return SatUnsignedAccumTy;
    case BuiltinType::ULongAccum:
      return SatUnsignedLongAccumTy;
    case BuiltinType::ShortFract:
      return SatShortFractTy;
    case BuiltinType::Fract:
      return SatFractTy;
    case BuiltinType::LongFract:
      return SatLongFractTy;
    case BuiltinType::UShortFract:
      return SatUnsignedShortFractTy;
    case BuiltinType::UFract:
      return SatUnsignedFractTy;
    case BuiltinType::ULongFract:
      return SatUnsignedLongFractTy;
  }
}

LangAS ASTContext::getLangASForBuiltinAddressSpace(unsigned AS) const {
  if (LangOpts.OpenCL)
    return getTargetInfo().getOpenCLBuiltinAddressSpace(AS);

  if (LangOpts.CUDA)
    return getTargetInfo().getCUDABuiltinAddressSpace(AS);

  return getLangASFromTargetAS(AS);
}

// Explicitly instantiate this in case a Redeclarable<T> is used from a TU that
// doesn't include ASTContext.h
template
clang::LazyGenerationalUpdatePtr<
    const Decl *, Decl *, &ExternalASTSource::CompleteRedeclChain>::ValueType
clang::LazyGenerationalUpdatePtr<
    const Decl *, Decl *, &ExternalASTSource::CompleteRedeclChain>::makeValue(
        const clang::ASTContext &Ctx, Decl *Value);

unsigned char ASTContext::getFixedPointScale(QualType Ty) const {
  assert(Ty->isFixedPointType());

  const auto *BT = Ty->getAs<BuiltinType>();
  const TargetInfo &Target = getTargetInfo();
  switch (BT->getKind()) {
    default:
      llvm_unreachable("Not a fixed point type!");
    case BuiltinType::ShortAccum:
    case BuiltinType::SatShortAccum:
      return Target.getShortAccumScale();
    case BuiltinType::Accum:
    case BuiltinType::SatAccum:
      return Target.getAccumScale();
    case BuiltinType::LongAccum:
    case BuiltinType::SatLongAccum:
      return Target.getLongAccumScale();
    case BuiltinType::UShortAccum:
    case BuiltinType::SatUShortAccum:
      return Target.getUnsignedShortAccumScale();
    case BuiltinType::UAccum:
    case BuiltinType::SatUAccum:
      return Target.getUnsignedAccumScale();
    case BuiltinType::ULongAccum:
    case BuiltinType::SatULongAccum:
      return Target.getUnsignedLongAccumScale();
    case BuiltinType::ShortFract:
    case BuiltinType::SatShortFract:
      return Target.getShortFractScale();
    case BuiltinType::Fract:
    case BuiltinType::SatFract:
      return Target.getFractScale();
    case BuiltinType::LongFract:
    case BuiltinType::SatLongFract:
      return Target.getLongFractScale();
    case BuiltinType::UShortFract:
    case BuiltinType::SatUShortFract:
      return Target.getUnsignedShortFractScale();
    case BuiltinType::UFract:
    case BuiltinType::SatUFract:
      return Target.getUnsignedFractScale();
    case BuiltinType::ULongFract:
    case BuiltinType::SatULongFract:
      return Target.getUnsignedLongFractScale();
  }
}

unsigned char ASTContext::getFixedPointIBits(QualType Ty) const {
  assert(Ty->isFixedPointType());

  const auto *BT = Ty->getAs<BuiltinType>();
  const TargetInfo &Target = getTargetInfo();
  switch (BT->getKind()) {
    default:
      llvm_unreachable("Not a fixed point type!");
    case BuiltinType::ShortAccum:
    case BuiltinType::SatShortAccum:
      return Target.getShortAccumIBits();
    case BuiltinType::Accum:
    case BuiltinType::SatAccum:
      return Target.getAccumIBits();
    case BuiltinType::LongAccum:
    case BuiltinType::SatLongAccum:
      return Target.getLongAccumIBits();
    case BuiltinType::UShortAccum:
    case BuiltinType::SatUShortAccum:
      return Target.getUnsignedShortAccumIBits();
    case BuiltinType::UAccum:
    case BuiltinType::SatUAccum:
      return Target.getUnsignedAccumIBits();
    case BuiltinType::ULongAccum:
    case BuiltinType::SatULongAccum:
      return Target.getUnsignedLongAccumIBits();
    case BuiltinType::ShortFract:
    case BuiltinType::SatShortFract:
    case BuiltinType::Fract:
    case BuiltinType::SatFract:
    case BuiltinType::LongFract:
    case BuiltinType::SatLongFract:
    case BuiltinType::UShortFract:
    case BuiltinType::SatUShortFract:
    case BuiltinType::UFract:
    case BuiltinType::SatUFract:
    case BuiltinType::ULongFract:
    case BuiltinType::SatULongFract:
      return 0;
  }
}

FixedPointSemantics ASTContext::getFixedPointSemantics(QualType Ty) const {
  assert(Ty->isFixedPointType());
  bool isSigned = Ty->isSignedFixedPointType();
  return FixedPointSemantics(
      static_cast<unsigned>(getTypeSize(Ty)), getFixedPointScale(Ty), isSigned,
      Ty->isSaturatedFixedPointType(),
      !isSigned && getTargetInfo().doUnsignedFixedPointTypesHavePadding());
}

APFixedPoint ASTContext::getFixedPointMax(QualType Ty) const {
  assert(Ty->isFixedPointType());
  return APFixedPoint::getMax(getFixedPointSemantics(Ty));
}

APFixedPoint ASTContext::getFixedPointMin(QualType Ty) const {
  assert(Ty->isFixedPointType());
  return APFixedPoint::getMin(getFixedPointSemantics(Ty));
}<|MERGE_RESOLUTION|>--- conflicted
+++ resolved
@@ -17,11 +17,8 @@
 #include "clang/AST/ASTMutationListener.h"
 #include "clang/AST/ASTTypeTraits.h"
 #include "clang/AST/Attr.h"
-<<<<<<< HEAD
 #include "clang/AST/AttrIterator.h"
-=======
 #include "clang/AST/CanonBounds.h"
->>>>>>> 96940ffe
 #include "clang/AST/CharUnits.h"
 #include "clang/AST/Comment.h"
 #include "clang/AST/Decl.h"
@@ -796,19 +793,13 @@
                                         LangOpts.XRayNeverInstrumentFiles,
                                         LangOpts.XRayAttrListFiles, SM)),
       PrintingPolicy(LOpts), Idents(idents), Selectors(sels),
-<<<<<<< HEAD
       BuiltinInfo(builtins), DeclarationNames(*this), Comments(SM),
       CommentCommandTraits(BumpAlloc, LOpts.CommentOpts),
-      CompCategories(this_()), LastSDM(nullptr, 0) {
-=======
-      BuiltinInfo(builtins), DeclarationNames(*this), ExternalSource(nullptr),
-      Listener(nullptr), Comments(SM), CommentsLoaded(false),
-      CommentCommandTraits(BumpAlloc, LOpts.CommentOpts),
+      CompCategories(this_()),
       PrebuiltByteCountOne(nullptr), PrebuiltCountZero(nullptr),
       PrebuiltCountOne(nullptr), PrebuiltBoundsUnknown(nullptr),
       UsingBounds(PathCompare(*this)),
       LastSDM(nullptr, 0) {
->>>>>>> 96940ffe
   TUDecl = TranslationUnitDecl::Create(*this);
   TraversalScope = {TUDecl};
 }
@@ -2883,11 +2874,7 @@
     PointerType *NewIP = PointerTypes.FindNodeOrInsertPos(ID, InsertPos);
     assert(!NewIP && "Shouldn't be in the map!"); (void)NewIP;
   }
-<<<<<<< HEAD
-  auto *New = new (*this, TypeAlignment) PointerType(T, Canonical);
-=======
-  PointerType *New = new (*this, TypeAlignment) PointerType(T, Canonical, kind);
->>>>>>> 96940ffe
+  auto *New = new (*this, TypeAlignment) PointerType(T, Canonical, kind);
   Types.push_back(New);
   PointerTypes.InsertNode(New, InsertPos);
   return QualType(New, 0);
@@ -3143,14 +3130,8 @@
     assert(!NewIP && "Shouldn't be in the map!"); (void)NewIP;
   }
 
-<<<<<<< HEAD
   auto *New = new (*this,TypeAlignment)
-    ConstantArrayType(EltTy, Canon, ArySize, ASM, IndexTypeQuals);
-=======
-  ConstantArrayType *New = new(*this,TypeAlignment)
-    ConstantArrayType(EltTy, Canon, ArySize, ASM, IndexTypeQuals,
-                      Kind);
->>>>>>> 96940ffe
+    ConstantArrayType(EltTy, Canon, ArySize, ASM, IndexTypeQuals, Kind);
   ConstantArrayTypes.InsertNode(New, InsertPos);
   Types.push_back(New);
   return QualType(New, 0);
@@ -3422,13 +3403,8 @@
     assert(!existing && "Shouldn't be in the map!"); (void) existing;
   }
 
-<<<<<<< HEAD
   auto *newType = new (*this, TypeAlignment)
-    IncompleteArrayType(elementType, canon, ASM, elementTypeQuals);
-=======
-  IncompleteArrayType *newType = new (*this, TypeAlignment)
     IncompleteArrayType(elementType, canon, ASM, elementTypeQuals, Kind);
->>>>>>> 96940ffe
 
   IncompleteArrayTypes.InsertNode(newType, insertPos);
   Types.push_back(newType);
@@ -3816,61 +3792,22 @@
     assert(!NewIP && "Shouldn't be in the map!"); (void)NewIP;
   }
 
-<<<<<<< HEAD
   // Compute the needed size to hold this FunctionProtoType and the
   // various trailing objects.
   auto ESH = FunctionProtoType::getExceptionSpecSize(
       EPI.ExceptionSpec.Type, EPI.ExceptionSpec.Exceptions.size());
   size_t Size = FunctionProtoType::totalSizeToAlloc<
-      QualType, FunctionType::FunctionTypeExtraBitfields,
+      QualType, BoundsAnnotations, FunctionType::FunctionTypeExtraBitfields,
       FunctionType::ExceptionType, Expr *, FunctionDecl *,
       FunctionProtoType::ExtParameterInfo, Qualifiers>(
-      NumArgs, FunctionProtoType::hasExtraBitfields(EPI.ExceptionSpec.Type),
+      NumArgs,
+      EPI.ParamAnnots ? NumArgs : 0,
+      FunctionProtoType::hasExtraBitfields(EPI.ExceptionSpec.Type),
       ESH.NumExceptionType, ESH.NumExprPtr, ESH.NumFunctionDeclPtr,
       EPI.ExtParameterInfos ? NumArgs : 0,
       EPI.TypeQuals.hasNonFastQualifiers() ? 1 : 0);
 
   auto *FTP = (FunctionProtoType *)Allocate(Size, TypeAlignment);
-=======
-  // FunctionProtoType objects are allocated with extra bytes after
-  // them for four variable size arrays at the end:
-  //  - parameter types
-  //  - parameter bounds
-  //  - exception types
-  //  - extended parameter information
-  // Instead of the exception types, there could be a noexcept
-  // expression, or information used to resolve the exception
-  // specification.
-  size_t Size = sizeof(FunctionProtoType) +
-                NumArgs * sizeof(QualType);
-
-  if (EPI.ParamAnnots) {
-    Size += NumArgs * sizeof(BoundsAnnotations);
-  }
-
-  if (EPI.ExceptionSpec.Type == EST_Dynamic) {
-    Size += EPI.ExceptionSpec.Exceptions.size() * sizeof(QualType);
-  } else if (EPI.ExceptionSpec.Type == EST_ComputedNoexcept) {
-    Size += sizeof(Expr*);
-  } else if (EPI.ExceptionSpec.Type == EST_Uninstantiated) {
-    Size += 2 * sizeof(FunctionDecl*);
-  } else if (EPI.ExceptionSpec.Type == EST_Unevaluated) {
-    Size += sizeof(FunctionDecl*);
-  }
-
-
-  // Put the ExtParameterInfos last.  If all were equal, it would make
-  // more sense to put these before the exception specification, because
-  // it's much easier to skip past them compared to the elaborate switch
-  // required to skip the exception specification.  However, all is not
-  // equal; ExtParameterInfos are used to model very uncommon features,
-  // and it's better not to burden the more common paths.
-  if (EPI.ExtParameterInfos) {
-    Size += NumArgs * sizeof(FunctionProtoType::ExtParameterInfo);
-  }
-
-  FunctionProtoType *FTP = (FunctionProtoType*) Allocate(Size, TypeAlignment);
->>>>>>> 96940ffe
   FunctionProtoType::ExtProtoInfo newEPI = EPI;
   new (FTP) FunctionProtoType(ResultTy, ArgArray, Canonical, newEPI);
   Types.push_back(FTP);
@@ -5172,14 +5109,9 @@
                                 CAT->getSizeModifier(), 0, CAT->getKind());
   }
 
-<<<<<<< HEAD
   if (const auto *IAT = dyn_cast<IncompleteArrayType>(AT)) {
-    return getIncompleteArrayType(unqualElementType, IAT->getSizeModifier(), 0);
-=======
-  if (const IncompleteArrayType *IAT = dyn_cast<IncompleteArrayType>(AT)) {
     return getIncompleteArrayType(unqualElementType, IAT->getSizeModifier(), 0,
                                   IAT->getKind());
->>>>>>> 96940ffe
   }
 
   if (const auto *VAT = dyn_cast<VariableArrayType>(AT)) {
@@ -5242,7 +5174,9 @@
 
   const auto *T1PtrType = T1->getAs<PointerType>();
   const auto *T2PtrType = T2->getAs<PointerType>();
-  if (T1PtrType && T2PtrType) {
+  // Checked C: also make sure that they have the same checked kind.
+  if (T1PtrType && T2PtrType &&
+      T1PtrType->getKind() == T2PtrType->getKind()) {
     T1 = T1PtrType->getPointeeType();
     T2 = T2PtrType->getPointeeType();
     return true;
@@ -5543,14 +5477,9 @@
   if (const auto *CAT = dyn_cast<ConstantArrayType>(ATy))
     return cast<ArrayType>(getConstantArrayType(NewEltTy, CAT->getSize(),
                                                 CAT->getSizeModifier(),
-<<<<<<< HEAD
-                                           CAT->getIndexTypeCVRQualifiers()));
+                                           CAT->getIndexTypeCVRQualifiers(),
+                                           CAT->getKind()));
   if (const auto *IAT = dyn_cast<IncompleteArrayType>(ATy))
-=======
-                                           CAT->getIndexTypeCVRQualifiers(),
-                                                CAT->getKind()));
-  if (const IncompleteArrayType *IAT = dyn_cast<IncompleteArrayType>(ATy))
->>>>>>> 96940ffe
     return cast<ArrayType>(getIncompleteArrayType(NewEltTy,
                                                   IAT->getSizeModifier(),
                                            IAT->getIndexTypeCVRQualifiers(),
@@ -8695,20 +8624,12 @@
 
 QualType ASTContext::mergeFunctionTypes(QualType lhs, QualType rhs,
                                         bool OfBlockPointer,
-<<<<<<< HEAD
-                                        bool Unqualified) {
+                                        bool Unqualified,
+                                        bool IgnoreBounds) {
   const auto *lbase = lhs->getAs<FunctionType>();
   const auto *rbase = rhs->getAs<FunctionType>();
   const auto *lproto = dyn_cast<FunctionProtoType>(lbase);
   const auto *rproto = dyn_cast<FunctionProtoType>(rbase);
-=======
-                                        bool Unqualified,
-                                        bool IgnoreBounds) {
-  const FunctionType *lbase = lhs->getAs<FunctionType>();
-  const FunctionType *rbase = rhs->getAs<FunctionType>();
-  const FunctionProtoType *lproto = dyn_cast<FunctionProtoType>(lbase);
-  const FunctionProtoType *rproto = dyn_cast<FunctionProtoType>(rbase);
->>>>>>> 96940ffe
   bool allLTypes = true;
   bool allRTypes = true;
 
@@ -8724,14 +8645,9 @@
   }
   else
     retType = mergeTypes(lbase->getReturnType(), rbase->getReturnType(), false,
-<<<<<<< HEAD
-                         Unqualified);
+                         Unqualified, IgnoreBounds);
   if (retType.isNull())
     return {};
-=======
-                         Unqualified,/*BlockReturnType=*/false, IgnoreBounds);
-  if (retType.isNull()) return QualType();
->>>>>>> 96940ffe
 
   if (Unqualified)
     retType = retType.getUnqualifiedType();
@@ -8927,7 +8843,7 @@
     if (hasParamAnnots)
       EPI.ParamAnnots = bounds.data();
     EPI.ReturnAnnots = ReturnAnnots;
-    EPI.numTypeVars = NumTypeVars;
+    EPI.NumTypeVars = NumTypeVars;
     EPI.ItypeGenericFunction = IsITypeGenericFunction;
     return getFunctionType(retType, types, EPI);
   }
@@ -8959,16 +8875,12 @@
 
       if (paramTy->isPromotableIntegerType() ||
           getCanonicalType(paramTy).getUnqualifiedType() == FloatTy)
-<<<<<<< HEAD
         return {};
-=======
-        return QualType();
 
       // For Checked C, a no prototype function is not compatible
       // with a prototype with a checked argument.
       if (isCheckedC && isNotAllowedForNoPrototypeFunction(paramTy))
         return QualType();
->>>>>>> 96940ffe
     }
 
     if (allLTypes) return lhs;
@@ -9150,17 +9062,10 @@
       LHSPointee = LHSPointee.getUnqualifiedType();
       RHSPointee = RHSPointee.getUnqualifiedType();
     }
-<<<<<<< HEAD
     QualType ResultType = mergeTypes(LHSPointee, RHSPointee, false,
-                                     Unqualified);
+                                     Unqualified, IgnoreBounds);
     if (ResultType.isNull())
       return {};
-=======
-    QualType ResultType = mergeTypes(LHSPointee, RHSPointee, false, 
-                                     Unqualified,/*BlockReturnType=*/false,
-                                     IgnoreBounds);
-    if (ResultType.isNull()) return QualType();
->>>>>>> 96940ffe
     if (getCanonicalType(LHSPointee) == getCanonicalType(ResultType))
       return LHS;
     if (getCanonicalType(RHSPointee) == getCanonicalType(ResultType))
@@ -9191,15 +9096,9 @@
           QualType(RHSPointee.getTypePtr(), RHSPteeQual.getAsOpaqueValue());
     }
     QualType ResultType = mergeTypes(LHSPointee, RHSPointee, OfBlockPointer,
-<<<<<<< HEAD
-                                     Unqualified);
+                                     Unqualified, IgnoreBounds);
     if (ResultType.isNull())
       return {};
-=======
-                                     Unqualified,/*BlockReturnType=*/false,
-                                     IgnoreBounds);
-    if (ResultType.isNull()) return QualType();
->>>>>>> 96940ffe
     if (getCanonicalType(LHSPointee) == getCanonicalType(ResultType))
       return LHS;
     if (getCanonicalType(RHSPointee) == getCanonicalType(ResultType))
@@ -9215,17 +9114,10 @@
       LHSValue = LHSValue.getUnqualifiedType();
       RHSValue = RHSValue.getUnqualifiedType();
     }
-<<<<<<< HEAD
     QualType ResultType = mergeTypes(LHSValue, RHSValue, false,
-                                     Unqualified);
+                                     Unqualified, IgnoreBounds);
     if (ResultType.isNull())
       return {};
-=======
-    QualType ResultType = mergeTypes(LHSValue, RHSValue, false, 
-                                     Unqualified,/*BlockReturnType=*/false,
-                                     IgnoreBounds);
-    if (ResultType.isNull()) return QualType();
->>>>>>> 96940ffe
     if (getCanonicalType(LHSValue) == getCanonicalType(ResultType))
       return LHS;
     if (getCanonicalType(RHSValue) == getCanonicalType(ResultType))
@@ -9244,11 +9136,7 @@
     const ConstantArrayType* LCAT = getAsConstantArrayType(LHS);
     const ConstantArrayType* RCAT = getAsConstantArrayType(RHS);
     if (LCAT && RCAT && RCAT->getSize() != LCAT->getSize())
-<<<<<<< HEAD
       return {};
-=======
-        return QualType();
->>>>>>> 96940ffe
 
     QualType LHSElem = LHSArrayType->getElementType();
     QualType RHSElem = RHSArrayType->getElementType();
@@ -9256,9 +9144,8 @@
       LHSElem = LHSElem.getUnqualifiedType();
       RHSElem = RHSElem.getUnqualifiedType();
     }
-<<<<<<< HEAD
-
-    QualType ResultType = mergeTypes(LHSElem, RHSElem, false, Unqualified);
+
+    QualType ResultType = mergeTypes(LHSElem, RHSElem, false, Unqualified, IgnoreBounds);
     if (ResultType.isNull())
       return {};
 
@@ -9293,12 +9180,6 @@
         return {}; // Definite, but unequal, array dimension
     }
 
-=======
-    
-    QualType ResultType = mergeTypes(LHSElem, RHSElem, false, Unqualified,
-                                     /*BlockReturnType=*/false, IgnoreBounds);
-    if (ResultType.isNull()) return QualType();
->>>>>>> 96940ffe
     if (LCAT && getCanonicalType(LHSElem) == getCanonicalType(ResultType))
       return LHS;
     if (RCAT && getCanonicalType(RHSElem) == getCanonicalType(ResultType))
@@ -9307,14 +9188,8 @@
                                           ArrayType::ArraySizeModifier(), 0,
                                           Kind);
     if (RCAT) return getConstantArrayType(ResultType, RCAT->getSize(),
-<<<<<<< HEAD
-                                          ArrayType::ArraySizeModifier(), 0);
-=======
                                           ArrayType::ArraySizeModifier(), 0,
                                           Kind);
-    const VariableArrayType* LVAT = getAsVariableArrayType(LHS);
-    const VariableArrayType* RVAT = getAsVariableArrayType(RHS);
->>>>>>> 96940ffe
     if (LVAT && getCanonicalType(LHSElem) == getCanonicalType(ResultType))
       return LHS;
     if (RVAT && getCanonicalType(RHSElem) == getCanonicalType(ResultType))
@@ -9383,16 +9258,11 @@
   case Type::Pipe:
     assert(LHS != RHS &&
            "Equivalent pipe types should have already been handled!");
-<<<<<<< HEAD
     return {};
-=======
-    return QualType();
-  }
   case Type::TypeVariable:
     assert(LHS != RHS &&
            "Equivalent type variable types should have already been handled!");
-    return QualType();
->>>>>>> 96940ffe
+    return {};
   }
 
   llvm_unreachable("Invalid Type::Class!");
