--- conflicted
+++ resolved
@@ -564,21 +564,16 @@
     ResultType = llvm::Type::getInt8Ty(getLLVMContext());
     break;
   }
-<<<<<<< HEAD
-
   case Type::TypeOpaque: {
     // TypeOpaque work just like void type.
     ResultType = llvm::Type::getInt8Ty(getLLVMContext());
     break;
   }
-
   case Type::TypeReveal: {
     // TypeReveal work just like void type.
     ResultType = llvm::Type::getInt8Ty(getLLVMContext());
     break;
   }
-
-=======
   case Type::Existential: {
     // Existential types desugar into their inner types.
     // e.g.: '_Exists(T, struct Foo<T>)' becomes 'struct Foo<T>', which in turn
@@ -586,7 +581,6 @@
     ResultType = ConvertType(dyn_cast<ExistentialType>(Ty)->innerType());
     break;
   }
->>>>>>> da2b5426
   case Type::VariableArray: {
     const VariableArrayType *A = cast<VariableArrayType>(Ty);
     assert(A->getIndexTypeCVRQualifiers() == 0 &&
