//===--- CGDebugInfo.cpp - Emit Debug Information for a Module ------------===//
//
//                     The LLVM Compiler Infrastructure
//
// This file is distributed under the University of Illinois Open Source
// License. See LICENSE.TXT for details.
//
//===----------------------------------------------------------------------===//
//
// This coordinates the debug information generation while generating code.
//
//===----------------------------------------------------------------------===//

#include "CGDebugInfo.h"
#include "CGBlocks.h"
#include "CGCXXABI.h"
#include "CGObjCRuntime.h"
#include "CGRecordLayout.h"
#include "CodeGenFunction.h"
#include "CodeGenModule.h"
#include "ConstantEmitter.h"
#include "clang/AST/ASTContext.h"
#include "clang/AST/DeclFriend.h"
#include "clang/AST/DeclObjC.h"
#include "clang/AST/DeclTemplate.h"
#include "clang/AST/Expr.h"
#include "clang/AST/RecordLayout.h"
#include "clang/Basic/CodeGenOptions.h"
#include "clang/Basic/FileManager.h"
#include "clang/Basic/SourceManager.h"
#include "clang/Basic/Version.h"
#include "clang/Frontend/FrontendOptions.h"
#include "clang/Lex/HeaderSearchOptions.h"
#include "clang/Lex/ModuleMap.h"
#include "clang/Lex/PreprocessorOptions.h"
#include "llvm/ADT/DenseSet.h"
#include "llvm/ADT/SmallVector.h"
#include "llvm/ADT/StringExtras.h"
#include "llvm/IR/Constants.h"
#include "llvm/IR/DataLayout.h"
#include "llvm/IR/DerivedTypes.h"
#include "llvm/IR/Instructions.h"
#include "llvm/IR/Intrinsics.h"
#include "llvm/IR/Metadata.h"
#include "llvm/IR/Module.h"
#include "llvm/Support/FileSystem.h"
#include "llvm/Support/MD5.h"
#include "llvm/Support/Path.h"
using namespace clang;
using namespace clang::CodeGen;

static uint32_t getTypeAlignIfRequired(const Type *Ty, const ASTContext &Ctx) {
  auto TI = Ctx.getTypeInfo(Ty);
  return TI.AlignIsRequired ? TI.Align : 0;
}

static uint32_t getTypeAlignIfRequired(QualType Ty, const ASTContext &Ctx) {
  return getTypeAlignIfRequired(Ty.getTypePtr(), Ctx);
}

static uint32_t getDeclAlignIfRequired(const Decl *D, const ASTContext &Ctx) {
  return D->hasAttr<AlignedAttr>() ? D->getMaxAlignment() : 0;
}

CGDebugInfo::CGDebugInfo(CodeGenModule &CGM)
    : CGM(CGM), DebugKind(CGM.getCodeGenOpts().getDebugInfo()),
      DebugTypeExtRefs(CGM.getCodeGenOpts().DebugTypeExtRefs),
      DBuilder(CGM.getModule()) {
  for (const auto &KV : CGM.getCodeGenOpts().DebugPrefixMap)
    DebugPrefixMap[KV.first] = KV.second;
  CreateCompileUnit();
}

CGDebugInfo::~CGDebugInfo() {
  assert(LexicalBlockStack.empty() &&
         "Region stack mismatch, stack not empty!");
}

ApplyDebugLocation::ApplyDebugLocation(CodeGenFunction &CGF,
                                       SourceLocation TemporaryLocation)
    : CGF(&CGF) {
  init(TemporaryLocation);
}

ApplyDebugLocation::ApplyDebugLocation(CodeGenFunction &CGF,
                                       bool DefaultToEmpty,
                                       SourceLocation TemporaryLocation)
    : CGF(&CGF) {
  init(TemporaryLocation, DefaultToEmpty);
}

void ApplyDebugLocation::init(SourceLocation TemporaryLocation,
                              bool DefaultToEmpty) {
  auto *DI = CGF->getDebugInfo();
  if (!DI) {
    CGF = nullptr;
    return;
  }

  OriginalLocation = CGF->Builder.getCurrentDebugLocation();

  if (OriginalLocation && !DI->CGM.getExpressionLocationsEnabled())
    return;

  if (TemporaryLocation.isValid()) {
    DI->EmitLocation(CGF->Builder, TemporaryLocation);
    return;
  }

  if (DefaultToEmpty) {
    CGF->Builder.SetCurrentDebugLocation(llvm::DebugLoc());
    return;
  }

  // Construct a location that has a valid scope, but no line info.
  assert(!DI->LexicalBlockStack.empty());
  CGF->Builder.SetCurrentDebugLocation(llvm::DebugLoc::get(
      0, 0, DI->LexicalBlockStack.back(), DI->getInlinedAt()));
}

ApplyDebugLocation::ApplyDebugLocation(CodeGenFunction &CGF, const Expr *E)
    : CGF(&CGF) {
  init(E->getExprLoc());
}

ApplyDebugLocation::ApplyDebugLocation(CodeGenFunction &CGF, llvm::DebugLoc Loc)
    : CGF(&CGF) {
  if (!CGF.getDebugInfo()) {
    this->CGF = nullptr;
    return;
  }
  OriginalLocation = CGF.Builder.getCurrentDebugLocation();
  if (Loc)
    CGF.Builder.SetCurrentDebugLocation(std::move(Loc));
}

ApplyDebugLocation::~ApplyDebugLocation() {
  // Query CGF so the location isn't overwritten when location updates are
  // temporarily disabled (for C++ default function arguments)
  if (CGF)
    CGF->Builder.SetCurrentDebugLocation(std::move(OriginalLocation));
}

ApplyInlineDebugLocation::ApplyInlineDebugLocation(CodeGenFunction &CGF,
                                                   GlobalDecl InlinedFn)
    : CGF(&CGF) {
  if (!CGF.getDebugInfo()) {
    this->CGF = nullptr;
    return;
  }
  auto &DI = *CGF.getDebugInfo();
  SavedLocation = DI.getLocation();
  assert((DI.getInlinedAt() ==
          CGF.Builder.getCurrentDebugLocation()->getInlinedAt()) &&
         "CGDebugInfo and IRBuilder are out of sync");

  DI.EmitInlineFunctionStart(CGF.Builder, InlinedFn);
}

ApplyInlineDebugLocation::~ApplyInlineDebugLocation() {
  if (!CGF)
    return;
  auto &DI = *CGF->getDebugInfo();
  DI.EmitInlineFunctionEnd(CGF->Builder);
  DI.EmitLocation(CGF->Builder, SavedLocation);
}

void CGDebugInfo::setLocation(SourceLocation Loc) {
  // If the new location isn't valid return.
  if (Loc.isInvalid())
    return;

  CurLoc = CGM.getContext().getSourceManager().getExpansionLoc(Loc);

  // If we've changed files in the middle of a lexical scope go ahead
  // and create a new lexical scope with file node if it's different
  // from the one in the scope.
  if (LexicalBlockStack.empty())
    return;

  SourceManager &SM = CGM.getContext().getSourceManager();
  auto *Scope = cast<llvm::DIScope>(LexicalBlockStack.back());
  PresumedLoc PCLoc = SM.getPresumedLoc(CurLoc);
  if (PCLoc.isInvalid() || Scope->getFile() == getOrCreateFile(CurLoc))
    return;

  if (auto *LBF = dyn_cast<llvm::DILexicalBlockFile>(Scope)) {
    LexicalBlockStack.pop_back();
    LexicalBlockStack.emplace_back(DBuilder.createLexicalBlockFile(
        LBF->getScope(), getOrCreateFile(CurLoc)));
  } else if (isa<llvm::DILexicalBlock>(Scope) ||
             isa<llvm::DISubprogram>(Scope)) {
    LexicalBlockStack.pop_back();
    LexicalBlockStack.emplace_back(
        DBuilder.createLexicalBlockFile(Scope, getOrCreateFile(CurLoc)));
  }
}

llvm::DIScope *CGDebugInfo::getDeclContextDescriptor(const Decl *D) {
  llvm::DIScope *Mod = getParentModuleOrNull(D);
  return getContextDescriptor(cast<Decl>(D->getDeclContext()),
                              Mod ? Mod : TheCU);
}

llvm::DIScope *CGDebugInfo::getContextDescriptor(const Decl *Context,
                                                 llvm::DIScope *Default) {
  if (!Context)
    return Default;

  auto I = RegionMap.find(Context);
  if (I != RegionMap.end()) {
    llvm::Metadata *V = I->second;
    return dyn_cast_or_null<llvm::DIScope>(V);
  }

  // Check namespace.
  if (const auto *NSDecl = dyn_cast<NamespaceDecl>(Context))
    return getOrCreateNamespace(NSDecl);

  if (const auto *RDecl = dyn_cast<RecordDecl>(Context))
    if (!RDecl->isDependentType())
      return getOrCreateType(CGM.getContext().getTypeDeclType(RDecl),
                             TheCU->getFile());
  return Default;
}

PrintingPolicy CGDebugInfo::getPrintingPolicy() const {
  PrintingPolicy PP = CGM.getContext().getPrintingPolicy();

  // If we're emitting codeview, it's important to try to match MSVC's naming so
  // that visualizers written for MSVC will trigger for our class names. In
  // particular, we can't have spaces between arguments of standard templates
  // like basic_string and vector.
  if (CGM.getCodeGenOpts().EmitCodeView)
    PP.MSVCFormatting = true;

  // Apply -fdebug-prefix-map.
  PP.RemapFilePaths = true;
  PP.remapPath = [this](StringRef Path) { return remapDIPath(Path); };
  return PP;
}

StringRef CGDebugInfo::getFunctionName(const FunctionDecl *FD) {
  assert(FD && "Invalid FunctionDecl!");
  IdentifierInfo *FII = FD->getIdentifier();
  FunctionTemplateSpecializationInfo *Info =
      FD->getTemplateSpecializationInfo();

  // Emit the unqualified name in normal operation. LLVM and the debugger can
  // compute the fully qualified name from the scope chain. If we're only
  // emitting line table info, there won't be any scope chains, so emit the
  // fully qualified name here so that stack traces are more accurate.
  // FIXME: Do this when emitting DWARF as well as when emitting CodeView after
  // evaluating the size impact.
  bool UseQualifiedName = DebugKind == codegenoptions::DebugLineTablesOnly &&
                          CGM.getCodeGenOpts().EmitCodeView;

  if (!Info && FII && !UseQualifiedName)
    return FII->getName();

  SmallString<128> NS;
  llvm::raw_svector_ostream OS(NS);
  if (!UseQualifiedName)
    FD->printName(OS);
  else
    FD->printQualifiedName(OS, getPrintingPolicy());

  // Add any template specialization args.
  if (Info) {
    const TemplateArgumentList *TArgs = Info->TemplateArguments;
    printTemplateArgumentList(OS, TArgs->asArray(), getPrintingPolicy());
  }

  // Copy this name on the side and use its reference.
  return internString(OS.str());
}

StringRef CGDebugInfo::getObjCMethodName(const ObjCMethodDecl *OMD) {
  SmallString<256> MethodName;
  llvm::raw_svector_ostream OS(MethodName);
  OS << (OMD->isInstanceMethod() ? '-' : '+') << '[';
  const DeclContext *DC = OMD->getDeclContext();
  if (const auto *OID = dyn_cast<ObjCImplementationDecl>(DC)) {
    OS << OID->getName();
  } else if (const auto *OID = dyn_cast<ObjCInterfaceDecl>(DC)) {
    OS << OID->getName();
  } else if (const auto *OC = dyn_cast<ObjCCategoryDecl>(DC)) {
    if (OC->IsClassExtension()) {
      OS << OC->getClassInterface()->getName();
    } else {
      OS << OC->getIdentifier()->getNameStart() << '('
         << OC->getIdentifier()->getNameStart() << ')';
    }
  } else if (const auto *OCD = dyn_cast<ObjCCategoryImplDecl>(DC)) {
    OS << OCD->getClassInterface()->getName() << '(' << OCD->getName() << ')';
  } else if (isa<ObjCProtocolDecl>(DC)) {
    // We can extract the type of the class from the self pointer.
    if (ImplicitParamDecl *SelfDecl = OMD->getSelfDecl()) {
      QualType ClassTy =
          cast<ObjCObjectPointerType>(SelfDecl->getType())->getPointeeType();
      ClassTy.print(OS, PrintingPolicy(LangOptions()));
    }
  }
  OS << ' ' << OMD->getSelector().getAsString() << ']';

  return internString(OS.str());
}

StringRef CGDebugInfo::getSelectorName(Selector S) {
  return internString(S.getAsString());
}

StringRef CGDebugInfo::getClassName(const RecordDecl *RD) {
  if (isa<ClassTemplateSpecializationDecl>(RD)) {
    SmallString<128> Name;
    llvm::raw_svector_ostream OS(Name);
    RD->getNameForDiagnostic(OS, getPrintingPolicy(),
                             /*Qualified*/ false);

    // Copy this name on the side and use its reference.
    return internString(Name);
  }

  // quick optimization to avoid having to intern strings that are already
  // stored reliably elsewhere
  if (const IdentifierInfo *II = RD->getIdentifier())
    return II->getName();

  // The CodeView printer in LLVM wants to see the names of unnamed types: it is
  // used to reconstruct the fully qualified type names.
  if (CGM.getCodeGenOpts().EmitCodeView) {
    if (const TypedefNameDecl *D = RD->getTypedefNameForAnonDecl()) {
      assert(RD->getDeclContext() == D->getDeclContext() &&
             "Typedef should not be in another decl context!");
      assert(D->getDeclName().getAsIdentifierInfo() &&
             "Typedef was not named!");
      return D->getDeclName().getAsIdentifierInfo()->getName();
    }

    if (CGM.getLangOpts().CPlusPlus) {
      StringRef Name;

      ASTContext &Context = CGM.getContext();
      if (const DeclaratorDecl *DD = Context.getDeclaratorForUnnamedTagDecl(RD))
        // Anonymous types without a name for linkage purposes have their
        // declarator mangled in if they have one.
        Name = DD->getName();
      else if (const TypedefNameDecl *TND =
                   Context.getTypedefNameForUnnamedTagDecl(RD))
        // Anonymous types without a name for linkage purposes have their
        // associate typedef mangled in if they have one.
        Name = TND->getName();

      if (!Name.empty()) {
        SmallString<256> UnnamedType("<unnamed-type-");
        UnnamedType += Name;
        UnnamedType += '>';
        return internString(UnnamedType);
      }
    }
  }

  return StringRef();
}

Optional<llvm::DIFile::ChecksumKind>
CGDebugInfo::computeChecksum(FileID FID, SmallString<32> &Checksum) const {
  Checksum.clear();

  if (!CGM.getCodeGenOpts().EmitCodeView &&
      CGM.getCodeGenOpts().DwarfVersion < 5)
    return None;

  SourceManager &SM = CGM.getContext().getSourceManager();
  bool Invalid;
  llvm::MemoryBuffer *MemBuffer = SM.getBuffer(FID, &Invalid);
  if (Invalid)
    return None;

  llvm::MD5 Hash;
  llvm::MD5::MD5Result Result;

  Hash.update(MemBuffer->getBuffer());
  Hash.final(Result);

  Hash.stringifyResult(Result, Checksum);
  return llvm::DIFile::CSK_MD5;
}

Optional<StringRef> CGDebugInfo::getSource(const SourceManager &SM,
                                           FileID FID) {
  if (!CGM.getCodeGenOpts().EmbedSource)
    return None;

  bool SourceInvalid = false;
  StringRef Source = SM.getBufferData(FID, &SourceInvalid);

  if (SourceInvalid)
    return None;

  return Source;
}

llvm::DIFile *CGDebugInfo::getOrCreateFile(SourceLocation Loc) {
  if (!Loc.isValid())
    // If Location is not valid then use main input file.
    return TheCU->getFile();

  SourceManager &SM = CGM.getContext().getSourceManager();
  PresumedLoc PLoc = SM.getPresumedLoc(Loc);

  StringRef FileName = PLoc.getFilename();
  if (PLoc.isInvalid() || FileName.empty())
    // If the location is not valid then use main input file.
    return TheCU->getFile();

  // Cache the results.
  auto It = DIFileCache.find(FileName.data());
  if (It != DIFileCache.end()) {
    // Verify that the information still exists.
    if (llvm::Metadata *V = It->second)
      return cast<llvm::DIFile>(V);
  }

  SmallString<32> Checksum;
  Optional<llvm::DIFile::ChecksumKind> CSKind =
      computeChecksum(SM.getFileID(Loc), Checksum);
  Optional<llvm::DIFile::ChecksumInfo<StringRef>> CSInfo;
  if (CSKind)
    CSInfo.emplace(*CSKind, Checksum);
  return createFile(FileName, CSInfo, getSource(SM, SM.getFileID(Loc)));
}

llvm::DIFile *
CGDebugInfo::createFile(StringRef FileName,
                        Optional<llvm::DIFile::ChecksumInfo<StringRef>> CSInfo,
                        Optional<StringRef> Source) {
  StringRef Dir;
  StringRef File;
  std::string RemappedFile = remapDIPath(FileName);
  std::string CurDir = remapDIPath(getCurrentDirname());
  SmallString<128> DirBuf;
  SmallString<128> FileBuf;
  if (llvm::sys::path::is_absolute(RemappedFile)) {
    // Strip the common prefix (if it is more than just "/") from current
    // directory and FileName for a more space-efficient encoding.
    auto FileIt = llvm::sys::path::begin(RemappedFile);
    auto FileE = llvm::sys::path::end(RemappedFile);
    auto CurDirIt = llvm::sys::path::begin(CurDir);
    auto CurDirE = llvm::sys::path::end(CurDir);
    for (; CurDirIt != CurDirE && *CurDirIt == *FileIt; ++CurDirIt, ++FileIt)
      llvm::sys::path::append(DirBuf, *CurDirIt);
    if (std::distance(llvm::sys::path::begin(CurDir), CurDirIt) == 1) {
      // The common prefix only the root; stripping it would cause
      // LLVM diagnostic locations to be more confusing.
      Dir = {};
      File = RemappedFile;
    } else {
      for (; FileIt != FileE; ++FileIt)
        llvm::sys::path::append(FileBuf, *FileIt);
      Dir = DirBuf;
      File = FileBuf;
    }
  } else {
    Dir = CurDir;
    File = RemappedFile;
  }
  llvm::DIFile *F = DBuilder.createFile(File, Dir, CSInfo, Source);
  DIFileCache[FileName.data()].reset(F);
  return F;
}

std::string CGDebugInfo::remapDIPath(StringRef Path) const {
  for (const auto &Entry : DebugPrefixMap)
    if (Path.startswith(Entry.first))
      return (Twine(Entry.second) + Path.substr(Entry.first.size())).str();
  return Path.str();
}

unsigned CGDebugInfo::getLineNumber(SourceLocation Loc) {
  if (Loc.isInvalid() && CurLoc.isInvalid())
    return 0;
  SourceManager &SM = CGM.getContext().getSourceManager();
  PresumedLoc PLoc = SM.getPresumedLoc(Loc.isValid() ? Loc : CurLoc);
  return PLoc.isValid() ? PLoc.getLine() : 0;
}

unsigned CGDebugInfo::getColumnNumber(SourceLocation Loc, bool Force) {
  // We may not want column information at all.
  if (!Force && !CGM.getCodeGenOpts().DebugColumnInfo)
    return 0;

  // If the location is invalid then use the current column.
  if (Loc.isInvalid() && CurLoc.isInvalid())
    return 0;
  SourceManager &SM = CGM.getContext().getSourceManager();
  PresumedLoc PLoc = SM.getPresumedLoc(Loc.isValid() ? Loc : CurLoc);
  return PLoc.isValid() ? PLoc.getColumn() : 0;
}

StringRef CGDebugInfo::getCurrentDirname() {
  if (!CGM.getCodeGenOpts().DebugCompilationDir.empty())
    return CGM.getCodeGenOpts().DebugCompilationDir;

  if (!CWDName.empty())
    return CWDName;
  SmallString<256> CWD;
  llvm::sys::fs::current_path(CWD);
  return CWDName = internString(CWD);
}

void CGDebugInfo::CreateCompileUnit() {
  SmallString<32> Checksum;
  Optional<llvm::DIFile::ChecksumKind> CSKind;
  Optional<llvm::DIFile::ChecksumInfo<StringRef>> CSInfo;

  // Should we be asking the SourceManager for the main file name, instead of
  // accepting it as an argument? This just causes the main file name to
  // mismatch with source locations and create extra lexical scopes or
  // mismatched debug info (a CU with a DW_AT_file of "-", because that's what
  // the driver passed, but functions/other things have DW_AT_file of "<stdin>"
  // because that's what the SourceManager says)

  // Get absolute path name.
  SourceManager &SM = CGM.getContext().getSourceManager();
  std::string MainFileName = CGM.getCodeGenOpts().MainFileName;
  if (MainFileName.empty())
    MainFileName = "<stdin>";

  // The main file name provided via the "-main-file-name" option contains just
  // the file name itself with no path information. This file name may have had
  // a relative path, so we look into the actual file entry for the main
  // file to determine the real absolute path for the file.
  std::string MainFileDir;
  if (const FileEntry *MainFile = SM.getFileEntryForID(SM.getMainFileID())) {
    MainFileDir = remapDIPath(MainFile->getDir()->getName());
    if (MainFileDir != ".") {
      llvm::SmallString<1024> MainFileDirSS(MainFileDir);
      llvm::sys::path::append(MainFileDirSS, MainFileName);
      MainFileName = MainFileDirSS.str();
    }
    // If the main file name provided is identical to the input file name, and
    // if the input file is a preprocessed source, use the module name for
    // debug info. The module name comes from the name specified in the first
    // linemarker if the input is a preprocessed source.
    if (MainFile->getName() == MainFileName &&
        FrontendOptions::getInputKindForExtension(
            MainFile->getName().rsplit('.').second)
            .isPreprocessed())
      MainFileName = CGM.getModule().getName().str();

    CSKind = computeChecksum(SM.getMainFileID(), Checksum);
  }

  llvm::dwarf::SourceLanguage LangTag;
  const LangOptions &LO = CGM.getLangOpts();
  if (LO.CPlusPlus) {
    if (LO.ObjC)
      LangTag = llvm::dwarf::DW_LANG_ObjC_plus_plus;
    else
      LangTag = llvm::dwarf::DW_LANG_C_plus_plus;
  } else if (LO.ObjC) {
    LangTag = llvm::dwarf::DW_LANG_ObjC;
  } else if (LO.RenderScript) {
    LangTag = llvm::dwarf::DW_LANG_GOOGLE_RenderScript;
  } else if (LO.C99) {
    LangTag = llvm::dwarf::DW_LANG_C99;
  } else {
    LangTag = llvm::dwarf::DW_LANG_C89;
  }

  std::string Producer = getClangFullVersion();

  // Figure out which version of the ObjC runtime we have.
  unsigned RuntimeVers = 0;
  if (LO.ObjC)
    RuntimeVers = LO.ObjCRuntime.isNonFragile() ? 2 : 1;

  llvm::DICompileUnit::DebugEmissionKind EmissionKind;
  switch (DebugKind) {
  case codegenoptions::NoDebugInfo:
  case codegenoptions::LocTrackingOnly:
    EmissionKind = llvm::DICompileUnit::NoDebug;
    break;
  case codegenoptions::DebugLineTablesOnly:
    EmissionKind = llvm::DICompileUnit::LineTablesOnly;
    break;
  case codegenoptions::DebugDirectivesOnly:
    EmissionKind = llvm::DICompileUnit::DebugDirectivesOnly;
    break;
  case codegenoptions::LimitedDebugInfo:
  case codegenoptions::FullDebugInfo:
    EmissionKind = llvm::DICompileUnit::FullDebug;
    break;
  }

  uint64_t DwoId = 0;
  auto &CGOpts = CGM.getCodeGenOpts();
  // The DIFile used by the CU is distinct from the main source
  // file. Its directory part specifies what becomes the
  // DW_AT_comp_dir (the compilation directory), even if the source
  // file was specified with an absolute path.
  if (CSKind)
    CSInfo.emplace(*CSKind, Checksum);
  llvm::DIFile *CUFile = DBuilder.createFile(
      remapDIPath(MainFileName), remapDIPath(getCurrentDirname()), CSInfo,
      getSource(SM, SM.getMainFileID()));

  // Create new compile unit.
  TheCU = DBuilder.createCompileUnit(
      LangTag, CUFile, CGOpts.EmitVersionIdentMetadata ? Producer : "",
      LO.Optimize || CGOpts.PrepareForLTO || CGOpts.PrepareForThinLTO,
      CGOpts.DwarfDebugFlags, RuntimeVers,
      (CGOpts.getSplitDwarfMode() != CodeGenOptions::NoFission)
          ? ""
          : CGOpts.SplitDwarfFile,
      EmissionKind, DwoId, CGOpts.SplitDwarfInlining,
      CGOpts.DebugInfoForProfiling,
      CGM.getTarget().getTriple().isNVPTX()
          ? llvm::DICompileUnit::DebugNameTableKind::None
          : static_cast<llvm::DICompileUnit::DebugNameTableKind>(
                CGOpts.DebugNameTable),
      CGOpts.DebugRangesBaseAddress);
}

llvm::DIType *CGDebugInfo::CreateType(const TypeVariableType *TvT) {
  // Since type variable is incomplete type, model it similar to void
  return nullptr;
}

<<<<<<< HEAD
llvm::DIType *CGDebugInfo::CreateType(const TypeOpaqueType *ToT) {
  // Since type opaque is incomplete type, model it similar to void
  return nullptr;
}

llvm::DIType *CGDebugInfo::CreateType(const TypeRevealType *TrT) {
  // Since type Reveal is incomplete type, model it similar to void
=======
llvm::DIType *CGDebugInfo::CreateType(const ExistentialType *Ty) {
  // TODO: is this correct?
>>>>>>> da2b5426
  return nullptr;
}

llvm::DIType *CGDebugInfo::CreateType(const BuiltinType *BT) {
  llvm::dwarf::TypeKind Encoding;
  StringRef BTName;
  switch (BT->getKind()) {
#define BUILTIN_TYPE(Id, SingletonId)
#define PLACEHOLDER_TYPE(Id, SingletonId) case BuiltinType::Id:
#include "clang/AST/BuiltinTypes.def"
  case BuiltinType::Dependent:
    llvm_unreachable("Unexpected builtin type");
  case BuiltinType::NullPtr:
    return DBuilder.createNullPtrType();
  case BuiltinType::Void:
    return nullptr;
  case BuiltinType::ObjCClass:
    if (!ClassTy)
      ClassTy =
          DBuilder.createForwardDecl(llvm::dwarf::DW_TAG_structure_type,
                                     "objc_class", TheCU, TheCU->getFile(), 0);
    return ClassTy;
  case BuiltinType::ObjCId: {
    // typedef struct objc_class *Class;
    // typedef struct objc_object {
    //  Class isa;
    // } *id;

    if (ObjTy)
      return ObjTy;

    if (!ClassTy)
      ClassTy =
          DBuilder.createForwardDecl(llvm::dwarf::DW_TAG_structure_type,
                                     "objc_class", TheCU, TheCU->getFile(), 0);

    unsigned Size = CGM.getContext().getTypeSize(CGM.getContext().VoidPtrTy);

    auto *ISATy = DBuilder.createPointerType(ClassTy, Size);

    ObjTy = DBuilder.createStructType(TheCU, "objc_object", TheCU->getFile(), 0,
                                      0, 0, llvm::DINode::FlagZero, nullptr,
                                      llvm::DINodeArray());

    DBuilder.replaceArrays(
        ObjTy, DBuilder.getOrCreateArray(&*DBuilder.createMemberType(
                   ObjTy, "isa", TheCU->getFile(), 0, Size, 0, 0,
                   llvm::DINode::FlagZero, ISATy)));
    return ObjTy;
  }
  case BuiltinType::ObjCSel: {
    if (!SelTy)
      SelTy = DBuilder.createForwardDecl(llvm::dwarf::DW_TAG_structure_type,
                                         "objc_selector", TheCU,
                                         TheCU->getFile(), 0);
    return SelTy;
  }

#define IMAGE_TYPE(ImgType, Id, SingletonId, Access, Suffix)                   \
  case BuiltinType::Id:                                                        \
    return getOrCreateStructPtrType("opencl_" #ImgType "_" #Suffix "_t",       \
                                    SingletonId);
#include "clang/Basic/OpenCLImageTypes.def"
  case BuiltinType::OCLSampler:
    return getOrCreateStructPtrType("opencl_sampler_t", OCLSamplerDITy);
  case BuiltinType::OCLEvent:
    return getOrCreateStructPtrType("opencl_event_t", OCLEventDITy);
  case BuiltinType::OCLClkEvent:
    return getOrCreateStructPtrType("opencl_clk_event_t", OCLClkEventDITy);
  case BuiltinType::OCLQueue:
    return getOrCreateStructPtrType("opencl_queue_t", OCLQueueDITy);
  case BuiltinType::OCLReserveID:
    return getOrCreateStructPtrType("opencl_reserve_id_t", OCLReserveIDDITy);
#define EXT_OPAQUE_TYPE(ExtType, Id, Ext) \
  case BuiltinType::Id: \
    return getOrCreateStructPtrType("opencl_" #ExtType, Id##Ty);
#include "clang/Basic/OpenCLExtensionTypes.def"

  case BuiltinType::UChar:
  case BuiltinType::Char_U:
    Encoding = llvm::dwarf::DW_ATE_unsigned_char;
    break;
  case BuiltinType::Char_S:
  case BuiltinType::SChar:
    Encoding = llvm::dwarf::DW_ATE_signed_char;
    break;
  case BuiltinType::Char8:
  case BuiltinType::Char16:
  case BuiltinType::Char32:
    Encoding = llvm::dwarf::DW_ATE_UTF;
    break;
  case BuiltinType::UShort:
  case BuiltinType::UInt:
  case BuiltinType::UInt128:
  case BuiltinType::ULong:
  case BuiltinType::WChar_U:
  case BuiltinType::ULongLong:
    Encoding = llvm::dwarf::DW_ATE_unsigned;
    break;
  case BuiltinType::Short:
  case BuiltinType::Int:
  case BuiltinType::Int128:
  case BuiltinType::Long:
  case BuiltinType::WChar_S:
  case BuiltinType::LongLong:
    Encoding = llvm::dwarf::DW_ATE_signed;
    break;
  case BuiltinType::Bool:
    Encoding = llvm::dwarf::DW_ATE_boolean;
    break;
  case BuiltinType::Half:
  case BuiltinType::Float:
  case BuiltinType::LongDouble:
  case BuiltinType::Float16:
  case BuiltinType::Float128:
  case BuiltinType::Double:
    // FIXME: For targets where long double and __float128 have the same size,
    // they are currently indistinguishable in the debugger without some
    // special treatment. However, there is currently no consensus on encoding
    // and this should be updated once a DWARF encoding exists for distinct
    // floating point types of the same size.
    Encoding = llvm::dwarf::DW_ATE_float;
    break;
  case BuiltinType::ShortAccum:
  case BuiltinType::Accum:
  case BuiltinType::LongAccum:
  case BuiltinType::ShortFract:
  case BuiltinType::Fract:
  case BuiltinType::LongFract:
  case BuiltinType::SatShortFract:
  case BuiltinType::SatFract:
  case BuiltinType::SatLongFract:
  case BuiltinType::SatShortAccum:
  case BuiltinType::SatAccum:
  case BuiltinType::SatLongAccum:
    Encoding = llvm::dwarf::DW_ATE_signed_fixed;
    break;
  case BuiltinType::UShortAccum:
  case BuiltinType::UAccum:
  case BuiltinType::ULongAccum:
  case BuiltinType::UShortFract:
  case BuiltinType::UFract:
  case BuiltinType::ULongFract:
  case BuiltinType::SatUShortAccum:
  case BuiltinType::SatUAccum:
  case BuiltinType::SatULongAccum:
  case BuiltinType::SatUShortFract:
  case BuiltinType::SatUFract:
  case BuiltinType::SatULongFract:
    Encoding = llvm::dwarf::DW_ATE_unsigned_fixed;
    break;
  }

  switch (BT->getKind()) {
  case BuiltinType::Long:
    BTName = "long int";
    break;
  case BuiltinType::LongLong:
    BTName = "long long int";
    break;
  case BuiltinType::ULong:
    BTName = "long unsigned int";
    break;
  case BuiltinType::ULongLong:
    BTName = "long long unsigned int";
    break;
  default:
    BTName = BT->getName(CGM.getLangOpts());
    break;
  }
  // Bit size and offset of the type.
  uint64_t Size = CGM.getContext().getTypeSize(BT);
  return DBuilder.createBasicType(BTName, Size, Encoding);
}

llvm::DIType *CGDebugInfo::CreateType(const ComplexType *Ty) {
  // Bit size and offset of the type.
  llvm::dwarf::TypeKind Encoding = llvm::dwarf::DW_ATE_complex_float;
  if (Ty->isComplexIntegerType())
    Encoding = llvm::dwarf::DW_ATE_lo_user;

  uint64_t Size = CGM.getContext().getTypeSize(Ty);
  return DBuilder.createBasicType("complex", Size, Encoding);
}

llvm::DIType *CGDebugInfo::CreateQualifiedType(QualType Ty,
                                               llvm::DIFile *Unit) {
  QualifierCollector Qc;
  const Type *T = Qc.strip(Ty);

  // Ignore these qualifiers for now.
  Qc.removeObjCGCAttr();
  Qc.removeAddressSpace();
  Qc.removeObjCLifetime();

  // We will create one Derived type for one qualifier and recurse to handle any
  // additional ones.
  llvm::dwarf::Tag Tag;
  if (Qc.hasConst()) {
    Tag = llvm::dwarf::DW_TAG_const_type;
    Qc.removeConst();
  } else if (Qc.hasVolatile()) {
    Tag = llvm::dwarf::DW_TAG_volatile_type;
    Qc.removeVolatile();
  } else if (Qc.hasRestrict()) {
    Tag = llvm::dwarf::DW_TAG_restrict_type;
    Qc.removeRestrict();
  } else {
    assert(Qc.empty() && "Unknown type qualifier for debug info");
    return getOrCreateType(QualType(T, 0), Unit);
  }

  auto *FromTy = getOrCreateType(Qc.apply(CGM.getContext(), T), Unit);

  // No need to fill in the Name, Line, Size, Alignment, Offset in case of
  // CVR derived types.
  return DBuilder.createQualifiedType(Tag, FromTy);
}

llvm::DIType *CGDebugInfo::CreateType(const ObjCObjectPointerType *Ty,
                                      llvm::DIFile *Unit) {

  // The frontend treats 'id' as a typedef to an ObjCObjectType,
  // whereas 'id<protocol>' is treated as an ObjCPointerType. For the
  // debug info, we want to emit 'id' in both cases.
  if (Ty->isObjCQualifiedIdType())
    return getOrCreateType(CGM.getContext().getObjCIdType(), Unit);

  return CreatePointerLikeType(llvm::dwarf::DW_TAG_pointer_type, Ty,
                               Ty->getPointeeType(), Unit);
}

llvm::DIType *CGDebugInfo::CreateType(const PointerType *Ty,
                                      llvm::DIFile *Unit) {
  return CreatePointerLikeType(llvm::dwarf::DW_TAG_pointer_type, Ty,
                               Ty->getPointeeType(), Unit);
}

/// \return whether a C++ mangling exists for the type defined by TD.
static bool hasCXXMangling(const TagDecl *TD, llvm::DICompileUnit *TheCU) {
  switch (TheCU->getSourceLanguage()) {
  case llvm::dwarf::DW_LANG_C_plus_plus:
    return true;
  case llvm::dwarf::DW_LANG_ObjC_plus_plus:
    return isa<CXXRecordDecl>(TD) || isa<EnumDecl>(TD);
  default:
    return false;
  }
}

// Determines if the debug info for this tag declaration needs a type
// identifier. The purpose of the unique identifier is to deduplicate type
// information for identical types across TUs. Because of the C++ one definition
// rule (ODR), it is valid to assume that the type is defined the same way in
// every TU and its debug info is equivalent.
//
// C does not have the ODR, and it is common for codebases to contain multiple
// different definitions of a struct with the same name in different TUs.
// Therefore, if the type doesn't have a C++ mangling, don't give it an
// identifer. Type information in C is smaller and simpler than C++ type
// information, so the increase in debug info size is negligible.
//
// If the type is not externally visible, it should be unique to the current TU,
// and should not need an identifier to participate in type deduplication.
// However, when emitting CodeView, the format internally uses these
// unique type name identifers for references between debug info. For example,
// the method of a class in an anonymous namespace uses the identifer to refer
// to its parent class. The Microsoft C++ ABI attempts to provide unique names
// for such types, so when emitting CodeView, always use identifiers for C++
// types. This may create problems when attempting to emit CodeView when the MS
// C++ ABI is not in use.
static bool needsTypeIdentifier(const TagDecl *TD, CodeGenModule &CGM,
                                llvm::DICompileUnit *TheCU) {
  // We only add a type identifier for types with C++ name mangling.
  if (!hasCXXMangling(TD, TheCU))
    return false;

  // Externally visible types with C++ mangling need a type identifier.
  if (TD->isExternallyVisible())
    return true;

  // CodeView types with C++ mangling need a type identifier.
  if (CGM.getCodeGenOpts().EmitCodeView)
    return true;

  return false;
}

// Returns a unique type identifier string if one exists, or an empty string.
static SmallString<256> getTypeIdentifier(const TagType *Ty, CodeGenModule &CGM,
                                          llvm::DICompileUnit *TheCU) {
  SmallString<256> Identifier;
  const TagDecl *TD = Ty->getDecl();

  if (!needsTypeIdentifier(TD, CGM, TheCU))
    return Identifier;

  // TODO: This is using the RTTI name. Is there a better way to get
  // a unique string for a type?
  llvm::raw_svector_ostream Out(Identifier);
  CGM.getCXXABI().getMangleContext().mangleCXXRTTIName(QualType(Ty, 0), Out);
  return Identifier;
}

/// \return the appropriate DWARF tag for a composite type.
static llvm::dwarf::Tag getTagForRecord(const RecordDecl *RD) {
  llvm::dwarf::Tag Tag;
  if (RD->isStruct() || RD->isInterface())
    Tag = llvm::dwarf::DW_TAG_structure_type;
  else if (RD->isUnion())
    Tag = llvm::dwarf::DW_TAG_union_type;
  else {
    // FIXME: This could be a struct type giving a default visibility different
    // than C++ class type, but needs llvm metadata changes first.
    assert(RD->isClass());
    Tag = llvm::dwarf::DW_TAG_class_type;
  }
  return Tag;
}

llvm::DICompositeType *
CGDebugInfo::getOrCreateRecordFwdDecl(const RecordType *Ty,
                                      llvm::DIScope *Ctx) {
  const RecordDecl *RD = Ty->getDecl();
  if (llvm::DIType *T = getTypeOrNull(CGM.getContext().getRecordType(RD)))
    return cast<llvm::DICompositeType>(T);
  llvm::DIFile *DefUnit = getOrCreateFile(RD->getLocation());
  unsigned Line = getLineNumber(RD->getLocation());
  StringRef RDName = getClassName(RD);

  uint64_t Size = 0;
  uint32_t Align = 0;

  // Create the type.
  SmallString<256> Identifier = getTypeIdentifier(Ty, CGM, TheCU);
  llvm::DICompositeType *RetTy = DBuilder.createReplaceableCompositeType(
      getTagForRecord(RD), RDName, Ctx, DefUnit, Line, 0, Size, Align,
      llvm::DINode::FlagFwdDecl, Identifier);
  if (CGM.getCodeGenOpts().DebugFwdTemplateParams)
    if (auto *TSpecial = dyn_cast<ClassTemplateSpecializationDecl>(RD))
      DBuilder.replaceArrays(RetTy, llvm::DINodeArray(),
                             CollectCXXTemplateParams(TSpecial, DefUnit));
  ReplaceMap.emplace_back(
      std::piecewise_construct, std::make_tuple(Ty),
      std::make_tuple(static_cast<llvm::Metadata *>(RetTy)));
  return RetTy;
}

llvm::DIType *CGDebugInfo::CreatePointerLikeType(llvm::dwarf::Tag Tag,
                                                 const Type *Ty,
                                                 QualType PointeeTy,
                                                 llvm::DIFile *Unit) {
  // Bit size, align and offset of the type.
  // Size is always the size of a pointer. We can't use getTypeSize here
  // because that does not return the correct value for references.
  unsigned AddressSpace = CGM.getContext().getTargetAddressSpace(PointeeTy);
  uint64_t Size = CGM.getTarget().getPointerWidth(AddressSpace);
  auto Align = getTypeAlignIfRequired(Ty, CGM.getContext());
  Optional<unsigned> DWARFAddressSpace =
      CGM.getTarget().getDWARFAddressSpace(AddressSpace);

  if (Tag == llvm::dwarf::DW_TAG_reference_type ||
      Tag == llvm::dwarf::DW_TAG_rvalue_reference_type)
    return DBuilder.createReferenceType(Tag, getOrCreateType(PointeeTy, Unit),
                                        Size, Align, DWARFAddressSpace);
  else
    return DBuilder.createPointerType(getOrCreateType(PointeeTy, Unit), Size,
                                      Align, DWARFAddressSpace);
}

llvm::DIType *CGDebugInfo::getOrCreateStructPtrType(StringRef Name,
                                                    llvm::DIType *&Cache) {
  if (Cache)
    return Cache;
  Cache = DBuilder.createForwardDecl(llvm::dwarf::DW_TAG_structure_type, Name,
                                     TheCU, TheCU->getFile(), 0);
  unsigned Size = CGM.getContext().getTypeSize(CGM.getContext().VoidPtrTy);
  Cache = DBuilder.createPointerType(Cache, Size);
  return Cache;
}

uint64_t CGDebugInfo::collectDefaultElementTypesForBlockPointer(
    const BlockPointerType *Ty, llvm::DIFile *Unit, llvm::DIDerivedType *DescTy,
    unsigned LineNo, SmallVectorImpl<llvm::Metadata *> &EltTys) {
  QualType FType;

  // Advanced by calls to CreateMemberType in increments of FType, then
  // returned as the overall size of the default elements.
  uint64_t FieldOffset = 0;

  // Blocks in OpenCL have unique constraints which make the standard fields
  // redundant while requiring size and align fields for enqueue_kernel. See
  // initializeForBlockHeader in CGBlocks.cpp
  if (CGM.getLangOpts().OpenCL) {
    FType = CGM.getContext().IntTy;
    EltTys.push_back(CreateMemberType(Unit, FType, "__size", &FieldOffset));
    EltTys.push_back(CreateMemberType(Unit, FType, "__align", &FieldOffset));
  } else {
    FType = CGM.getContext().getPointerType(CGM.getContext().VoidTy);
    EltTys.push_back(CreateMemberType(Unit, FType, "__isa", &FieldOffset));
    FType = CGM.getContext().IntTy;
    EltTys.push_back(CreateMemberType(Unit, FType, "__flags", &FieldOffset));
    EltTys.push_back(CreateMemberType(Unit, FType, "__reserved", &FieldOffset));
    FType = CGM.getContext().getPointerType(Ty->getPointeeType());
    EltTys.push_back(CreateMemberType(Unit, FType, "__FuncPtr", &FieldOffset));
    FType = CGM.getContext().getPointerType(CGM.getContext().VoidTy);
    uint64_t FieldSize = CGM.getContext().getTypeSize(Ty);
    uint32_t FieldAlign = CGM.getContext().getTypeAlign(Ty);
    EltTys.push_back(DBuilder.createMemberType(
        Unit, "__descriptor", nullptr, LineNo, FieldSize, FieldAlign,
        FieldOffset, llvm::DINode::FlagZero, DescTy));
    FieldOffset += FieldSize;
  }

  return FieldOffset;
}

llvm::DIType *CGDebugInfo::CreateType(const BlockPointerType *Ty,
                                      llvm::DIFile *Unit) {
  SmallVector<llvm::Metadata *, 8> EltTys;
  QualType FType;
  uint64_t FieldOffset;
  llvm::DINodeArray Elements;

  FieldOffset = 0;
  FType = CGM.getContext().UnsignedLongTy;
  EltTys.push_back(CreateMemberType(Unit, FType, "reserved", &FieldOffset));
  EltTys.push_back(CreateMemberType(Unit, FType, "Size", &FieldOffset));

  Elements = DBuilder.getOrCreateArray(EltTys);
  EltTys.clear();

  llvm::DINode::DIFlags Flags = llvm::DINode::FlagAppleBlock;

  auto *EltTy =
      DBuilder.createStructType(Unit, "__block_descriptor", nullptr, 0,
                                FieldOffset, 0, Flags, nullptr, Elements);

  // Bit size, align and offset of the type.
  uint64_t Size = CGM.getContext().getTypeSize(Ty);

  auto *DescTy = DBuilder.createPointerType(EltTy, Size);

  FieldOffset = collectDefaultElementTypesForBlockPointer(Ty, Unit, DescTy,
                                                          0, EltTys);

  Elements = DBuilder.getOrCreateArray(EltTys);

  // The __block_literal_generic structs are marked with a special
  // DW_AT_APPLE_BLOCK attribute and are an implementation detail only
  // the debugger needs to know about. To allow type uniquing, emit
  // them without a name or a location.
  EltTy = DBuilder.createStructType(Unit, "", nullptr, 0, FieldOffset, 0,
                                    Flags, nullptr, Elements);

  return DBuilder.createPointerType(EltTy, Size);
}

llvm::DIType *CGDebugInfo::CreateType(const TemplateSpecializationType *Ty,
                                      llvm::DIFile *Unit) {
  assert(Ty->isTypeAlias());
  llvm::DIType *Src = getOrCreateType(Ty->getAliasedType(), Unit);

  SmallString<128> NS;
  llvm::raw_svector_ostream OS(NS);
  Ty->getTemplateName().print(OS, getPrintingPolicy(), /*qualified*/ false);
  printTemplateArgumentList(OS, Ty->template_arguments(), getPrintingPolicy());

  auto *AliasDecl =
      cast<TypeAliasTemplateDecl>(Ty->getTemplateName().getAsTemplateDecl())
          ->getTemplatedDecl();

  SourceLocation Loc = AliasDecl->getLocation();
  return DBuilder.createTypedef(Src, OS.str(), getOrCreateFile(Loc),
                                getLineNumber(Loc),
                                getDeclContextDescriptor(AliasDecl));
}

llvm::DIType *CGDebugInfo::CreateType(const TypedefType *Ty,
                                      llvm::DIFile *Unit) {
  // We don't set size information, but do specify where the typedef was
  // declared.
  SourceLocation Loc = Ty->getDecl()->getLocation();

  // Typedefs are derived from some other type.
  return DBuilder.createTypedef(
      getOrCreateType(Ty->getDecl()->getUnderlyingType(), Unit),
      Ty->getDecl()->getName(), getOrCreateFile(Loc), getLineNumber(Loc),
      getDeclContextDescriptor(Ty->getDecl()));
}

static unsigned getDwarfCC(CallingConv CC) {
  switch (CC) {
  case CC_C:
    // Avoid emitting DW_AT_calling_convention if the C convention was used.
    return 0;

  case CC_X86StdCall:
    return llvm::dwarf::DW_CC_BORLAND_stdcall;
  case CC_X86FastCall:
    return llvm::dwarf::DW_CC_BORLAND_msfastcall;
  case CC_X86ThisCall:
    return llvm::dwarf::DW_CC_BORLAND_thiscall;
  case CC_X86VectorCall:
    return llvm::dwarf::DW_CC_LLVM_vectorcall;
  case CC_X86Pascal:
    return llvm::dwarf::DW_CC_BORLAND_pascal;
  case CC_Win64:
    return llvm::dwarf::DW_CC_LLVM_Win64;
  case CC_X86_64SysV:
    return llvm::dwarf::DW_CC_LLVM_X86_64SysV;
  case CC_AAPCS:
  case CC_AArch64VectorCall:
    return llvm::dwarf::DW_CC_LLVM_AAPCS;
  case CC_AAPCS_VFP:
    return llvm::dwarf::DW_CC_LLVM_AAPCS_VFP;
  case CC_IntelOclBicc:
    return llvm::dwarf::DW_CC_LLVM_IntelOclBicc;
  case CC_SpirFunction:
    return llvm::dwarf::DW_CC_LLVM_SpirFunction;
  case CC_OpenCLKernel:
    return llvm::dwarf::DW_CC_LLVM_OpenCLKernel;
  case CC_Swift:
    return llvm::dwarf::DW_CC_LLVM_Swift;
  case CC_PreserveMost:
    return llvm::dwarf::DW_CC_LLVM_PreserveMost;
  case CC_PreserveAll:
    return llvm::dwarf::DW_CC_LLVM_PreserveAll;
  case CC_X86RegCall:
    return llvm::dwarf::DW_CC_LLVM_X86RegCall;
  }
  return 0;
}

llvm::DIType *CGDebugInfo::CreateType(const FunctionType *Ty,
                                      llvm::DIFile *Unit) {
  SmallVector<llvm::Metadata *, 16> EltTys;

  // Add the result type at least.
  EltTys.push_back(getOrCreateType(Ty->getReturnType(), Unit));

  // Set up remainder of arguments if there is a prototype.
  // otherwise emit it as a variadic function.
  if (isa<FunctionNoProtoType>(Ty))
    EltTys.push_back(DBuilder.createUnspecifiedParameter());
  else if (const auto *FPT = dyn_cast<FunctionProtoType>(Ty)) {
    for (const QualType &ParamType : FPT->param_types())
      EltTys.push_back(getOrCreateType(ParamType, Unit));
    if (FPT->isVariadic())
      EltTys.push_back(DBuilder.createUnspecifiedParameter());
  }

  llvm::DITypeRefArray EltTypeArray = DBuilder.getOrCreateTypeArray(EltTys);
  return DBuilder.createSubroutineType(EltTypeArray, llvm::DINode::FlagZero,
                                       getDwarfCC(Ty->getCallConv()));
}

/// Convert an AccessSpecifier into the corresponding DINode flag.
/// As an optimization, return 0 if the access specifier equals the
/// default for the containing type.
static llvm::DINode::DIFlags getAccessFlag(AccessSpecifier Access,
                                           const RecordDecl *RD) {
  AccessSpecifier Default = clang::AS_none;
  if (RD && RD->isClass())
    Default = clang::AS_private;
  else if (RD && (RD->isStruct() || RD->isUnion()))
    Default = clang::AS_public;

  if (Access == Default)
    return llvm::DINode::FlagZero;

  switch (Access) {
  case clang::AS_private:
    return llvm::DINode::FlagPrivate;
  case clang::AS_protected:
    return llvm::DINode::FlagProtected;
  case clang::AS_public:
    return llvm::DINode::FlagPublic;
  case clang::AS_none:
    return llvm::DINode::FlagZero;
  }
  llvm_unreachable("unexpected access enumerator");
}

llvm::DIType *CGDebugInfo::createBitFieldType(const FieldDecl *BitFieldDecl,
                                              llvm::DIScope *RecordTy,
                                              const RecordDecl *RD) {
  StringRef Name = BitFieldDecl->getName();
  QualType Ty = BitFieldDecl->getType();
  SourceLocation Loc = BitFieldDecl->getLocation();
  llvm::DIFile *VUnit = getOrCreateFile(Loc);
  llvm::DIType *DebugType = getOrCreateType(Ty, VUnit);

  // Get the location for the field.
  llvm::DIFile *File = getOrCreateFile(Loc);
  unsigned Line = getLineNumber(Loc);

  const CGBitFieldInfo &BitFieldInfo =
      CGM.getTypes().getCGRecordLayout(RD).getBitFieldInfo(BitFieldDecl);
  uint64_t SizeInBits = BitFieldInfo.Size;
  assert(SizeInBits > 0 && "found named 0-width bitfield");
  uint64_t StorageOffsetInBits =
      CGM.getContext().toBits(BitFieldInfo.StorageOffset);
  uint64_t Offset = BitFieldInfo.Offset;
  // The bit offsets for big endian machines are reversed for big
  // endian target, compensate for that as the DIDerivedType requires
  // un-reversed offsets.
  if (CGM.getDataLayout().isBigEndian())
    Offset = BitFieldInfo.StorageSize - BitFieldInfo.Size - Offset;
  uint64_t OffsetInBits = StorageOffsetInBits + Offset;
  llvm::DINode::DIFlags Flags = getAccessFlag(BitFieldDecl->getAccess(), RD);
  return DBuilder.createBitFieldMemberType(
      RecordTy, Name, File, Line, SizeInBits, OffsetInBits, StorageOffsetInBits,
      Flags, DebugType);
}

llvm::DIType *
CGDebugInfo::createFieldType(StringRef name, QualType type, SourceLocation loc,
                             AccessSpecifier AS, uint64_t offsetInBits,
                             uint32_t AlignInBits, llvm::DIFile *tunit,
                             llvm::DIScope *scope, const RecordDecl *RD) {
  llvm::DIType *debugType = getOrCreateType(type, tunit);

  // Get the location for the field.
  llvm::DIFile *file = getOrCreateFile(loc);
  unsigned line = getLineNumber(loc);

  uint64_t SizeInBits = 0;
  auto Align = AlignInBits;
  if (!type->isIncompleteArrayType()) {
    TypeInfo TI = CGM.getContext().getTypeInfo(type);
    SizeInBits = TI.Width;
    if (!Align)
      Align = getTypeAlignIfRequired(type, CGM.getContext());
  }

  llvm::DINode::DIFlags flags = getAccessFlag(AS, RD);
  return DBuilder.createMemberType(scope, name, file, line, SizeInBits, Align,
                                   offsetInBits, flags, debugType);
}

void CGDebugInfo::CollectRecordLambdaFields(
    const CXXRecordDecl *CXXDecl, SmallVectorImpl<llvm::Metadata *> &elements,
    llvm::DIType *RecordTy) {
  // For C++11 Lambdas a Field will be the same as a Capture, but the Capture
  // has the name and the location of the variable so we should iterate over
  // both concurrently.
  const ASTRecordLayout &layout = CGM.getContext().getASTRecordLayout(CXXDecl);
  RecordDecl::field_iterator Field = CXXDecl->field_begin();
  unsigned fieldno = 0;
  for (CXXRecordDecl::capture_const_iterator I = CXXDecl->captures_begin(),
                                             E = CXXDecl->captures_end();
       I != E; ++I, ++Field, ++fieldno) {
    const LambdaCapture &C = *I;
    if (C.capturesVariable()) {
      SourceLocation Loc = C.getLocation();
      assert(!Field->isBitField() && "lambdas don't have bitfield members!");
      VarDecl *V = C.getCapturedVar();
      StringRef VName = V->getName();
      llvm::DIFile *VUnit = getOrCreateFile(Loc);
      auto Align = getDeclAlignIfRequired(V, CGM.getContext());
      llvm::DIType *FieldType = createFieldType(
          VName, Field->getType(), Loc, Field->getAccess(),
          layout.getFieldOffset(fieldno), Align, VUnit, RecordTy, CXXDecl);
      elements.push_back(FieldType);
    } else if (C.capturesThis()) {
      // TODO: Need to handle 'this' in some way by probably renaming the
      // this of the lambda class and having a field member of 'this' or
      // by using AT_object_pointer for the function and having that be
      // used as 'this' for semantic references.
      FieldDecl *f = *Field;
      llvm::DIFile *VUnit = getOrCreateFile(f->getLocation());
      QualType type = f->getType();
      llvm::DIType *fieldType = createFieldType(
          "this", type, f->getLocation(), f->getAccess(),
          layout.getFieldOffset(fieldno), VUnit, RecordTy, CXXDecl);

      elements.push_back(fieldType);
    }
  }
}

llvm::DIDerivedType *
CGDebugInfo::CreateRecordStaticField(const VarDecl *Var, llvm::DIType *RecordTy,
                                     const RecordDecl *RD) {
  // Create the descriptor for the static variable, with or without
  // constant initializers.
  Var = Var->getCanonicalDecl();
  llvm::DIFile *VUnit = getOrCreateFile(Var->getLocation());
  llvm::DIType *VTy = getOrCreateType(Var->getType(), VUnit);

  unsigned LineNumber = getLineNumber(Var->getLocation());
  StringRef VName = Var->getName();
  llvm::Constant *C = nullptr;
  if (Var->getInit()) {
    const APValue *Value = Var->evaluateValue();
    if (Value) {
      if (Value->isInt())
        C = llvm::ConstantInt::get(CGM.getLLVMContext(), Value->getInt());
      if (Value->isFloat())
        C = llvm::ConstantFP::get(CGM.getLLVMContext(), Value->getFloat());
    }
  }

  llvm::DINode::DIFlags Flags = getAccessFlag(Var->getAccess(), RD);
  auto Align = getDeclAlignIfRequired(Var, CGM.getContext());
  llvm::DIDerivedType *GV = DBuilder.createStaticMemberType(
      RecordTy, VName, VUnit, LineNumber, VTy, Flags, C, Align);
  StaticDataMemberCache[Var->getCanonicalDecl()].reset(GV);
  return GV;
}

void CGDebugInfo::CollectRecordNormalField(
    const FieldDecl *field, uint64_t OffsetInBits, llvm::DIFile *tunit,
    SmallVectorImpl<llvm::Metadata *> &elements, llvm::DIType *RecordTy,
    const RecordDecl *RD) {
  StringRef name = field->getName();
  QualType type = field->getType();

  // Ignore unnamed fields unless they're anonymous structs/unions.
  if (name.empty() && !type->isRecordType())
    return;

  llvm::DIType *FieldType;
  if (field->isBitField()) {
    FieldType = createBitFieldType(field, RecordTy, RD);
  } else {
    auto Align = getDeclAlignIfRequired(field, CGM.getContext());
    FieldType =
        createFieldType(name, type, field->getLocation(), field->getAccess(),
                        OffsetInBits, Align, tunit, RecordTy, RD);
  }

  elements.push_back(FieldType);
}

void CGDebugInfo::CollectRecordNestedType(
    const TypeDecl *TD, SmallVectorImpl<llvm::Metadata *> &elements) {
  QualType Ty = CGM.getContext().getTypeDeclType(TD);
  // Injected class names are not considered nested records.
  if (isa<InjectedClassNameType>(Ty))
    return;
  SourceLocation Loc = TD->getLocation();
  llvm::DIType *nestedType = getOrCreateType(Ty, getOrCreateFile(Loc));
  elements.push_back(nestedType);
}

void CGDebugInfo::CollectRecordFields(
    const RecordDecl *record, llvm::DIFile *tunit,
    SmallVectorImpl<llvm::Metadata *> &elements,
    llvm::DICompositeType *RecordTy) {
  const auto *CXXDecl = dyn_cast<CXXRecordDecl>(record);

  if (CXXDecl && CXXDecl->isLambda())
    CollectRecordLambdaFields(CXXDecl, elements, RecordTy);
  else {
    const ASTRecordLayout &layout = CGM.getContext().getASTRecordLayout(record);

    // Field number for non-static fields.
    unsigned fieldNo = 0;

    // Static and non-static members should appear in the same order as
    // the corresponding declarations in the source program.
    for (const auto *I : record->decls())
      if (const auto *V = dyn_cast<VarDecl>(I)) {
        if (V->hasAttr<NoDebugAttr>())
          continue;

        // Skip variable template specializations when emitting CodeView. MSVC
        // doesn't emit them.
        if (CGM.getCodeGenOpts().EmitCodeView &&
            isa<VarTemplateSpecializationDecl>(V))
          continue;

        // Reuse the existing static member declaration if one exists
        auto MI = StaticDataMemberCache.find(V->getCanonicalDecl());
        if (MI != StaticDataMemberCache.end()) {
          assert(MI->second &&
                 "Static data member declaration should still exist");
          elements.push_back(MI->second);
        } else {
          auto Field = CreateRecordStaticField(V, RecordTy, record);
          elements.push_back(Field);
        }
      } else if (const auto *field = dyn_cast<FieldDecl>(I)) {
        CollectRecordNormalField(field, layout.getFieldOffset(fieldNo), tunit,
                                 elements, RecordTy, record);

        // Bump field number for next field.
        ++fieldNo;
      } else if (CGM.getCodeGenOpts().EmitCodeView) {
        // Debug info for nested types is included in the member list only for
        // CodeView.
        if (const auto *nestedType = dyn_cast<TypeDecl>(I))
          if (!nestedType->isImplicit() &&
              nestedType->getDeclContext() == record)
            CollectRecordNestedType(nestedType, elements);
      }
  }
}

llvm::DISubroutineType *
CGDebugInfo::getOrCreateMethodType(const CXXMethodDecl *Method,
                                   llvm::DIFile *Unit) {
  const FunctionProtoType *Func = Method->getType()->getAs<FunctionProtoType>();
  if (Method->isStatic())
    return cast_or_null<llvm::DISubroutineType>(
        getOrCreateType(QualType(Func, 0), Unit));
  return getOrCreateInstanceMethodType(Method->getThisType(), Func, Unit);
}

llvm::DISubroutineType *CGDebugInfo::getOrCreateInstanceMethodType(
    QualType ThisPtr, const FunctionProtoType *Func, llvm::DIFile *Unit) {
  // Add "this" pointer.
  llvm::DITypeRefArray Args(
      cast<llvm::DISubroutineType>(getOrCreateType(QualType(Func, 0), Unit))
          ->getTypeArray());
  assert(Args.size() && "Invalid number of arguments!");

  SmallVector<llvm::Metadata *, 16> Elts;

  // First element is always return type. For 'void' functions it is NULL.
  Elts.push_back(Args[0]);

  // "this" pointer is always first argument.
  const CXXRecordDecl *RD = ThisPtr->getPointeeCXXRecordDecl();
  if (isa<ClassTemplateSpecializationDecl>(RD)) {
    // Create pointer type directly in this case.
    const PointerType *ThisPtrTy = cast<PointerType>(ThisPtr);
    QualType PointeeTy = ThisPtrTy->getPointeeType();
    unsigned AS = CGM.getContext().getTargetAddressSpace(PointeeTy);
    uint64_t Size = CGM.getTarget().getPointerWidth(AS);
    auto Align = getTypeAlignIfRequired(ThisPtrTy, CGM.getContext());
    llvm::DIType *PointeeType = getOrCreateType(PointeeTy, Unit);
    llvm::DIType *ThisPtrType =
        DBuilder.createPointerType(PointeeType, Size, Align);
    TypeCache[ThisPtr.getAsOpaquePtr()].reset(ThisPtrType);
    // TODO: This and the artificial type below are misleading, the
    // types aren't artificial the argument is, but the current
    // metadata doesn't represent that.
    ThisPtrType = DBuilder.createObjectPointerType(ThisPtrType);
    Elts.push_back(ThisPtrType);
  } else {
    llvm::DIType *ThisPtrType = getOrCreateType(ThisPtr, Unit);
    TypeCache[ThisPtr.getAsOpaquePtr()].reset(ThisPtrType);
    ThisPtrType = DBuilder.createObjectPointerType(ThisPtrType);
    Elts.push_back(ThisPtrType);
  }

  // Copy rest of the arguments.
  for (unsigned i = 1, e = Args.size(); i != e; ++i)
    Elts.push_back(Args[i]);

  llvm::DITypeRefArray EltTypeArray = DBuilder.getOrCreateTypeArray(Elts);

  llvm::DINode::DIFlags Flags = llvm::DINode::FlagZero;
  if (Func->getExtProtoInfo().RefQualifier == RQ_LValue)
    Flags |= llvm::DINode::FlagLValueReference;
  if (Func->getExtProtoInfo().RefQualifier == RQ_RValue)
    Flags |= llvm::DINode::FlagRValueReference;

  return DBuilder.createSubroutineType(EltTypeArray, Flags,
                                       getDwarfCC(Func->getCallConv()));
}

/// isFunctionLocalClass - Return true if CXXRecordDecl is defined
/// inside a function.
static bool isFunctionLocalClass(const CXXRecordDecl *RD) {
  if (const auto *NRD = dyn_cast<CXXRecordDecl>(RD->getDeclContext()))
    return isFunctionLocalClass(NRD);
  if (isa<FunctionDecl>(RD->getDeclContext()))
    return true;
  return false;
}

llvm::DISubprogram *CGDebugInfo::CreateCXXMemberFunction(
    const CXXMethodDecl *Method, llvm::DIFile *Unit, llvm::DIType *RecordTy) {
  bool IsCtorOrDtor =
      isa<CXXConstructorDecl>(Method) || isa<CXXDestructorDecl>(Method);

  StringRef MethodName = getFunctionName(Method);
  llvm::DISubroutineType *MethodTy = getOrCreateMethodType(Method, Unit);

  // Since a single ctor/dtor corresponds to multiple functions, it doesn't
  // make sense to give a single ctor/dtor a linkage name.
  StringRef MethodLinkageName;
  // FIXME: 'isFunctionLocalClass' seems like an arbitrary/unintentional
  // property to use here. It may've been intended to model "is non-external
  // type" but misses cases of non-function-local but non-external classes such
  // as those in anonymous namespaces as well as the reverse - external types
  // that are function local, such as those in (non-local) inline functions.
  if (!IsCtorOrDtor && !isFunctionLocalClass(Method->getParent()))
    MethodLinkageName = CGM.getMangledName(Method);

  // Get the location for the method.
  llvm::DIFile *MethodDefUnit = nullptr;
  unsigned MethodLine = 0;
  if (!Method->isImplicit()) {
    MethodDefUnit = getOrCreateFile(Method->getLocation());
    MethodLine = getLineNumber(Method->getLocation());
  }

  // Collect virtual method info.
  llvm::DIType *ContainingType = nullptr;
  unsigned VIndex = 0;
  llvm::DINode::DIFlags Flags = llvm::DINode::FlagZero;
  llvm::DISubprogram::DISPFlags SPFlags = llvm::DISubprogram::SPFlagZero;
  int ThisAdjustment = 0;

  if (Method->isVirtual()) {
    if (Method->isPure())
      SPFlags |= llvm::DISubprogram::SPFlagPureVirtual;
    else
      SPFlags |= llvm::DISubprogram::SPFlagVirtual;

    if (CGM.getTarget().getCXXABI().isItaniumFamily()) {
      // It doesn't make sense to give a virtual destructor a vtable index,
      // since a single destructor has two entries in the vtable.
      if (!isa<CXXDestructorDecl>(Method))
        VIndex = CGM.getItaniumVTableContext().getMethodVTableIndex(Method);
    } else {
      // Emit MS ABI vftable information.  There is only one entry for the
      // deleting dtor.
      const auto *DD = dyn_cast<CXXDestructorDecl>(Method);
      GlobalDecl GD = DD ? GlobalDecl(DD, Dtor_Deleting) : GlobalDecl(Method);
      MethodVFTableLocation ML =
          CGM.getMicrosoftVTableContext().getMethodVFTableLocation(GD);
      VIndex = ML.Index;

      // CodeView only records the vftable offset in the class that introduces
      // the virtual method. This is possible because, unlike Itanium, the MS
      // C++ ABI does not include all virtual methods from non-primary bases in
      // the vtable for the most derived class. For example, if C inherits from
      // A and B, C's primary vftable will not include B's virtual methods.
      if (Method->size_overridden_methods() == 0)
        Flags |= llvm::DINode::FlagIntroducedVirtual;

      // The 'this' adjustment accounts for both the virtual and non-virtual
      // portions of the adjustment. Presumably the debugger only uses it when
      // it knows the dynamic type of an object.
      ThisAdjustment = CGM.getCXXABI()
                           .getVirtualFunctionPrologueThisAdjustment(GD)
                           .getQuantity();
    }
    ContainingType = RecordTy;
  }

  if (Method->isStatic())
    Flags |= llvm::DINode::FlagStaticMember;
  if (Method->isImplicit())
    Flags |= llvm::DINode::FlagArtificial;
  Flags |= getAccessFlag(Method->getAccess(), Method->getParent());
  if (const auto *CXXC = dyn_cast<CXXConstructorDecl>(Method)) {
    if (CXXC->isExplicit())
      Flags |= llvm::DINode::FlagExplicit;
  } else if (const auto *CXXC = dyn_cast<CXXConversionDecl>(Method)) {
    if (CXXC->isExplicit())
      Flags |= llvm::DINode::FlagExplicit;
  }
  if (Method->hasPrototype())
    Flags |= llvm::DINode::FlagPrototyped;
  if (Method->getRefQualifier() == RQ_LValue)
    Flags |= llvm::DINode::FlagLValueReference;
  if (Method->getRefQualifier() == RQ_RValue)
    Flags |= llvm::DINode::FlagRValueReference;
  if (CGM.getLangOpts().Optimize)
    SPFlags |= llvm::DISubprogram::SPFlagOptimized;

  llvm::DINodeArray TParamsArray = CollectFunctionTemplateParams(Method, Unit);
  llvm::DISubprogram *SP = DBuilder.createMethod(
      RecordTy, MethodName, MethodLinkageName, MethodDefUnit, MethodLine,
      MethodTy, VIndex, ThisAdjustment, ContainingType, Flags, SPFlags,
      TParamsArray.get());

  SPCache[Method->getCanonicalDecl()].reset(SP);

  return SP;
}

void CGDebugInfo::CollectCXXMemberFunctions(
    const CXXRecordDecl *RD, llvm::DIFile *Unit,
    SmallVectorImpl<llvm::Metadata *> &EltTys, llvm::DIType *RecordTy) {

  // Since we want more than just the individual member decls if we
  // have templated functions iterate over every declaration to gather
  // the functions.
  for (const auto *I : RD->decls()) {
    const auto *Method = dyn_cast<CXXMethodDecl>(I);
    // If the member is implicit, don't add it to the member list. This avoids
    // the member being added to type units by LLVM, while still allowing it
    // to be emitted into the type declaration/reference inside the compile
    // unit.
    // Ditto 'nodebug' methods, for consistency with CodeGenFunction.cpp.
    // FIXME: Handle Using(Shadow?)Decls here to create
    // DW_TAG_imported_declarations inside the class for base decls brought into
    // derived classes. GDB doesn't seem to notice/leverage these when I tried
    // it, so I'm not rushing to fix this. (GCC seems to produce them, if
    // referenced)
    if (!Method || Method->isImplicit() || Method->hasAttr<NoDebugAttr>())
      continue;

    if (Method->getType()->getAs<FunctionProtoType>()->getContainedAutoType())
      continue;

    // Reuse the existing member function declaration if it exists.
    // It may be associated with the declaration of the type & should be
    // reused as we're building the definition.
    //
    // This situation can arise in the vtable-based debug info reduction where
    // implicit members are emitted in a non-vtable TU.
    auto MI = SPCache.find(Method->getCanonicalDecl());
    EltTys.push_back(MI == SPCache.end()
                         ? CreateCXXMemberFunction(Method, Unit, RecordTy)
                         : static_cast<llvm::Metadata *>(MI->second));
  }
}

void CGDebugInfo::CollectCXXBases(const CXXRecordDecl *RD, llvm::DIFile *Unit,
                                  SmallVectorImpl<llvm::Metadata *> &EltTys,
                                  llvm::DIType *RecordTy) {
  llvm::DenseSet<CanonicalDeclPtr<const CXXRecordDecl>> SeenTypes;
  CollectCXXBasesAux(RD, Unit, EltTys, RecordTy, RD->bases(), SeenTypes,
                     llvm::DINode::FlagZero);

  // If we are generating CodeView debug info, we also need to emit records for
  // indirect virtual base classes.
  if (CGM.getCodeGenOpts().EmitCodeView) {
    CollectCXXBasesAux(RD, Unit, EltTys, RecordTy, RD->vbases(), SeenTypes,
                       llvm::DINode::FlagIndirectVirtualBase);
  }
}

void CGDebugInfo::CollectCXXBasesAux(
    const CXXRecordDecl *RD, llvm::DIFile *Unit,
    SmallVectorImpl<llvm::Metadata *> &EltTys, llvm::DIType *RecordTy,
    const CXXRecordDecl::base_class_const_range &Bases,
    llvm::DenseSet<CanonicalDeclPtr<const CXXRecordDecl>> &SeenTypes,
    llvm::DINode::DIFlags StartingFlags) {
  const ASTRecordLayout &RL = CGM.getContext().getASTRecordLayout(RD);
  for (const auto &BI : Bases) {
    const auto *Base =
        cast<CXXRecordDecl>(BI.getType()->getAs<RecordType>()->getDecl());
    if (!SeenTypes.insert(Base).second)
      continue;
    auto *BaseTy = getOrCreateType(BI.getType(), Unit);
    llvm::DINode::DIFlags BFlags = StartingFlags;
    uint64_t BaseOffset;
    uint32_t VBPtrOffset = 0;

    if (BI.isVirtual()) {
      if (CGM.getTarget().getCXXABI().isItaniumFamily()) {
        // virtual base offset offset is -ve. The code generator emits dwarf
        // expression where it expects +ve number.
        BaseOffset = 0 - CGM.getItaniumVTableContext()
                             .getVirtualBaseOffsetOffset(RD, Base)
                             .getQuantity();
      } else {
        // In the MS ABI, store the vbtable offset, which is analogous to the
        // vbase offset offset in Itanium.
        BaseOffset =
            4 * CGM.getMicrosoftVTableContext().getVBTableIndex(RD, Base);
        VBPtrOffset = CGM.getContext()
                          .getASTRecordLayout(RD)
                          .getVBPtrOffset()
                          .getQuantity();
      }
      BFlags |= llvm::DINode::FlagVirtual;
    } else
      BaseOffset = CGM.getContext().toBits(RL.getBaseClassOffset(Base));
    // FIXME: Inconsistent units for BaseOffset. It is in bytes when
    // BI->isVirtual() and bits when not.

    BFlags |= getAccessFlag(BI.getAccessSpecifier(), RD);
    llvm::DIType *DTy = DBuilder.createInheritance(RecordTy, BaseTy, BaseOffset,
                                                   VBPtrOffset, BFlags);
    EltTys.push_back(DTy);
  }
}

llvm::DINodeArray
CGDebugInfo::CollectTemplateParams(const TemplateParameterList *TPList,
                                   ArrayRef<TemplateArgument> TAList,
                                   llvm::DIFile *Unit) {
  SmallVector<llvm::Metadata *, 16> TemplateParams;
  for (unsigned i = 0, e = TAList.size(); i != e; ++i) {
    const TemplateArgument &TA = TAList[i];
    StringRef Name;
    if (TPList)
      Name = TPList->getParam(i)->getName();
    switch (TA.getKind()) {
    case TemplateArgument::Type: {
      llvm::DIType *TTy = getOrCreateType(TA.getAsType(), Unit);
      TemplateParams.push_back(
          DBuilder.createTemplateTypeParameter(TheCU, Name, TTy));
    } break;
    case TemplateArgument::Integral: {
      llvm::DIType *TTy = getOrCreateType(TA.getIntegralType(), Unit);
      TemplateParams.push_back(DBuilder.createTemplateValueParameter(
          TheCU, Name, TTy,
          llvm::ConstantInt::get(CGM.getLLVMContext(), TA.getAsIntegral())));
    } break;
    case TemplateArgument::Declaration: {
      const ValueDecl *D = TA.getAsDecl();
      QualType T = TA.getParamTypeForDecl().getDesugaredType(CGM.getContext());
      llvm::DIType *TTy = getOrCreateType(T, Unit);
      llvm::Constant *V = nullptr;
      const CXXMethodDecl *MD;
      // Variable pointer template parameters have a value that is the address
      // of the variable.
      if (const auto *VD = dyn_cast<VarDecl>(D))
        V = CGM.GetAddrOfGlobalVar(VD);
      // Member function pointers have special support for building them, though
      // this is currently unsupported in LLVM CodeGen.
      else if ((MD = dyn_cast<CXXMethodDecl>(D)) && MD->isInstance())
        V = CGM.getCXXABI().EmitMemberFunctionPointer(MD);
      else if (const auto *FD = dyn_cast<FunctionDecl>(D))
        V = CGM.GetAddrOfFunction(FD);
      // Member data pointers have special handling too to compute the fixed
      // offset within the object.
      else if (const auto *MPT = dyn_cast<MemberPointerType>(T.getTypePtr())) {
        // These five lines (& possibly the above member function pointer
        // handling) might be able to be refactored to use similar code in
        // CodeGenModule::getMemberPointerConstant
        uint64_t fieldOffset = CGM.getContext().getFieldOffset(D);
        CharUnits chars =
            CGM.getContext().toCharUnitsFromBits((int64_t)fieldOffset);
        V = CGM.getCXXABI().EmitMemberDataPointer(MPT, chars);
      }
      TemplateParams.push_back(DBuilder.createTemplateValueParameter(
          TheCU, Name, TTy,
          cast_or_null<llvm::Constant>(V->stripPointerCasts())));
    } break;
    case TemplateArgument::NullPtr: {
      QualType T = TA.getNullPtrType();
      llvm::DIType *TTy = getOrCreateType(T, Unit);
      llvm::Constant *V = nullptr;
      // Special case member data pointer null values since they're actually -1
      // instead of zero.
      if (const auto *MPT = dyn_cast<MemberPointerType>(T.getTypePtr()))
        // But treat member function pointers as simple zero integers because
        // it's easier than having a special case in LLVM's CodeGen. If LLVM
        // CodeGen grows handling for values of non-null member function
        // pointers then perhaps we could remove this special case and rely on
        // EmitNullMemberPointer for member function pointers.
        if (MPT->isMemberDataPointer())
          V = CGM.getCXXABI().EmitNullMemberPointer(MPT);
      if (!V)
        V = llvm::ConstantInt::get(CGM.Int8Ty, 0);
      TemplateParams.push_back(
          DBuilder.createTemplateValueParameter(TheCU, Name, TTy, V));
    } break;
    case TemplateArgument::Template:
      TemplateParams.push_back(DBuilder.createTemplateTemplateParameter(
          TheCU, Name, nullptr,
          TA.getAsTemplate().getAsTemplateDecl()->getQualifiedNameAsString()));
      break;
    case TemplateArgument::Pack:
      TemplateParams.push_back(DBuilder.createTemplateParameterPack(
          TheCU, Name, nullptr,
          CollectTemplateParams(nullptr, TA.getPackAsArray(), Unit)));
      break;
    case TemplateArgument::Expression: {
      const Expr *E = TA.getAsExpr();
      QualType T = E->getType();
      if (E->isGLValue())
        T = CGM.getContext().getLValueReferenceType(T);
      llvm::Constant *V = ConstantEmitter(CGM).emitAbstract(E, T);
      assert(V && "Expression in template argument isn't constant");
      llvm::DIType *TTy = getOrCreateType(T, Unit);
      TemplateParams.push_back(DBuilder.createTemplateValueParameter(
          TheCU, Name, TTy, V->stripPointerCasts()));
    } break;
    // And the following should never occur:
    case TemplateArgument::TemplateExpansion:
    case TemplateArgument::Null:
      llvm_unreachable(
          "These argument types shouldn't exist in concrete types");
    }
  }
  return DBuilder.getOrCreateArray(TemplateParams);
}

llvm::DINodeArray
CGDebugInfo::CollectFunctionTemplateParams(const FunctionDecl *FD,
                                           llvm::DIFile *Unit) {
  if (FD->getTemplatedKind() ==
      FunctionDecl::TK_FunctionTemplateSpecialization) {
    const TemplateParameterList *TList = FD->getTemplateSpecializationInfo()
                                             ->getTemplate()
                                             ->getTemplateParameters();
    return CollectTemplateParams(
        TList, FD->getTemplateSpecializationArgs()->asArray(), Unit);
  }
  return llvm::DINodeArray();
}

llvm::DINodeArray CGDebugInfo::CollectVarTemplateParams(const VarDecl *VL,
    llvm::DIFile *Unit) {
  if (auto *TS = dyn_cast<VarTemplateSpecializationDecl>(VL)) {
    auto T = TS->getSpecializedTemplateOrPartial();
    auto TA = TS->getTemplateArgs().asArray();
    // Collect parameters for a partial specialization
    if (T.is<VarTemplatePartialSpecializationDecl *>()) {
      const TemplateParameterList *TList =
        T.get<VarTemplatePartialSpecializationDecl *>()
        ->getTemplateParameters();
      return CollectTemplateParams(TList, TA, Unit);
    }

    // Collect parameters for an explicit specialization
    if (T.is<VarTemplateDecl *>()) {
      const TemplateParameterList *TList = T.get<VarTemplateDecl *>()
        ->getTemplateParameters();
      return CollectTemplateParams(TList, TA, Unit);
    }
  }
  return llvm::DINodeArray();
}

llvm::DINodeArray CGDebugInfo::CollectCXXTemplateParams(
    const ClassTemplateSpecializationDecl *TSpecial, llvm::DIFile *Unit) {
  // Always get the full list of parameters, not just the ones from
  // the specialization.
  TemplateParameterList *TPList =
      TSpecial->getSpecializedTemplate()->getTemplateParameters();
  const TemplateArgumentList &TAList = TSpecial->getTemplateArgs();
  return CollectTemplateParams(TPList, TAList.asArray(), Unit);
}

llvm::DIType *CGDebugInfo::getOrCreateVTablePtrType(llvm::DIFile *Unit) {
  if (VTablePtrType)
    return VTablePtrType;

  ASTContext &Context = CGM.getContext();

  /* Function type */
  llvm::Metadata *STy = getOrCreateType(Context.IntTy, Unit);
  llvm::DITypeRefArray SElements = DBuilder.getOrCreateTypeArray(STy);
  llvm::DIType *SubTy = DBuilder.createSubroutineType(SElements);
  unsigned Size = Context.getTypeSize(Context.VoidPtrTy);
  unsigned VtblPtrAddressSpace = CGM.getTarget().getVtblPtrAddressSpace();
  Optional<unsigned> DWARFAddressSpace =
      CGM.getTarget().getDWARFAddressSpace(VtblPtrAddressSpace);

  llvm::DIType *vtbl_ptr_type = DBuilder.createPointerType(
      SubTy, Size, 0, DWARFAddressSpace, "__vtbl_ptr_type");
  VTablePtrType = DBuilder.createPointerType(vtbl_ptr_type, Size);
  return VTablePtrType;
}

StringRef CGDebugInfo::getVTableName(const CXXRecordDecl *RD) {
  // Copy the gdb compatible name on the side and use its reference.
  return internString("_vptr$", RD->getNameAsString());
}

void CGDebugInfo::CollectVTableInfo(const CXXRecordDecl *RD, llvm::DIFile *Unit,
                                    SmallVectorImpl<llvm::Metadata *> &EltTys,
                                    llvm::DICompositeType *RecordTy) {
  // If this class is not dynamic then there is not any vtable info to collect.
  if (!RD->isDynamicClass())
    return;

  // Don't emit any vtable shape or vptr info if this class doesn't have an
  // extendable vfptr. This can happen if the class doesn't have virtual
  // methods, or in the MS ABI if those virtual methods only come from virtually
  // inherited bases.
  const ASTRecordLayout &RL = CGM.getContext().getASTRecordLayout(RD);
  if (!RL.hasExtendableVFPtr())
    return;

  // CodeView needs to know how large the vtable of every dynamic class is, so
  // emit a special named pointer type into the element list. The vptr type
  // points to this type as well.
  llvm::DIType *VPtrTy = nullptr;
  bool NeedVTableShape = CGM.getCodeGenOpts().EmitCodeView &&
                         CGM.getTarget().getCXXABI().isMicrosoft();
  if (NeedVTableShape) {
    uint64_t PtrWidth =
        CGM.getContext().getTypeSize(CGM.getContext().VoidPtrTy);
    const VTableLayout &VFTLayout =
        CGM.getMicrosoftVTableContext().getVFTableLayout(RD, CharUnits::Zero());
    unsigned VSlotCount =
        VFTLayout.vtable_components().size() - CGM.getLangOpts().RTTIData;
    unsigned VTableWidth = PtrWidth * VSlotCount;
    unsigned VtblPtrAddressSpace = CGM.getTarget().getVtblPtrAddressSpace();
    Optional<unsigned> DWARFAddressSpace =
        CGM.getTarget().getDWARFAddressSpace(VtblPtrAddressSpace);

    // Create a very wide void* type and insert it directly in the element list.
    llvm::DIType *VTableType = DBuilder.createPointerType(
        nullptr, VTableWidth, 0, DWARFAddressSpace, "__vtbl_ptr_type");
    EltTys.push_back(VTableType);

    // The vptr is a pointer to this special vtable type.
    VPtrTy = DBuilder.createPointerType(VTableType, PtrWidth);
  }

  // If there is a primary base then the artificial vptr member lives there.
  if (RL.getPrimaryBase())
    return;

  if (!VPtrTy)
    VPtrTy = getOrCreateVTablePtrType(Unit);

  unsigned Size = CGM.getContext().getTypeSize(CGM.getContext().VoidPtrTy);
  llvm::DIType *VPtrMember =
      DBuilder.createMemberType(Unit, getVTableName(RD), Unit, 0, Size, 0, 0,
                                llvm::DINode::FlagArtificial, VPtrTy);
  EltTys.push_back(VPtrMember);
}

llvm::DIType *CGDebugInfo::getOrCreateRecordType(QualType RTy,
                                                 SourceLocation Loc) {
  assert(DebugKind >= codegenoptions::LimitedDebugInfo);
  llvm::DIType *T = getOrCreateType(RTy, getOrCreateFile(Loc));
  return T;
}

llvm::DIType *CGDebugInfo::getOrCreateInterfaceType(QualType D,
                                                    SourceLocation Loc) {
  return getOrCreateStandaloneType(D, Loc);
}

llvm::DIType *CGDebugInfo::getOrCreateStandaloneType(QualType D,
                                                     SourceLocation Loc) {
  assert(DebugKind >= codegenoptions::LimitedDebugInfo);
  assert(!D.isNull() && "null type");
  llvm::DIType *T = getOrCreateType(D, getOrCreateFile(Loc));
  assert(T && "could not create debug info for type");

  RetainedTypes.push_back(D.getAsOpaquePtr());
  return T;
}

void CGDebugInfo::completeType(const EnumDecl *ED) {
  if (DebugKind <= codegenoptions::DebugLineTablesOnly)
    return;
  QualType Ty = CGM.getContext().getEnumType(ED);
  void *TyPtr = Ty.getAsOpaquePtr();
  auto I = TypeCache.find(TyPtr);
  if (I == TypeCache.end() || !cast<llvm::DIType>(I->second)->isForwardDecl())
    return;
  llvm::DIType *Res = CreateTypeDefinition(Ty->castAs<EnumType>());
  assert(!Res->isForwardDecl());
  TypeCache[TyPtr].reset(Res);
}

void CGDebugInfo::completeType(const RecordDecl *RD) {
  if (DebugKind > codegenoptions::LimitedDebugInfo ||
      !CGM.getLangOpts().CPlusPlus)
    completeRequiredType(RD);
}

/// Return true if the class or any of its methods are marked dllimport.
static bool isClassOrMethodDLLImport(const CXXRecordDecl *RD) {
  if (RD->hasAttr<DLLImportAttr>())
    return true;
  for (const CXXMethodDecl *MD : RD->methods())
    if (MD->hasAttr<DLLImportAttr>())
      return true;
  return false;
}

/// Does a type definition exist in an imported clang module?
static bool isDefinedInClangModule(const RecordDecl *RD) {
  // Only definitions that where imported from an AST file come from a module.
  if (!RD || !RD->isFromASTFile())
    return false;
  // Anonymous entities cannot be addressed. Treat them as not from module.
  if (!RD->isExternallyVisible() && RD->getName().empty())
    return false;
  if (auto *CXXDecl = dyn_cast<CXXRecordDecl>(RD)) {
    if (!CXXDecl->isCompleteDefinition())
      return false;
    // Check wether RD is a template.
    auto TemplateKind = CXXDecl->getTemplateSpecializationKind();
    if (TemplateKind != TSK_Undeclared) {
      // Unfortunately getOwningModule() isn't accurate enough to find the
      // owning module of a ClassTemplateSpecializationDecl that is inside a
      // namespace spanning multiple modules.
      bool Explicit = false;
      if (auto *TD = dyn_cast<ClassTemplateSpecializationDecl>(CXXDecl))
        Explicit = TD->isExplicitInstantiationOrSpecialization();
      if (!Explicit && CXXDecl->getEnclosingNamespaceContext())
        return false;
      // This is a template, check the origin of the first member.
      if (CXXDecl->field_begin() == CXXDecl->field_end())
        return TemplateKind == TSK_ExplicitInstantiationDeclaration;
      if (!CXXDecl->field_begin()->isFromASTFile())
        return false;
    }
  }
  return true;
}

void CGDebugInfo::completeClassData(const RecordDecl *RD) {
  if (auto *CXXRD = dyn_cast<CXXRecordDecl>(RD))
    if (CXXRD->isDynamicClass() &&
        CGM.getVTableLinkage(CXXRD) ==
            llvm::GlobalValue::AvailableExternallyLinkage &&
        !isClassOrMethodDLLImport(CXXRD))
      return;

  if (DebugTypeExtRefs && isDefinedInClangModule(RD->getDefinition()))
    return;

  completeClass(RD);
}

void CGDebugInfo::completeClass(const RecordDecl *RD) {
  if (DebugKind <= codegenoptions::DebugLineTablesOnly)
    return;
  QualType Ty = CGM.getContext().getRecordType(RD);
  void *TyPtr = Ty.getAsOpaquePtr();
  auto I = TypeCache.find(TyPtr);
  if (I != TypeCache.end() && !cast<llvm::DIType>(I->second)->isForwardDecl())
    return;
  llvm::DIType *Res = CreateTypeDefinition(Ty->castAs<RecordType>());
  assert(!Res->isForwardDecl());
  TypeCache[TyPtr].reset(Res);
}

static bool hasExplicitMemberDefinition(CXXRecordDecl::method_iterator I,
                                        CXXRecordDecl::method_iterator End) {
  for (CXXMethodDecl *MD : llvm::make_range(I, End))
    if (FunctionDecl *Tmpl = MD->getInstantiatedFromMemberFunction())
      if (!Tmpl->isImplicit() && Tmpl->isThisDeclarationADefinition() &&
          !MD->getMemberSpecializationInfo()->isExplicitSpecialization())
        return true;
  return false;
}

static bool shouldOmitDefinition(codegenoptions::DebugInfoKind DebugKind,
                                 bool DebugTypeExtRefs, const RecordDecl *RD,
                                 const LangOptions &LangOpts) {
  if (DebugTypeExtRefs && isDefinedInClangModule(RD->getDefinition()))
    return true;

  if (auto *ES = RD->getASTContext().getExternalSource())
    if (ES->hasExternalDefinitions(RD) == ExternalASTSource::EK_Always)
      return true;

  if (DebugKind > codegenoptions::LimitedDebugInfo)
    return false;

  if (!LangOpts.CPlusPlus)
    return false;

  if (!RD->isCompleteDefinitionRequired())
    return true;

  const auto *CXXDecl = dyn_cast<CXXRecordDecl>(RD);

  if (!CXXDecl)
    return false;

  // Only emit complete debug info for a dynamic class when its vtable is
  // emitted.  However, Microsoft debuggers don't resolve type information
  // across DLL boundaries, so skip this optimization if the class or any of its
  // methods are marked dllimport. This isn't a complete solution, since objects
  // without any dllimport methods can be used in one DLL and constructed in
  // another, but it is the current behavior of LimitedDebugInfo.
  if (CXXDecl->hasDefinition() && CXXDecl->isDynamicClass() &&
      !isClassOrMethodDLLImport(CXXDecl))
    return true;

  TemplateSpecializationKind Spec = TSK_Undeclared;
  if (const auto *SD = dyn_cast<ClassTemplateSpecializationDecl>(RD))
    Spec = SD->getSpecializationKind();

  if (Spec == TSK_ExplicitInstantiationDeclaration &&
      hasExplicitMemberDefinition(CXXDecl->method_begin(),
                                  CXXDecl->method_end()))
    return true;

  return false;
}

void CGDebugInfo::completeRequiredType(const RecordDecl *RD) {
  if (shouldOmitDefinition(DebugKind, DebugTypeExtRefs, RD, CGM.getLangOpts()))
    return;

  QualType Ty = CGM.getContext().getRecordType(RD);
  llvm::DIType *T = getTypeOrNull(Ty);
  if (T && T->isForwardDecl())
    completeClassData(RD);
}

llvm::DIType *CGDebugInfo::CreateType(const RecordType *Ty) {
  RecordDecl *RD = Ty->getDecl();
  llvm::DIType *T = cast_or_null<llvm::DIType>(getTypeOrNull(QualType(Ty, 0)));
  if (T || shouldOmitDefinition(DebugKind, DebugTypeExtRefs, RD,
                                CGM.getLangOpts())) {
    if (!T)
      T = getOrCreateRecordFwdDecl(Ty, getDeclContextDescriptor(RD));
    return T;
  }

  return CreateTypeDefinition(Ty);
}

llvm::DIType *CGDebugInfo::CreateTypeDefinition(const RecordType *Ty) {
  RecordDecl *RD = Ty->getDecl();

  // Get overall information about the record type for the debug info.
  llvm::DIFile *DefUnit = getOrCreateFile(RD->getLocation());

  // Records and classes and unions can all be recursive.  To handle them, we
  // first generate a debug descriptor for the struct as a forward declaration.
  // Then (if it is a definition) we go through and get debug info for all of
  // its members.  Finally, we create a descriptor for the complete type (which
  // may refer to the forward decl if the struct is recursive) and replace all
  // uses of the forward declaration with the final definition.
  llvm::DICompositeType *FwdDecl = getOrCreateLimitedType(Ty, DefUnit);

  const RecordDecl *D = RD->getDefinition();
  if (!D || !D->isCompleteDefinition())
    return FwdDecl;

  if (const auto *CXXDecl = dyn_cast<CXXRecordDecl>(RD))
    CollectContainingType(CXXDecl, FwdDecl);

  // Push the struct on region stack.
  LexicalBlockStack.emplace_back(&*FwdDecl);
  RegionMap[Ty->getDecl()].reset(FwdDecl);

  // Convert all the elements.
  SmallVector<llvm::Metadata *, 16> EltTys;
  // what about nested types?

  // Note: The split of CXXDecl information here is intentional, the
  // gdb tests will depend on a certain ordering at printout. The debug
  // information offsets are still correct if we merge them all together
  // though.
  const auto *CXXDecl = dyn_cast<CXXRecordDecl>(RD);
  if (CXXDecl) {
    CollectCXXBases(CXXDecl, DefUnit, EltTys, FwdDecl);
    CollectVTableInfo(CXXDecl, DefUnit, EltTys, FwdDecl);
  }

  // Collect data fields (including static variables and any initializers).
  CollectRecordFields(RD, DefUnit, EltTys, FwdDecl);
  if (CXXDecl)
    CollectCXXMemberFunctions(CXXDecl, DefUnit, EltTys, FwdDecl);

  LexicalBlockStack.pop_back();
  RegionMap.erase(Ty->getDecl());

  llvm::DINodeArray Elements = DBuilder.getOrCreateArray(EltTys);
  DBuilder.replaceArrays(FwdDecl, Elements);

  if (FwdDecl->isTemporary())
    FwdDecl =
        llvm::MDNode::replaceWithPermanent(llvm::TempDICompositeType(FwdDecl));

  RegionMap[Ty->getDecl()].reset(FwdDecl);
  return FwdDecl;
}

llvm::DIType *CGDebugInfo::CreateType(const ObjCObjectType *Ty,
                                      llvm::DIFile *Unit) {
  // Ignore protocols.
  return getOrCreateType(Ty->getBaseType(), Unit);
}

llvm::DIType *CGDebugInfo::CreateType(const ObjCTypeParamType *Ty,
                                      llvm::DIFile *Unit) {
  // Ignore protocols.
  SourceLocation Loc = Ty->getDecl()->getLocation();

  // Use Typedefs to represent ObjCTypeParamType.
  return DBuilder.createTypedef(
      getOrCreateType(Ty->getDecl()->getUnderlyingType(), Unit),
      Ty->getDecl()->getName(), getOrCreateFile(Loc), getLineNumber(Loc),
      getDeclContextDescriptor(Ty->getDecl()));
}

/// \return true if Getter has the default name for the property PD.
static bool hasDefaultGetterName(const ObjCPropertyDecl *PD,
                                 const ObjCMethodDecl *Getter) {
  assert(PD);
  if (!Getter)
    return true;

  assert(Getter->getDeclName().isObjCZeroArgSelector());
  return PD->getName() ==
         Getter->getDeclName().getObjCSelector().getNameForSlot(0);
}

/// \return true if Setter has the default name for the property PD.
static bool hasDefaultSetterName(const ObjCPropertyDecl *PD,
                                 const ObjCMethodDecl *Setter) {
  assert(PD);
  if (!Setter)
    return true;

  assert(Setter->getDeclName().isObjCOneArgSelector());
  return SelectorTable::constructSetterName(PD->getName()) ==
         Setter->getDeclName().getObjCSelector().getNameForSlot(0);
}

llvm::DIType *CGDebugInfo::CreateType(const ObjCInterfaceType *Ty,
                                      llvm::DIFile *Unit) {
  ObjCInterfaceDecl *ID = Ty->getDecl();
  if (!ID)
    return nullptr;

  // Return a forward declaration if this type was imported from a clang module,
  // and this is not the compile unit with the implementation of the type (which
  // may contain hidden ivars).
  if (DebugTypeExtRefs && ID->isFromASTFile() && ID->getDefinition() &&
      !ID->getImplementation())
    return DBuilder.createForwardDecl(llvm::dwarf::DW_TAG_structure_type,
                                      ID->getName(),
                                      getDeclContextDescriptor(ID), Unit, 0);

  // Get overall information about the record type for the debug info.
  llvm::DIFile *DefUnit = getOrCreateFile(ID->getLocation());
  unsigned Line = getLineNumber(ID->getLocation());
  auto RuntimeLang =
      static_cast<llvm::dwarf::SourceLanguage>(TheCU->getSourceLanguage());

  // If this is just a forward declaration return a special forward-declaration
  // debug type since we won't be able to lay out the entire type.
  ObjCInterfaceDecl *Def = ID->getDefinition();
  if (!Def || !Def->getImplementation()) {
    llvm::DIScope *Mod = getParentModuleOrNull(ID);
    llvm::DIType *FwdDecl = DBuilder.createReplaceableCompositeType(
        llvm::dwarf::DW_TAG_structure_type, ID->getName(), Mod ? Mod : TheCU,
        DefUnit, Line, RuntimeLang);
    ObjCInterfaceCache.push_back(ObjCInterfaceCacheEntry(Ty, FwdDecl, Unit));
    return FwdDecl;
  }

  return CreateTypeDefinition(Ty, Unit);
}

llvm::DIModule *
CGDebugInfo::getOrCreateModuleRef(ExternalASTSource::ASTSourceDescriptor Mod,
                                  bool CreateSkeletonCU) {
  // Use the Module pointer as the key into the cache. This is a
  // nullptr if the "Module" is a PCH, which is safe because we don't
  // support chained PCH debug info, so there can only be a single PCH.
  const Module *M = Mod.getModuleOrNull();
  auto ModRef = ModuleCache.find(M);
  if (ModRef != ModuleCache.end())
    return cast<llvm::DIModule>(ModRef->second);

  // Macro definitions that were defined with "-D" on the command line.
  SmallString<128> ConfigMacros;
  {
    llvm::raw_svector_ostream OS(ConfigMacros);
    const auto &PPOpts = CGM.getPreprocessorOpts();
    unsigned I = 0;
    // Translate the macro definitions back into a command line.
    for (auto &M : PPOpts.Macros) {
      if (++I > 1)
        OS << " ";
      const std::string &Macro = M.first;
      bool Undef = M.second;
      OS << "\"-" << (Undef ? 'U' : 'D');
      for (char c : Macro)
        switch (c) {
        case '\\':
          OS << "\\\\";
          break;
        case '"':
          OS << "\\\"";
          break;
        default:
          OS << c;
        }
      OS << '\"';
    }
  }

  bool IsRootModule = M ? !M->Parent : true;
  if (CreateSkeletonCU && IsRootModule) {
    // PCH files don't have a signature field in the control block,
    // but LLVM detects skeleton CUs by looking for a non-zero DWO id.
    // We use the lower 64 bits for debug info.
    uint64_t Signature =
        Mod.getSignature()
            ? (uint64_t)Mod.getSignature()[1] << 32 | Mod.getSignature()[0]
            : ~1ULL;
    llvm::DIBuilder DIB(CGM.getModule());
    DIB.createCompileUnit(TheCU->getSourceLanguage(),
                          // TODO: Support "Source" from external AST providers?
                          DIB.createFile(Mod.getModuleName(), Mod.getPath()),
                          TheCU->getProducer(), true, StringRef(), 0,
                          Mod.getASTFile(), llvm::DICompileUnit::FullDebug,
                          Signature);
    DIB.finalize();
  }
  llvm::DIModule *Parent =
      IsRootModule ? nullptr
                   : getOrCreateModuleRef(
                         ExternalASTSource::ASTSourceDescriptor(*M->Parent),
                         CreateSkeletonCU);
  llvm::DIModule *DIMod =
      DBuilder.createModule(Parent, Mod.getModuleName(), ConfigMacros,
                            Mod.getPath(), CGM.getHeaderSearchOpts().Sysroot);
  ModuleCache[M].reset(DIMod);
  return DIMod;
}

llvm::DIType *CGDebugInfo::CreateTypeDefinition(const ObjCInterfaceType *Ty,
                                                llvm::DIFile *Unit) {
  ObjCInterfaceDecl *ID = Ty->getDecl();
  llvm::DIFile *DefUnit = getOrCreateFile(ID->getLocation());
  unsigned Line = getLineNumber(ID->getLocation());
  unsigned RuntimeLang = TheCU->getSourceLanguage();

  // Bit size, align and offset of the type.
  uint64_t Size = CGM.getContext().getTypeSize(Ty);
  auto Align = getTypeAlignIfRequired(Ty, CGM.getContext());

  llvm::DINode::DIFlags Flags = llvm::DINode::FlagZero;
  if (ID->getImplementation())
    Flags |= llvm::DINode::FlagObjcClassComplete;

  llvm::DIScope *Mod = getParentModuleOrNull(ID);
  llvm::DICompositeType *RealDecl = DBuilder.createStructType(
      Mod ? Mod : Unit, ID->getName(), DefUnit, Line, Size, Align, Flags,
      nullptr, llvm::DINodeArray(), RuntimeLang);

  QualType QTy(Ty, 0);
  TypeCache[QTy.getAsOpaquePtr()].reset(RealDecl);

  // Push the struct on region stack.
  LexicalBlockStack.emplace_back(RealDecl);
  RegionMap[Ty->getDecl()].reset(RealDecl);

  // Convert all the elements.
  SmallVector<llvm::Metadata *, 16> EltTys;

  ObjCInterfaceDecl *SClass = ID->getSuperClass();
  if (SClass) {
    llvm::DIType *SClassTy =
        getOrCreateType(CGM.getContext().getObjCInterfaceType(SClass), Unit);
    if (!SClassTy)
      return nullptr;

    llvm::DIType *InhTag = DBuilder.createInheritance(RealDecl, SClassTy, 0, 0,
                                                      llvm::DINode::FlagZero);
    EltTys.push_back(InhTag);
  }

  // Create entries for all of the properties.
  auto AddProperty = [&](const ObjCPropertyDecl *PD) {
    SourceLocation Loc = PD->getLocation();
    llvm::DIFile *PUnit = getOrCreateFile(Loc);
    unsigned PLine = getLineNumber(Loc);
    ObjCMethodDecl *Getter = PD->getGetterMethodDecl();
    ObjCMethodDecl *Setter = PD->getSetterMethodDecl();
    llvm::MDNode *PropertyNode = DBuilder.createObjCProperty(
        PD->getName(), PUnit, PLine,
        hasDefaultGetterName(PD, Getter) ? ""
                                         : getSelectorName(PD->getGetterName()),
        hasDefaultSetterName(PD, Setter) ? ""
                                         : getSelectorName(PD->getSetterName()),
        PD->getPropertyAttributes(), getOrCreateType(PD->getType(), PUnit));
    EltTys.push_back(PropertyNode);
  };
  {
    llvm::SmallPtrSet<const IdentifierInfo *, 16> PropertySet;
    for (const ObjCCategoryDecl *ClassExt : ID->known_extensions())
      for (auto *PD : ClassExt->properties()) {
        PropertySet.insert(PD->getIdentifier());
        AddProperty(PD);
      }
    for (const auto *PD : ID->properties()) {
      // Don't emit duplicate metadata for properties that were already in a
      // class extension.
      if (!PropertySet.insert(PD->getIdentifier()).second)
        continue;
      AddProperty(PD);
    }
  }

  const ASTRecordLayout &RL = CGM.getContext().getASTObjCInterfaceLayout(ID);
  unsigned FieldNo = 0;
  for (ObjCIvarDecl *Field = ID->all_declared_ivar_begin(); Field;
       Field = Field->getNextIvar(), ++FieldNo) {
    llvm::DIType *FieldTy = getOrCreateType(Field->getType(), Unit);
    if (!FieldTy)
      return nullptr;

    StringRef FieldName = Field->getName();

    // Ignore unnamed fields.
    if (FieldName.empty())
      continue;

    // Get the location for the field.
    llvm::DIFile *FieldDefUnit = getOrCreateFile(Field->getLocation());
    unsigned FieldLine = getLineNumber(Field->getLocation());
    QualType FType = Field->getType();
    uint64_t FieldSize = 0;
    uint32_t FieldAlign = 0;

    if (!FType->isIncompleteArrayType()) {

      // Bit size, align and offset of the type.
      FieldSize = Field->isBitField()
                      ? Field->getBitWidthValue(CGM.getContext())
                      : CGM.getContext().getTypeSize(FType);
      FieldAlign = getTypeAlignIfRequired(FType, CGM.getContext());
    }

    uint64_t FieldOffset;
    if (CGM.getLangOpts().ObjCRuntime.isNonFragile()) {
      // We don't know the runtime offset of an ivar if we're using the
      // non-fragile ABI.  For bitfields, use the bit offset into the first
      // byte of storage of the bitfield.  For other fields, use zero.
      if (Field->isBitField()) {
        FieldOffset =
            CGM.getObjCRuntime().ComputeBitfieldBitOffset(CGM, ID, Field);
        FieldOffset %= CGM.getContext().getCharWidth();
      } else {
        FieldOffset = 0;
      }
    } else {
      FieldOffset = RL.getFieldOffset(FieldNo);
    }

    llvm::DINode::DIFlags Flags = llvm::DINode::FlagZero;
    if (Field->getAccessControl() == ObjCIvarDecl::Protected)
      Flags = llvm::DINode::FlagProtected;
    else if (Field->getAccessControl() == ObjCIvarDecl::Private)
      Flags = llvm::DINode::FlagPrivate;
    else if (Field->getAccessControl() == ObjCIvarDecl::Public)
      Flags = llvm::DINode::FlagPublic;

    llvm::MDNode *PropertyNode = nullptr;
    if (ObjCImplementationDecl *ImpD = ID->getImplementation()) {
      if (ObjCPropertyImplDecl *PImpD =
              ImpD->FindPropertyImplIvarDecl(Field->getIdentifier())) {
        if (ObjCPropertyDecl *PD = PImpD->getPropertyDecl()) {
          SourceLocation Loc = PD->getLocation();
          llvm::DIFile *PUnit = getOrCreateFile(Loc);
          unsigned PLine = getLineNumber(Loc);
          ObjCMethodDecl *Getter = PD->getGetterMethodDecl();
          ObjCMethodDecl *Setter = PD->getSetterMethodDecl();
          PropertyNode = DBuilder.createObjCProperty(
              PD->getName(), PUnit, PLine,
              hasDefaultGetterName(PD, Getter)
                  ? ""
                  : getSelectorName(PD->getGetterName()),
              hasDefaultSetterName(PD, Setter)
                  ? ""
                  : getSelectorName(PD->getSetterName()),
              PD->getPropertyAttributes(),
              getOrCreateType(PD->getType(), PUnit));
        }
      }
    }
    FieldTy = DBuilder.createObjCIVar(FieldName, FieldDefUnit, FieldLine,
                                      FieldSize, FieldAlign, FieldOffset, Flags,
                                      FieldTy, PropertyNode);
    EltTys.push_back(FieldTy);
  }

  llvm::DINodeArray Elements = DBuilder.getOrCreateArray(EltTys);
  DBuilder.replaceArrays(RealDecl, Elements);

  LexicalBlockStack.pop_back();
  return RealDecl;
}

llvm::DIType *CGDebugInfo::CreateType(const VectorType *Ty,
                                      llvm::DIFile *Unit) {
  llvm::DIType *ElementTy = getOrCreateType(Ty->getElementType(), Unit);
  int64_t Count = Ty->getNumElements();

  llvm::Metadata *Subscript;
  QualType QTy(Ty, 0);
  auto SizeExpr = SizeExprCache.find(QTy);
  if (SizeExpr != SizeExprCache.end())
    Subscript = DBuilder.getOrCreateSubrange(0, SizeExpr->getSecond());
  else
    Subscript = DBuilder.getOrCreateSubrange(0, Count ? Count : -1);
  llvm::DINodeArray SubscriptArray = DBuilder.getOrCreateArray(Subscript);

  uint64_t Size = CGM.getContext().getTypeSize(Ty);
  auto Align = getTypeAlignIfRequired(Ty, CGM.getContext());

  return DBuilder.createVectorType(Size, Align, ElementTy, SubscriptArray);
}

llvm::DIType *CGDebugInfo::CreateType(const ArrayType *Ty, llvm::DIFile *Unit) {
  uint64_t Size;
  uint32_t Align;

  // FIXME: make getTypeAlign() aware of VLAs and incomplete array types
  if (const auto *VAT = dyn_cast<VariableArrayType>(Ty)) {
    Size = 0;
    Align = getTypeAlignIfRequired(CGM.getContext().getBaseElementType(VAT),
                                   CGM.getContext());
  } else if (Ty->isIncompleteArrayType()) {
    Size = 0;
    if (Ty->getElementType()->isIncompleteType())
      Align = 0;
    else
      Align = getTypeAlignIfRequired(Ty->getElementType(), CGM.getContext());
  } else if (Ty->isIncompleteType()) {
    Size = 0;
    Align = 0;
  } else {
    // Size and align of the whole array, not the element type.
    Size = CGM.getContext().getTypeSize(Ty);
    Align = getTypeAlignIfRequired(Ty, CGM.getContext());
  }

  // Add the dimensions of the array.  FIXME: This loses CV qualifiers from
  // interior arrays, do we care?  Why aren't nested arrays represented the
  // obvious/recursive way?
  SmallVector<llvm::Metadata *, 8> Subscripts;
  QualType EltTy(Ty, 0);
  while ((Ty = dyn_cast<ArrayType>(EltTy))) {
    // If the number of elements is known, then count is that number. Otherwise,
    // it's -1. This allows us to represent a subrange with an array of 0
    // elements, like this:
    //
    //   struct foo {
    //     int x[0];
    //   };
    int64_t Count = -1; // Count == -1 is an unbounded array.
    if (const auto *CAT = dyn_cast<ConstantArrayType>(Ty))
      Count = CAT->getSize().getZExtValue();
    else if (const auto *VAT = dyn_cast<VariableArrayType>(Ty)) {
      if (Expr *Size = VAT->getSizeExpr()) {
        Expr::EvalResult Result;
        if (Size->EvaluateAsInt(Result, CGM.getContext()))
          Count = Result.Val.getInt().getExtValue();
      }
    }

    auto SizeNode = SizeExprCache.find(EltTy);
    if (SizeNode != SizeExprCache.end())
      Subscripts.push_back(
          DBuilder.getOrCreateSubrange(0, SizeNode->getSecond()));
    else
      Subscripts.push_back(DBuilder.getOrCreateSubrange(0, Count));
    EltTy = Ty->getElementType();
  }

  llvm::DINodeArray SubscriptArray = DBuilder.getOrCreateArray(Subscripts);

  return DBuilder.createArrayType(Size, Align, getOrCreateType(EltTy, Unit),
                                  SubscriptArray);
}

llvm::DIType *CGDebugInfo::CreateType(const LValueReferenceType *Ty,
                                      llvm::DIFile *Unit) {
  return CreatePointerLikeType(llvm::dwarf::DW_TAG_reference_type, Ty,
                               Ty->getPointeeType(), Unit);
}

llvm::DIType *CGDebugInfo::CreateType(const RValueReferenceType *Ty,
                                      llvm::DIFile *Unit) {
  return CreatePointerLikeType(llvm::dwarf::DW_TAG_rvalue_reference_type, Ty,
                               Ty->getPointeeType(), Unit);
}

llvm::DIType *CGDebugInfo::CreateType(const MemberPointerType *Ty,
                                      llvm::DIFile *U) {
  llvm::DINode::DIFlags Flags = llvm::DINode::FlagZero;
  uint64_t Size = 0;

  if (!Ty->isIncompleteType()) {
    Size = CGM.getContext().getTypeSize(Ty);

    // Set the MS inheritance model. There is no flag for the unspecified model.
    if (CGM.getTarget().getCXXABI().isMicrosoft()) {
      switch (Ty->getMostRecentCXXRecordDecl()->getMSInheritanceModel()) {
      case MSInheritanceAttr::Keyword_single_inheritance:
        Flags |= llvm::DINode::FlagSingleInheritance;
        break;
      case MSInheritanceAttr::Keyword_multiple_inheritance:
        Flags |= llvm::DINode::FlagMultipleInheritance;
        break;
      case MSInheritanceAttr::Keyword_virtual_inheritance:
        Flags |= llvm::DINode::FlagVirtualInheritance;
        break;
      case MSInheritanceAttr::Keyword_unspecified_inheritance:
        break;
      }
    }
  }

  llvm::DIType *ClassType = getOrCreateType(QualType(Ty->getClass(), 0), U);
  if (Ty->isMemberDataPointerType())
    return DBuilder.createMemberPointerType(
        getOrCreateType(Ty->getPointeeType(), U), ClassType, Size, /*Align=*/0,
        Flags);

  const FunctionProtoType *FPT =
      Ty->getPointeeType()->getAs<FunctionProtoType>();
  return DBuilder.createMemberPointerType(
      getOrCreateInstanceMethodType(
          CXXMethodDecl::getThisType(FPT, Ty->getMostRecentCXXRecordDecl()),
          FPT, U),
      ClassType, Size, /*Align=*/0, Flags);
}

llvm::DIType *CGDebugInfo::CreateType(const AtomicType *Ty, llvm::DIFile *U) {
  auto *FromTy = getOrCreateType(Ty->getValueType(), U);
  return DBuilder.createQualifiedType(llvm::dwarf::DW_TAG_atomic_type, FromTy);
}

llvm::DIType *CGDebugInfo::CreateType(const PipeType *Ty, llvm::DIFile *U) {
  return getOrCreateType(Ty->getElementType(), U);
}

llvm::DIType *CGDebugInfo::CreateEnumType(const EnumType *Ty) {
  const EnumDecl *ED = Ty->getDecl();

  uint64_t Size = 0;
  uint32_t Align = 0;
  if (!ED->getTypeForDecl()->isIncompleteType()) {
    Size = CGM.getContext().getTypeSize(ED->getTypeForDecl());
    Align = getDeclAlignIfRequired(ED, CGM.getContext());
  }

  SmallString<256> Identifier = getTypeIdentifier(Ty, CGM, TheCU);

  bool isImportedFromModule =
      DebugTypeExtRefs && ED->isFromASTFile() && ED->getDefinition();

  // If this is just a forward declaration, construct an appropriately
  // marked node and just return it.
  if (isImportedFromModule || !ED->getDefinition()) {
    // Note that it is possible for enums to be created as part of
    // their own declcontext. In this case a FwdDecl will be created
    // twice. This doesn't cause a problem because both FwdDecls are
    // entered into the ReplaceMap: finalize() will replace the first
    // FwdDecl with the second and then replace the second with
    // complete type.
    llvm::DIScope *EDContext = getDeclContextDescriptor(ED);
    llvm::DIFile *DefUnit = getOrCreateFile(ED->getLocation());
    llvm::TempDIScope TmpContext(DBuilder.createReplaceableCompositeType(
        llvm::dwarf::DW_TAG_enumeration_type, "", TheCU, DefUnit, 0));

    unsigned Line = getLineNumber(ED->getLocation());
    StringRef EDName = ED->getName();
    llvm::DIType *RetTy = DBuilder.createReplaceableCompositeType(
        llvm::dwarf::DW_TAG_enumeration_type, EDName, EDContext, DefUnit, Line,
        0, Size, Align, llvm::DINode::FlagFwdDecl, Identifier);

    ReplaceMap.emplace_back(
        std::piecewise_construct, std::make_tuple(Ty),
        std::make_tuple(static_cast<llvm::Metadata *>(RetTy)));
    return RetTy;
  }

  return CreateTypeDefinition(Ty);
}

llvm::DIType *CGDebugInfo::CreateTypeDefinition(const EnumType *Ty) {
  const EnumDecl *ED = Ty->getDecl();
  uint64_t Size = 0;
  uint32_t Align = 0;
  if (!ED->getTypeForDecl()->isIncompleteType()) {
    Size = CGM.getContext().getTypeSize(ED->getTypeForDecl());
    Align = getDeclAlignIfRequired(ED, CGM.getContext());
  }

  SmallString<256> Identifier = getTypeIdentifier(Ty, CGM, TheCU);

  // Create elements for each enumerator.
  SmallVector<llvm::Metadata *, 16> Enumerators;
  ED = ED->getDefinition();
  bool IsSigned = ED->getIntegerType()->isSignedIntegerType();
  for (const auto *Enum : ED->enumerators()) {
    const auto &InitVal = Enum->getInitVal();
    auto Value = IsSigned ? InitVal.getSExtValue() : InitVal.getZExtValue();
    Enumerators.push_back(
        DBuilder.createEnumerator(Enum->getName(), Value, !IsSigned));
  }

  // Return a CompositeType for the enum itself.
  llvm::DINodeArray EltArray = DBuilder.getOrCreateArray(Enumerators);

  llvm::DIFile *DefUnit = getOrCreateFile(ED->getLocation());
  unsigned Line = getLineNumber(ED->getLocation());
  llvm::DIScope *EnumContext = getDeclContextDescriptor(ED);
  llvm::DIType *ClassTy = getOrCreateType(ED->getIntegerType(), DefUnit);
  return DBuilder.createEnumerationType(EnumContext, ED->getName(), DefUnit,
                                        Line, Size, Align, EltArray, ClassTy,
                                        Identifier, ED->isScoped());
}

llvm::DIMacro *CGDebugInfo::CreateMacro(llvm::DIMacroFile *Parent,
                                        unsigned MType, SourceLocation LineLoc,
                                        StringRef Name, StringRef Value) {
  unsigned Line = LineLoc.isInvalid() ? 0 : getLineNumber(LineLoc);
  return DBuilder.createMacro(Parent, Line, MType, Name, Value);
}

llvm::DIMacroFile *CGDebugInfo::CreateTempMacroFile(llvm::DIMacroFile *Parent,
                                                    SourceLocation LineLoc,
                                                    SourceLocation FileLoc) {
  llvm::DIFile *FName = getOrCreateFile(FileLoc);
  unsigned Line = LineLoc.isInvalid() ? 0 : getLineNumber(LineLoc);
  return DBuilder.createTempMacroFile(Parent, Line, FName);
}

static QualType UnwrapTypeForDebugInfo(QualType T, const ASTContext &C) {
  Qualifiers Quals;
  do {
    Qualifiers InnerQuals = T.getLocalQualifiers();
    // Qualifiers::operator+() doesn't like it if you add a Qualifier
    // that is already there.
    Quals += Qualifiers::removeCommonQualifiers(Quals, InnerQuals);
    Quals += InnerQuals;
    QualType LastT = T;
    switch (T->getTypeClass()) {
    default:
      return C.getQualifiedType(T.getTypePtr(), Quals);
    case Type::TemplateSpecialization: {
      const auto *Spec = cast<TemplateSpecializationType>(T);
      if (Spec->isTypeAlias())
        return C.getQualifiedType(T.getTypePtr(), Quals);
      T = Spec->desugar();
      break;
    }
    case Type::TypeOfExpr:
      T = cast<TypeOfExprType>(T)->getUnderlyingExpr()->getType();
      break;
    case Type::TypeOf:
      T = cast<TypeOfType>(T)->getUnderlyingType();
      break;
    case Type::Decltype:
      T = cast<DecltypeType>(T)->getUnderlyingType();
      break;
    case Type::UnaryTransform:
      T = cast<UnaryTransformType>(T)->getUnderlyingType();
      break;
    case Type::Attributed:
      T = cast<AttributedType>(T)->getEquivalentType();
      break;
    case Type::Elaborated:
      T = cast<ElaboratedType>(T)->getNamedType();
      break;
    case Type::Paren:
      T = cast<ParenType>(T)->getInnerType();
      break;
    case Type::SubstTemplateTypeParm:
      T = cast<SubstTemplateTypeParmType>(T)->getReplacementType();
      break;
    case Type::Auto:
    case Type::DeducedTemplateSpecialization: {
      QualType DT = cast<DeducedType>(T)->getDeducedType();
      assert(!DT.isNull() && "Undeduced types shouldn't reach here.");
      T = DT;
      break;
    }
    case Type::Adjusted:
    case Type::Decayed:
      // Decayed and adjusted types use the adjusted type in LLVM and DWARF.
      T = cast<AdjustedType>(T)->getAdjustedType();
      break;
    }

    assert(T != LastT && "Type unwrapping failed to unwrap!");
    (void)LastT;
  } while (true);
}

llvm::DIType *CGDebugInfo::getTypeOrNull(QualType Ty) {

  // Unwrap the type as needed for debug information.
  Ty = UnwrapTypeForDebugInfo(Ty, CGM.getContext());

  auto It = TypeCache.find(Ty.getAsOpaquePtr());
  if (It != TypeCache.end()) {
    // Verify that the debug info still exists.
    if (llvm::Metadata *V = It->second)
      return cast<llvm::DIType>(V);
  }

  return nullptr;
}

void CGDebugInfo::completeTemplateDefinition(
    const ClassTemplateSpecializationDecl &SD) {
  if (DebugKind <= codegenoptions::DebugLineTablesOnly)
    return;
  completeUnusedClass(SD);
}

void CGDebugInfo::completeUnusedClass(const CXXRecordDecl &D) {
  if (DebugKind <= codegenoptions::DebugLineTablesOnly)
    return;

  completeClassData(&D);
  // In case this type has no member function definitions being emitted, ensure
  // it is retained
  RetainedTypes.push_back(CGM.getContext().getRecordType(&D).getAsOpaquePtr());
}

llvm::DIType *CGDebugInfo::getOrCreateType(QualType Ty, llvm::DIFile *Unit) {
  if (Ty.isNull())
    return nullptr;

  // Unwrap the type as needed for debug information.
  Ty = UnwrapTypeForDebugInfo(Ty, CGM.getContext());

  if (auto *T = getTypeOrNull(Ty))
    return T;

  llvm::DIType *Res = CreateTypeNode(Ty, Unit);
  void *TyPtr = Ty.getAsOpaquePtr();

  // And update the type cache.
  TypeCache[TyPtr].reset(Res);

  return Res;
}

llvm::DIModule *CGDebugInfo::getParentModuleOrNull(const Decl *D) {
  // A forward declaration inside a module header does not belong to the module.
  if (isa<RecordDecl>(D) && !cast<RecordDecl>(D)->getDefinition())
    return nullptr;
  if (DebugTypeExtRefs && D->isFromASTFile()) {
    // Record a reference to an imported clang module or precompiled header.
    auto *Reader = CGM.getContext().getExternalSource();
    auto Idx = D->getOwningModuleID();
    auto Info = Reader->getSourceDescriptor(Idx);
    if (Info)
      return getOrCreateModuleRef(*Info, /*SkeletonCU=*/true);
  } else if (ClangModuleMap) {
    // We are building a clang module or a precompiled header.
    //
    // TODO: When D is a CXXRecordDecl or a C++ Enum, the ODR applies
    // and it wouldn't be necessary to specify the parent scope
    // because the type is already unique by definition (it would look
    // like the output of -fno-standalone-debug). On the other hand,
    // the parent scope helps a consumer to quickly locate the object
    // file where the type's definition is located, so it might be
    // best to make this behavior a command line or debugger tuning
    // option.
    if (Module *M = D->getOwningModule()) {
      // This is a (sub-)module.
      auto Info = ExternalASTSource::ASTSourceDescriptor(*M);
      return getOrCreateModuleRef(Info, /*SkeletonCU=*/false);
    } else {
      // This the precompiled header being built.
      return getOrCreateModuleRef(PCHDescriptor, /*SkeletonCU=*/false);
    }
  }

  return nullptr;
}

llvm::DIType *CGDebugInfo::CreateTypeNode(QualType Ty, llvm::DIFile *Unit) {
  // Handle qualifiers, which recursively handles what they refer to.
  if (Ty.hasLocalQualifiers())
    return CreateQualifiedType(Ty, Unit);

  // Work out details of type.
  switch (Ty->getTypeClass()) {
#define TYPE(Class, Base)
#define ABSTRACT_TYPE(Class, Base)
#define NON_CANONICAL_TYPE(Class, Base)
#define DEPENDENT_TYPE(Class, Base) case Type::Class:
#include "clang/AST/TypeNodes.def"
    llvm_unreachable("Dependent types cannot show up in debug information");

  case Type::ExtVector:
  case Type::Vector:
    return CreateType(cast<VectorType>(Ty), Unit);
  case Type::ObjCObjectPointer:
    return CreateType(cast<ObjCObjectPointerType>(Ty), Unit);
  case Type::ObjCObject:
    return CreateType(cast<ObjCObjectType>(Ty), Unit);
  case Type::ObjCTypeParam:
    return CreateType(cast<ObjCTypeParamType>(Ty), Unit);
  case Type::ObjCInterface:
    return CreateType(cast<ObjCInterfaceType>(Ty), Unit);
  case Type::Builtin:
    return CreateType(cast<BuiltinType>(Ty));
  case Type::TypeVariable:
    return CreateType(cast<TypeVariableType>(Ty));
<<<<<<< HEAD
  case Type::TypeOpaque:
    return CreateType(cast<TypeOpaqueType>(Ty));
  case Type::TypeReveal:
    return CreateType(cast<TypeRevealType>(Ty));
=======
  case Type::Existential:
    // TODO: is this correct?
    return CreateType(cast<ExistentialType>(Ty));
>>>>>>> da2b5426
  case Type::Complex:
    return CreateType(cast<ComplexType>(Ty));
  case Type::Pointer:
    return CreateType(cast<PointerType>(Ty), Unit);
  case Type::BlockPointer:
    return CreateType(cast<BlockPointerType>(Ty), Unit);
  case Type::Typedef:
    return CreateType(cast<TypedefType>(Ty), Unit);
  case Type::Record:
    return CreateType(cast<RecordType>(Ty));
  case Type::Enum:
    return CreateEnumType(cast<EnumType>(Ty));
  case Type::FunctionProto:
  case Type::FunctionNoProto:
    return CreateType(cast<FunctionType>(Ty), Unit);
  case Type::ConstantArray:
  case Type::VariableArray:
  case Type::IncompleteArray:
    return CreateType(cast<ArrayType>(Ty), Unit);

  case Type::LValueReference:
    return CreateType(cast<LValueReferenceType>(Ty), Unit);
  case Type::RValueReference:
    return CreateType(cast<RValueReferenceType>(Ty), Unit);

  case Type::MemberPointer:
    return CreateType(cast<MemberPointerType>(Ty), Unit);

  case Type::Atomic:
    return CreateType(cast<AtomicType>(Ty), Unit);

  case Type::Pipe:
    return CreateType(cast<PipeType>(Ty), Unit);

  case Type::TemplateSpecialization:
    return CreateType(cast<TemplateSpecializationType>(Ty), Unit);

  case Type::Auto:
  case Type::Attributed:
  case Type::Adjusted:
  case Type::Decayed:
  case Type::DeducedTemplateSpecialization:
  case Type::Elaborated:
  case Type::Paren:
  case Type::SubstTemplateTypeParm:
  case Type::TypeOfExpr:
  case Type::TypeOf:
  case Type::Decltype:
  case Type::UnaryTransform:
  case Type::PackExpansion:
    break;
  }

  llvm_unreachable("type should have been unwrapped!");
}

llvm::DICompositeType *CGDebugInfo::getOrCreateLimitedType(const RecordType *Ty,
                                                           llvm::DIFile *Unit) {
  QualType QTy(Ty, 0);

  auto *T = cast_or_null<llvm::DICompositeType>(getTypeOrNull(QTy));

  // We may have cached a forward decl when we could have created
  // a non-forward decl. Go ahead and create a non-forward decl
  // now.
  if (T && !T->isForwardDecl())
    return T;

  // Otherwise create the type.
  llvm::DICompositeType *Res = CreateLimitedType(Ty);

  // Propagate members from the declaration to the definition
  // CreateType(const RecordType*) will overwrite this with the members in the
  // correct order if the full type is needed.
  DBuilder.replaceArrays(Res, T ? T->getElements() : llvm::DINodeArray());

  // And update the type cache.
  TypeCache[QTy.getAsOpaquePtr()].reset(Res);
  return Res;
}

// TODO: Currently used for context chains when limiting debug info.
llvm::DICompositeType *CGDebugInfo::CreateLimitedType(const RecordType *Ty) {
  RecordDecl *RD = Ty->getDecl();

  // Get overall information about the record type for the debug info.
  llvm::DIFile *DefUnit = getOrCreateFile(RD->getLocation());
  unsigned Line = getLineNumber(RD->getLocation());
  StringRef RDName = getClassName(RD);

  llvm::DIScope *RDContext = getDeclContextDescriptor(RD);

  // If we ended up creating the type during the context chain construction,
  // just return that.
  auto *T = cast_or_null<llvm::DICompositeType>(
      getTypeOrNull(CGM.getContext().getRecordType(RD)));
  if (T && (!T->isForwardDecl() || !RD->getDefinition()))
    return T;

  // If this is just a forward or incomplete declaration, construct an
  // appropriately marked node and just return it.
  const RecordDecl *D = RD->getDefinition();
  if (!D || !D->isCompleteDefinition())
    return getOrCreateRecordFwdDecl(Ty, RDContext);

  uint64_t Size = CGM.getContext().getTypeSize(Ty);
  auto Align = getDeclAlignIfRequired(D, CGM.getContext());

  SmallString<256> Identifier = getTypeIdentifier(Ty, CGM, TheCU);

  // Explicitly record the calling convention for C++ records.
  auto Flags = llvm::DINode::FlagZero;
  if (auto CXXRD = dyn_cast<CXXRecordDecl>(RD)) {
    if (CGM.getCXXABI().getRecordArgABI(CXXRD) == CGCXXABI::RAA_Indirect)
      Flags |= llvm::DINode::FlagTypePassByReference;
    else
      Flags |= llvm::DINode::FlagTypePassByValue;

    // Record if a C++ record is trivial type.
    if (CXXRD->isTrivial())
      Flags |= llvm::DINode::FlagTrivial;
  }

  llvm::DICompositeType *RealDecl = DBuilder.createReplaceableCompositeType(
      getTagForRecord(RD), RDName, RDContext, DefUnit, Line, 0, Size, Align,
      Flags, Identifier);

  // Elements of composite types usually have back to the type, creating
  // uniquing cycles.  Distinct nodes are more efficient.
  switch (RealDecl->getTag()) {
  default:
    llvm_unreachable("invalid composite type tag");

  case llvm::dwarf::DW_TAG_array_type:
  case llvm::dwarf::DW_TAG_enumeration_type:
    // Array elements and most enumeration elements don't have back references,
    // so they don't tend to be involved in uniquing cycles and there is some
    // chance of merging them when linking together two modules.  Only make
    // them distinct if they are ODR-uniqued.
    if (Identifier.empty())
      break;
    LLVM_FALLTHROUGH;

  case llvm::dwarf::DW_TAG_structure_type:
  case llvm::dwarf::DW_TAG_union_type:
  case llvm::dwarf::DW_TAG_class_type:
    // Immediately resolve to a distinct node.
    RealDecl =
        llvm::MDNode::replaceWithDistinct(llvm::TempDICompositeType(RealDecl));
    break;
  }

  RegionMap[Ty->getDecl()].reset(RealDecl);
  TypeCache[QualType(Ty, 0).getAsOpaquePtr()].reset(RealDecl);

  if (const auto *TSpecial = dyn_cast<ClassTemplateSpecializationDecl>(RD))
    DBuilder.replaceArrays(RealDecl, llvm::DINodeArray(),
                           CollectCXXTemplateParams(TSpecial, DefUnit));
  return RealDecl;
}

void CGDebugInfo::CollectContainingType(const CXXRecordDecl *RD,
                                        llvm::DICompositeType *RealDecl) {
  // A class's primary base or the class itself contains the vtable.
  llvm::DICompositeType *ContainingType = nullptr;
  const ASTRecordLayout &RL = CGM.getContext().getASTRecordLayout(RD);
  if (const CXXRecordDecl *PBase = RL.getPrimaryBase()) {
    // Seek non-virtual primary base root.
    while (1) {
      const ASTRecordLayout &BRL = CGM.getContext().getASTRecordLayout(PBase);
      const CXXRecordDecl *PBT = BRL.getPrimaryBase();
      if (PBT && !BRL.isPrimaryBaseVirtual())
        PBase = PBT;
      else
        break;
    }
    ContainingType = cast<llvm::DICompositeType>(
        getOrCreateType(QualType(PBase->getTypeForDecl(), 0),
                        getOrCreateFile(RD->getLocation())));
  } else if (RD->isDynamicClass())
    ContainingType = RealDecl;

  DBuilder.replaceVTableHolder(RealDecl, ContainingType);
}

llvm::DIType *CGDebugInfo::CreateMemberType(llvm::DIFile *Unit, QualType FType,
                                            StringRef Name, uint64_t *Offset) {
  llvm::DIType *FieldTy = CGDebugInfo::getOrCreateType(FType, Unit);
  uint64_t FieldSize = CGM.getContext().getTypeSize(FType);
  auto FieldAlign = getTypeAlignIfRequired(FType, CGM.getContext());
  llvm::DIType *Ty =
      DBuilder.createMemberType(Unit, Name, Unit, 0, FieldSize, FieldAlign,
                                *Offset, llvm::DINode::FlagZero, FieldTy);
  *Offset += FieldSize;
  return Ty;
}

void CGDebugInfo::collectFunctionDeclProps(GlobalDecl GD, llvm::DIFile *Unit,
                                           StringRef &Name,
                                           StringRef &LinkageName,
                                           llvm::DIScope *&FDContext,
                                           llvm::DINodeArray &TParamsArray,
                                           llvm::DINode::DIFlags &Flags) {
  const auto *FD = cast<FunctionDecl>(GD.getDecl());
  Name = getFunctionName(FD);
  // Use mangled name as linkage name for C/C++ functions.
  if (FD->hasPrototype()) {
    LinkageName = CGM.getMangledName(GD);
    Flags |= llvm::DINode::FlagPrototyped;
  }
  // No need to replicate the linkage name if it isn't different from the
  // subprogram name, no need to have it at all unless coverage is enabled or
  // debug is set to more than just line tables or extra debug info is needed.
  if (LinkageName == Name || (!CGM.getCodeGenOpts().EmitGcovArcs &&
                              !CGM.getCodeGenOpts().EmitGcovNotes &&
                              !CGM.getCodeGenOpts().DebugInfoForProfiling &&
                              DebugKind <= codegenoptions::DebugLineTablesOnly))
    LinkageName = StringRef();

  if (DebugKind >= codegenoptions::LimitedDebugInfo) {
    if (const NamespaceDecl *NSDecl =
            dyn_cast_or_null<NamespaceDecl>(FD->getDeclContext()))
      FDContext = getOrCreateNamespace(NSDecl);
    else if (const RecordDecl *RDecl =
                 dyn_cast_or_null<RecordDecl>(FD->getDeclContext())) {
      llvm::DIScope *Mod = getParentModuleOrNull(RDecl);
      FDContext = getContextDescriptor(RDecl, Mod ? Mod : TheCU);
    }
    // Check if it is a noreturn-marked function
    if (FD->isNoReturn())
      Flags |= llvm::DINode::FlagNoReturn;
    // Collect template parameters.
    TParamsArray = CollectFunctionTemplateParams(FD, Unit);
  }
}

void CGDebugInfo::collectVarDeclProps(const VarDecl *VD, llvm::DIFile *&Unit,
                                      unsigned &LineNo, QualType &T,
                                      StringRef &Name, StringRef &LinkageName,
                                      llvm::MDTuple *&TemplateParameters,
                                      llvm::DIScope *&VDContext) {
  Unit = getOrCreateFile(VD->getLocation());
  LineNo = getLineNumber(VD->getLocation());

  setLocation(VD->getLocation());

  T = VD->getType();
  if (T->isIncompleteArrayType()) {
    // CodeGen turns int[] into int[1] so we'll do the same here.
    llvm::APInt ConstVal(32, 1);
    QualType ET = CGM.getContext().getAsArrayType(T)->getElementType();

    T = CGM.getContext().getConstantArrayType(ET, ConstVal, ArrayType::Normal,
                                              0);
  }

  Name = VD->getName();
  if (VD->getDeclContext() && !isa<FunctionDecl>(VD->getDeclContext()) &&
      !isa<ObjCMethodDecl>(VD->getDeclContext()))
    LinkageName = CGM.getMangledName(VD);
  if (LinkageName == Name)
    LinkageName = StringRef();

  if (isa<VarTemplateSpecializationDecl>(VD)) {
    llvm::DINodeArray parameterNodes = CollectVarTemplateParams(VD, &*Unit);
    TemplateParameters = parameterNodes.get();
  } else {
    TemplateParameters = nullptr;
  }

  // Since we emit declarations (DW_AT_members) for static members, place the
  // definition of those static members in the namespace they were declared in
  // in the source code (the lexical decl context).
  // FIXME: Generalize this for even non-member global variables where the
  // declaration and definition may have different lexical decl contexts, once
  // we have support for emitting declarations of (non-member) global variables.
  const DeclContext *DC = VD->isStaticDataMember() ? VD->getLexicalDeclContext()
                                                   : VD->getDeclContext();
  // When a record type contains an in-line initialization of a static data
  // member, and the record type is marked as __declspec(dllexport), an implicit
  // definition of the member will be created in the record context.  DWARF
  // doesn't seem to have a nice way to describe this in a form that consumers
  // are likely to understand, so fake the "normal" situation of a definition
  // outside the class by putting it in the global scope.
  if (DC->isRecord())
    DC = CGM.getContext().getTranslationUnitDecl();

  llvm::DIScope *Mod = getParentModuleOrNull(VD);
  VDContext = getContextDescriptor(cast<Decl>(DC), Mod ? Mod : TheCU);
}

llvm::DISubprogram *CGDebugInfo::getFunctionFwdDeclOrStub(GlobalDecl GD,
                                                          bool Stub) {
  llvm::DINodeArray TParamsArray;
  StringRef Name, LinkageName;
  llvm::DINode::DIFlags Flags = llvm::DINode::FlagZero;
  llvm::DISubprogram::DISPFlags SPFlags = llvm::DISubprogram::SPFlagZero;
  SourceLocation Loc = GD.getDecl()->getLocation();
  llvm::DIFile *Unit = getOrCreateFile(Loc);
  llvm::DIScope *DContext = Unit;
  unsigned Line = getLineNumber(Loc);
  collectFunctionDeclProps(GD, Unit, Name, LinkageName, DContext, TParamsArray,
                           Flags);
  auto *FD = dyn_cast<FunctionDecl>(GD.getDecl());

  // Build function type.
  SmallVector<QualType, 16> ArgTypes;
  if (FD)
    for (const ParmVarDecl *Parm : FD->parameters())
      ArgTypes.push_back(Parm->getType());
  CallingConv CC = FD->getType()->castAs<FunctionType>()->getCallConv();
  QualType FnType = CGM.getContext().getFunctionType(
      FD->getReturnType(), ArgTypes, FunctionProtoType::ExtProtoInfo(CC));
  if (!FD->isExternallyVisible())
    SPFlags |= llvm::DISubprogram::SPFlagLocalToUnit;
  if (CGM.getLangOpts().Optimize)
    SPFlags |= llvm::DISubprogram::SPFlagOptimized;

  if (Stub) {
    Flags |= getCallSiteRelatedAttrs();
    SPFlags |= llvm::DISubprogram::SPFlagDefinition;
    return DBuilder.createFunction(
        DContext, Name, LinkageName, Unit, Line,
        getOrCreateFunctionType(GD.getDecl(), FnType, Unit), 0, Flags, SPFlags,
        TParamsArray.get(), getFunctionDeclaration(FD));
  }

  llvm::DISubprogram *SP = DBuilder.createTempFunctionFwdDecl(
      DContext, Name, LinkageName, Unit, Line,
      getOrCreateFunctionType(GD.getDecl(), FnType, Unit), 0, Flags, SPFlags,
      TParamsArray.get(), getFunctionDeclaration(FD));
  const FunctionDecl *CanonDecl = FD->getCanonicalDecl();
  FwdDeclReplaceMap.emplace_back(std::piecewise_construct,
                                 std::make_tuple(CanonDecl),
                                 std::make_tuple(SP));
  return SP;
}

llvm::DISubprogram *CGDebugInfo::getFunctionForwardDeclaration(GlobalDecl GD) {
  return getFunctionFwdDeclOrStub(GD, /* Stub = */ false);
}

llvm::DISubprogram *CGDebugInfo::getFunctionStub(GlobalDecl GD) {
  return getFunctionFwdDeclOrStub(GD, /* Stub = */ true);
}

llvm::DIGlobalVariable *
CGDebugInfo::getGlobalVariableForwardDeclaration(const VarDecl *VD) {
  QualType T;
  StringRef Name, LinkageName;
  SourceLocation Loc = VD->getLocation();
  llvm::DIFile *Unit = getOrCreateFile(Loc);
  llvm::DIScope *DContext = Unit;
  unsigned Line = getLineNumber(Loc);
  llvm::MDTuple *TemplateParameters = nullptr;

  collectVarDeclProps(VD, Unit, Line, T, Name, LinkageName, TemplateParameters,
                      DContext);
  auto Align = getDeclAlignIfRequired(VD, CGM.getContext());
  auto *GV = DBuilder.createTempGlobalVariableFwdDecl(
      DContext, Name, LinkageName, Unit, Line, getOrCreateType(T, Unit),
      !VD->isExternallyVisible(), nullptr, TemplateParameters, Align);
  FwdDeclReplaceMap.emplace_back(
      std::piecewise_construct,
      std::make_tuple(cast<VarDecl>(VD->getCanonicalDecl())),
      std::make_tuple(static_cast<llvm::Metadata *>(GV)));
  return GV;
}

llvm::DINode *CGDebugInfo::getDeclarationOrDefinition(const Decl *D) {
  // We only need a declaration (not a definition) of the type - so use whatever
  // we would otherwise do to get a type for a pointee. (forward declarations in
  // limited debug info, full definitions (if the type definition is available)
  // in unlimited debug info)
  if (const auto *TD = dyn_cast<TypeDecl>(D))
    return getOrCreateType(CGM.getContext().getTypeDeclType(TD),
                           getOrCreateFile(TD->getLocation()));
  auto I = DeclCache.find(D->getCanonicalDecl());

  if (I != DeclCache.end()) {
    auto N = I->second;
    if (auto *GVE = dyn_cast_or_null<llvm::DIGlobalVariableExpression>(N))
      return GVE->getVariable();
    return dyn_cast_or_null<llvm::DINode>(N);
  }

  // No definition for now. Emit a forward definition that might be
  // merged with a potential upcoming definition.
  if (const auto *FD = dyn_cast<FunctionDecl>(D))
    return getFunctionForwardDeclaration(FD);
  else if (const auto *VD = dyn_cast<VarDecl>(D))
    return getGlobalVariableForwardDeclaration(VD);

  return nullptr;
}

llvm::DISubprogram *CGDebugInfo::getFunctionDeclaration(const Decl *D) {
  if (!D || DebugKind <= codegenoptions::DebugLineTablesOnly)
    return nullptr;

  const auto *FD = dyn_cast<FunctionDecl>(D);
  if (!FD)
    return nullptr;

  // Setup context.
  auto *S = getDeclContextDescriptor(D);

  auto MI = SPCache.find(FD->getCanonicalDecl());
  if (MI == SPCache.end()) {
    if (const auto *MD = dyn_cast<CXXMethodDecl>(FD->getCanonicalDecl())) {
      return CreateCXXMemberFunction(MD, getOrCreateFile(MD->getLocation()),
                                     cast<llvm::DICompositeType>(S));
    }
  }
  if (MI != SPCache.end()) {
    auto *SP = dyn_cast_or_null<llvm::DISubprogram>(MI->second);
    if (SP && !SP->isDefinition())
      return SP;
  }

  for (auto NextFD : FD->redecls()) {
    auto MI = SPCache.find(NextFD->getCanonicalDecl());
    if (MI != SPCache.end()) {
      auto *SP = dyn_cast_or_null<llvm::DISubprogram>(MI->second);
      if (SP && !SP->isDefinition())
        return SP;
    }
  }
  return nullptr;
}

// getOrCreateFunctionType - Construct type. If it is a c++ method, include
// implicit parameter "this".
llvm::DISubroutineType *CGDebugInfo::getOrCreateFunctionType(const Decl *D,
                                                             QualType FnType,
                                                             llvm::DIFile *F) {
  if (!D || DebugKind <= codegenoptions::DebugLineTablesOnly)
    // Create fake but valid subroutine type. Otherwise -verify would fail, and
    // subprogram DIE will miss DW_AT_decl_file and DW_AT_decl_line fields.
    return DBuilder.createSubroutineType(DBuilder.getOrCreateTypeArray(None));

  if (const auto *Method = dyn_cast<CXXMethodDecl>(D))
    return getOrCreateMethodType(Method, F);

  const auto *FTy = FnType->getAs<FunctionType>();
  CallingConv CC = FTy ? FTy->getCallConv() : CallingConv::CC_C;

  if (const auto *OMethod = dyn_cast<ObjCMethodDecl>(D)) {
    // Add "self" and "_cmd"
    SmallVector<llvm::Metadata *, 16> Elts;

    // First element is always return type. For 'void' functions it is NULL.
    QualType ResultTy = OMethod->getReturnType();

    // Replace the instancetype keyword with the actual type.
    if (ResultTy == CGM.getContext().getObjCInstanceType())
      ResultTy = CGM.getContext().getPointerType(
          QualType(OMethod->getClassInterface()->getTypeForDecl(), 0));

    Elts.push_back(getOrCreateType(ResultTy, F));
    // "self" pointer is always first argument.
    QualType SelfDeclTy;
    if (auto *SelfDecl = OMethod->getSelfDecl())
      SelfDeclTy = SelfDecl->getType();
    else if (auto *FPT = dyn_cast<FunctionProtoType>(FnType))
      if (FPT->getNumParams() > 1)
        SelfDeclTy = FPT->getParamType(0);
    if (!SelfDeclTy.isNull())
      Elts.push_back(
          CreateSelfType(SelfDeclTy, getOrCreateType(SelfDeclTy, F)));
    // "_cmd" pointer is always second argument.
    Elts.push_back(DBuilder.createArtificialType(
        getOrCreateType(CGM.getContext().getObjCSelType(), F)));
    // Get rest of the arguments.
    for (const auto *PI : OMethod->parameters())
      Elts.push_back(getOrCreateType(PI->getType(), F));
    // Variadic methods need a special marker at the end of the type list.
    if (OMethod->isVariadic())
      Elts.push_back(DBuilder.createUnspecifiedParameter());

    llvm::DITypeRefArray EltTypeArray = DBuilder.getOrCreateTypeArray(Elts);
    return DBuilder.createSubroutineType(EltTypeArray, llvm::DINode::FlagZero,
                                         getDwarfCC(CC));
  }

  // Handle variadic function types; they need an additional
  // unspecified parameter.
  if (const auto *FD = dyn_cast<FunctionDecl>(D))
    if (FD->isVariadic()) {
      SmallVector<llvm::Metadata *, 16> EltTys;
      EltTys.push_back(getOrCreateType(FD->getReturnType(), F));
      if (const auto *FPT = dyn_cast<FunctionProtoType>(FnType))
        for (QualType ParamType : FPT->param_types())
          EltTys.push_back(getOrCreateType(ParamType, F));
      EltTys.push_back(DBuilder.createUnspecifiedParameter());
      llvm::DITypeRefArray EltTypeArray = DBuilder.getOrCreateTypeArray(EltTys);
      return DBuilder.createSubroutineType(EltTypeArray, llvm::DINode::FlagZero,
                                           getDwarfCC(CC));
    }

  return cast<llvm::DISubroutineType>(getOrCreateType(FnType, F));
}

void CGDebugInfo::EmitFunctionStart(GlobalDecl GD, SourceLocation Loc,
                                    SourceLocation ScopeLoc, QualType FnType,
                                    llvm::Function *Fn, bool CurFuncIsThunk,
                                    CGBuilderTy &Builder) {

  StringRef Name;
  StringRef LinkageName;

  FnBeginRegionCount.push_back(LexicalBlockStack.size());

  const Decl *D = GD.getDecl();
  bool HasDecl = (D != nullptr);

  llvm::DINode::DIFlags Flags = llvm::DINode::FlagZero;
  llvm::DISubprogram::DISPFlags SPFlags = llvm::DISubprogram::SPFlagZero;
  llvm::DIFile *Unit = getOrCreateFile(Loc);
  llvm::DIScope *FDContext = Unit;
  llvm::DINodeArray TParamsArray;
  if (!HasDecl) {
    // Use llvm function name.
    LinkageName = Fn->getName();
  } else if (const auto *FD = dyn_cast<FunctionDecl>(D)) {
    // If there is a subprogram for this function available then use it.
    auto FI = SPCache.find(FD->getCanonicalDecl());
    if (FI != SPCache.end()) {
      auto *SP = dyn_cast_or_null<llvm::DISubprogram>(FI->second);
      if (SP && SP->isDefinition()) {
        LexicalBlockStack.emplace_back(SP);
        RegionMap[D].reset(SP);
        return;
      }
    }
    collectFunctionDeclProps(GD, Unit, Name, LinkageName, FDContext,
                             TParamsArray, Flags);
  } else if (const auto *OMD = dyn_cast<ObjCMethodDecl>(D)) {
    Name = getObjCMethodName(OMD);
    Flags |= llvm::DINode::FlagPrototyped;
  } else {
    // Use llvm function name.
    Name = Fn->getName();
    Flags |= llvm::DINode::FlagPrototyped;
  }
  if (Name.startswith("\01"))
    Name = Name.substr(1);

  if (!HasDecl || D->isImplicit() || D->hasAttr<ArtificialAttr>()) {
    Flags |= llvm::DINode::FlagArtificial;
    // Artificial functions should not silently reuse CurLoc.
    CurLoc = SourceLocation();
  }

  if (CurFuncIsThunk)
    Flags |= llvm::DINode::FlagThunk;

  if (Fn->hasLocalLinkage())
    SPFlags |= llvm::DISubprogram::SPFlagLocalToUnit;
  if (CGM.getLangOpts().Optimize)
    SPFlags |= llvm::DISubprogram::SPFlagOptimized;

  llvm::DINode::DIFlags FlagsForDef = Flags | getCallSiteRelatedAttrs();
  llvm::DISubprogram::DISPFlags SPFlagsForDef =
      SPFlags | llvm::DISubprogram::SPFlagDefinition;

  unsigned LineNo = getLineNumber(Loc);
  unsigned ScopeLine = getLineNumber(ScopeLoc);

  // FIXME: The function declaration we're constructing here is mostly reusing
  // declarations from CXXMethodDecl and not constructing new ones for arbitrary
  // FunctionDecls. When/if we fix this we can have FDContext be TheCU/null for
  // all subprograms instead of the actual context since subprogram definitions
  // are emitted as CU level entities by the backend.
  llvm::DISubprogram *SP = DBuilder.createFunction(
      FDContext, Name, LinkageName, Unit, LineNo,
      getOrCreateFunctionType(D, FnType, Unit), ScopeLine, FlagsForDef,
      SPFlagsForDef, TParamsArray.get(), getFunctionDeclaration(D));
  Fn->setSubprogram(SP);
  // We might get here with a VarDecl in the case we're generating
  // code for the initialization of globals. Do not record these decls
  // as they will overwrite the actual VarDecl Decl in the cache.
  if (HasDecl && isa<FunctionDecl>(D))
    DeclCache[D->getCanonicalDecl()].reset(SP);

  if (CGM.getCodeGenOpts().DwarfVersion >= 5) {
    // Starting with DWARF V5 method declarations are emitted as children of
    // the interface type.
    if (const auto *OMD = dyn_cast_or_null<ObjCMethodDecl>(D)) {
      const ObjCInterfaceDecl *ID = OMD->getClassInterface();
      QualType QTy(ID->getTypeForDecl(), 0);
      auto It = TypeCache.find(QTy.getAsOpaquePtr());
      if (It != TypeCache.end()) {
        llvm::DICompositeType *InterfaceDecl =
            cast<llvm::DICompositeType>(It->second);
        llvm::DISubprogram *FD = DBuilder.createFunction(
            InterfaceDecl, Name, LinkageName, Unit, LineNo,
            getOrCreateFunctionType(D, FnType, Unit), ScopeLine, Flags, SPFlags,
            TParamsArray.get());
        DBuilder.finalizeSubprogram(FD);
        ObjCMethodCache[ID].push_back(FD);
      }
    }
  }

  // Push the function onto the lexical block stack.
  LexicalBlockStack.emplace_back(SP);

  if (HasDecl)
    RegionMap[D].reset(SP);
}

void CGDebugInfo::EmitFunctionDecl(GlobalDecl GD, SourceLocation Loc,
                                   QualType FnType) {
  StringRef Name;
  StringRef LinkageName;

  const Decl *D = GD.getDecl();
  if (!D)
    return;

  llvm::DINode::DIFlags Flags = llvm::DINode::FlagZero;
  llvm::DIFile *Unit = getOrCreateFile(Loc);
  llvm::DIScope *FDContext = getDeclContextDescriptor(D);
  llvm::DINodeArray TParamsArray;
  if (isa<FunctionDecl>(D)) {
    // If there is a DISubprogram for this function available then use it.
    collectFunctionDeclProps(GD, Unit, Name, LinkageName, FDContext,
                             TParamsArray, Flags);
  } else if (const auto *OMD = dyn_cast<ObjCMethodDecl>(D)) {
    Name = getObjCMethodName(OMD);
    Flags |= llvm::DINode::FlagPrototyped;
  } else {
    llvm_unreachable("not a function or ObjC method");
  }
  if (!Name.empty() && Name[0] == '\01')
    Name = Name.substr(1);

  if (D->isImplicit()) {
    Flags |= llvm::DINode::FlagArtificial;
    // Artificial functions without a location should not silently reuse CurLoc.
    if (Loc.isInvalid())
      CurLoc = SourceLocation();
  }
  unsigned LineNo = getLineNumber(Loc);
  unsigned ScopeLine = 0;
  llvm::DISubprogram::DISPFlags SPFlags = llvm::DISubprogram::SPFlagZero;
  if (CGM.getLangOpts().Optimize)
    SPFlags |= llvm::DISubprogram::SPFlagOptimized;

  DBuilder.retainType(DBuilder.createFunction(
      FDContext, Name, LinkageName, Unit, LineNo,
      getOrCreateFunctionType(D, FnType, Unit), ScopeLine, Flags, SPFlags,
      TParamsArray.get(), getFunctionDeclaration(D)));
}

void CGDebugInfo::EmitInlineFunctionStart(CGBuilderTy &Builder, GlobalDecl GD) {
  const auto *FD = cast<FunctionDecl>(GD.getDecl());
  // If there is a subprogram for this function available then use it.
  auto FI = SPCache.find(FD->getCanonicalDecl());
  llvm::DISubprogram *SP = nullptr;
  if (FI != SPCache.end())
    SP = dyn_cast_or_null<llvm::DISubprogram>(FI->second);
  if (!SP || !SP->isDefinition())
    SP = getFunctionStub(GD);
  FnBeginRegionCount.push_back(LexicalBlockStack.size());
  LexicalBlockStack.emplace_back(SP);
  setInlinedAt(Builder.getCurrentDebugLocation());
  EmitLocation(Builder, FD->getLocation());
}

void CGDebugInfo::EmitInlineFunctionEnd(CGBuilderTy &Builder) {
  assert(CurInlinedAt && "unbalanced inline scope stack");
  EmitFunctionEnd(Builder, nullptr);
  setInlinedAt(llvm::DebugLoc(CurInlinedAt).getInlinedAt());
}

void CGDebugInfo::EmitLocation(CGBuilderTy &Builder, SourceLocation Loc) {
  // Update our current location
  setLocation(Loc);

  if (CurLoc.isInvalid() || CurLoc.isMacroID() || LexicalBlockStack.empty())
    return;

  llvm::MDNode *Scope = LexicalBlockStack.back();
  Builder.SetCurrentDebugLocation(llvm::DebugLoc::get(
      getLineNumber(CurLoc), getColumnNumber(CurLoc), Scope, CurInlinedAt));
}

void CGDebugInfo::CreateLexicalBlock(SourceLocation Loc) {
  llvm::MDNode *Back = nullptr;
  if (!LexicalBlockStack.empty())
    Back = LexicalBlockStack.back().get();
  LexicalBlockStack.emplace_back(DBuilder.createLexicalBlock(
      cast<llvm::DIScope>(Back), getOrCreateFile(CurLoc), getLineNumber(CurLoc),
      getColumnNumber(CurLoc)));
}

void CGDebugInfo::AppendAddressSpaceXDeref(
    unsigned AddressSpace, SmallVectorImpl<int64_t> &Expr) const {
  Optional<unsigned> DWARFAddressSpace =
      CGM.getTarget().getDWARFAddressSpace(AddressSpace);
  if (!DWARFAddressSpace)
    return;

  Expr.push_back(llvm::dwarf::DW_OP_constu);
  Expr.push_back(DWARFAddressSpace.getValue());
  Expr.push_back(llvm::dwarf::DW_OP_swap);
  Expr.push_back(llvm::dwarf::DW_OP_xderef);
}

void CGDebugInfo::EmitLexicalBlockStart(CGBuilderTy &Builder,
                                        SourceLocation Loc) {
  // Set our current location.
  setLocation(Loc);

  // Emit a line table change for the current location inside the new scope.
  Builder.SetCurrentDebugLocation(
      llvm::DebugLoc::get(getLineNumber(Loc), getColumnNumber(Loc),
                          LexicalBlockStack.back(), CurInlinedAt));

  if (DebugKind <= codegenoptions::DebugLineTablesOnly)
    return;

  // Create a new lexical block and push it on the stack.
  CreateLexicalBlock(Loc);
}

void CGDebugInfo::EmitLexicalBlockEnd(CGBuilderTy &Builder,
                                      SourceLocation Loc) {
  assert(!LexicalBlockStack.empty() && "Region stack mismatch, stack empty!");

  // Provide an entry in the line table for the end of the block.
  EmitLocation(Builder, Loc);

  if (DebugKind <= codegenoptions::DebugLineTablesOnly)
    return;

  LexicalBlockStack.pop_back();
}

void CGDebugInfo::EmitFunctionEnd(CGBuilderTy &Builder, llvm::Function *Fn) {
  assert(!LexicalBlockStack.empty() && "Region stack mismatch, stack empty!");
  unsigned RCount = FnBeginRegionCount.back();
  assert(RCount <= LexicalBlockStack.size() && "Region stack mismatch");

  // Pop all regions for this function.
  while (LexicalBlockStack.size() != RCount) {
    // Provide an entry in the line table for the end of the block.
    EmitLocation(Builder, CurLoc);
    LexicalBlockStack.pop_back();
  }
  FnBeginRegionCount.pop_back();

  if (Fn && Fn->getSubprogram())
    DBuilder.finalizeSubprogram(Fn->getSubprogram());
}

CGDebugInfo::BlockByRefType
CGDebugInfo::EmitTypeForVarWithBlocksAttr(const VarDecl *VD,
                                          uint64_t *XOffset) {
  SmallVector<llvm::Metadata *, 5> EltTys;
  QualType FType;
  uint64_t FieldSize, FieldOffset;
  uint32_t FieldAlign;

  llvm::DIFile *Unit = getOrCreateFile(VD->getLocation());
  QualType Type = VD->getType();

  FieldOffset = 0;
  FType = CGM.getContext().getPointerType(CGM.getContext().VoidTy);
  EltTys.push_back(CreateMemberType(Unit, FType, "__isa", &FieldOffset));
  EltTys.push_back(CreateMemberType(Unit, FType, "__forwarding", &FieldOffset));
  FType = CGM.getContext().IntTy;
  EltTys.push_back(CreateMemberType(Unit, FType, "__flags", &FieldOffset));
  EltTys.push_back(CreateMemberType(Unit, FType, "__size", &FieldOffset));

  bool HasCopyAndDispose = CGM.getContext().BlockRequiresCopying(Type, VD);
  if (HasCopyAndDispose) {
    FType = CGM.getContext().getPointerType(CGM.getContext().VoidTy);
    EltTys.push_back(
        CreateMemberType(Unit, FType, "__copy_helper", &FieldOffset));
    EltTys.push_back(
        CreateMemberType(Unit, FType, "__destroy_helper", &FieldOffset));
  }
  bool HasByrefExtendedLayout;
  Qualifiers::ObjCLifetime Lifetime;
  if (CGM.getContext().getByrefLifetime(Type, Lifetime,
                                        HasByrefExtendedLayout) &&
      HasByrefExtendedLayout) {
    FType = CGM.getContext().getPointerType(CGM.getContext().VoidTy);
    EltTys.push_back(
        CreateMemberType(Unit, FType, "__byref_variable_layout", &FieldOffset));
  }

  CharUnits Align = CGM.getContext().getDeclAlign(VD);
  if (Align > CGM.getContext().toCharUnitsFromBits(
                  CGM.getTarget().getPointerAlign(0))) {
    CharUnits FieldOffsetInBytes =
        CGM.getContext().toCharUnitsFromBits(FieldOffset);
    CharUnits AlignedOffsetInBytes = FieldOffsetInBytes.alignTo(Align);
    CharUnits NumPaddingBytes = AlignedOffsetInBytes - FieldOffsetInBytes;

    if (NumPaddingBytes.isPositive()) {
      llvm::APInt pad(32, NumPaddingBytes.getQuantity());
      FType = CGM.getContext().getConstantArrayType(CGM.getContext().CharTy,
                                                    pad, ArrayType::Normal, 0);
      EltTys.push_back(CreateMemberType(Unit, FType, "", &FieldOffset));
    }
  }

  FType = Type;
  llvm::DIType *WrappedTy = getOrCreateType(FType, Unit);
  FieldSize = CGM.getContext().getTypeSize(FType);
  FieldAlign = CGM.getContext().toBits(Align);

  *XOffset = FieldOffset;
  llvm::DIType *FieldTy = DBuilder.createMemberType(
      Unit, VD->getName(), Unit, 0, FieldSize, FieldAlign, FieldOffset,
      llvm::DINode::FlagZero, WrappedTy);
  EltTys.push_back(FieldTy);
  FieldOffset += FieldSize;

  llvm::DINodeArray Elements = DBuilder.getOrCreateArray(EltTys);
  return {DBuilder.createStructType(Unit, "", Unit, 0, FieldOffset, 0,
                                    llvm::DINode::FlagZero, nullptr, Elements),
          WrappedTy};
}

llvm::DILocalVariable *CGDebugInfo::EmitDeclare(const VarDecl *VD,
                                                llvm::Value *Storage,
                                                llvm::Optional<unsigned> ArgNo,
                                                CGBuilderTy &Builder) {
  assert(DebugKind >= codegenoptions::LimitedDebugInfo);
  assert(!LexicalBlockStack.empty() && "Region stack mismatch, stack empty!");
  if (VD->hasAttr<NoDebugAttr>())
    return nullptr;

  bool Unwritten =
      VD->isImplicit() || (isa<Decl>(VD->getDeclContext()) &&
                           cast<Decl>(VD->getDeclContext())->isImplicit());
  llvm::DIFile *Unit = nullptr;
  if (!Unwritten)
    Unit = getOrCreateFile(VD->getLocation());
  llvm::DIType *Ty;
  uint64_t XOffset = 0;
  if (VD->hasAttr<BlocksAttr>())
    Ty = EmitTypeForVarWithBlocksAttr(VD, &XOffset).WrappedType;
  else
    Ty = getOrCreateType(VD->getType(), Unit);

  // If there is no debug info for this type then do not emit debug info
  // for this variable.
  if (!Ty)
    return nullptr;

  // Get location information.
  unsigned Line = 0;
  unsigned Column = 0;
  if (!Unwritten) {
    Line = getLineNumber(VD->getLocation());
    Column = getColumnNumber(VD->getLocation());
  }
  SmallVector<int64_t, 13> Expr;
  llvm::DINode::DIFlags Flags = llvm::DINode::FlagZero;
  if (VD->isImplicit())
    Flags |= llvm::DINode::FlagArtificial;

  auto Align = getDeclAlignIfRequired(VD, CGM.getContext());

  unsigned AddressSpace = CGM.getContext().getTargetAddressSpace(VD->getType());
  AppendAddressSpaceXDeref(AddressSpace, Expr);

  // If this is implicit parameter of CXXThis or ObjCSelf kind, then give it an
  // object pointer flag.
  if (const auto *IPD = dyn_cast<ImplicitParamDecl>(VD)) {
    if (IPD->getParameterKind() == ImplicitParamDecl::CXXThis ||
        IPD->getParameterKind() == ImplicitParamDecl::ObjCSelf)
      Flags |= llvm::DINode::FlagObjectPointer;
  }

  // Note: Older versions of clang used to emit byval references with an extra
  // DW_OP_deref, because they referenced the IR arg directly instead of
  // referencing an alloca. Newer versions of LLVM don't treat allocas
  // differently from other function arguments when used in a dbg.declare.
  auto *Scope = cast<llvm::DIScope>(LexicalBlockStack.back());
  StringRef Name = VD->getName();
  if (!Name.empty()) {
    if (VD->hasAttr<BlocksAttr>()) {
      // Here, we need an offset *into* the alloca.
      CharUnits offset = CharUnits::fromQuantity(32);
      Expr.push_back(llvm::dwarf::DW_OP_plus_uconst);
      // offset of __forwarding field
      offset = CGM.getContext().toCharUnitsFromBits(
          CGM.getTarget().getPointerWidth(0));
      Expr.push_back(offset.getQuantity());
      Expr.push_back(llvm::dwarf::DW_OP_deref);
      Expr.push_back(llvm::dwarf::DW_OP_plus_uconst);
      // offset of x field
      offset = CGM.getContext().toCharUnitsFromBits(XOffset);
      Expr.push_back(offset.getQuantity());
    }
  } else if (const auto *RT = dyn_cast<RecordType>(VD->getType())) {
    // If VD is an anonymous union then Storage represents value for
    // all union fields.
    const RecordDecl *RD = RT->getDecl();
    if (RD->isUnion() && RD->isAnonymousStructOrUnion()) {
      // GDB has trouble finding local variables in anonymous unions, so we emit
      // artificial local variables for each of the members.
      //
      // FIXME: Remove this code as soon as GDB supports this.
      // The debug info verifier in LLVM operates based on the assumption that a
      // variable has the same size as its storage and we had to disable the
      // check for artificial variables.
      for (const auto *Field : RD->fields()) {
        llvm::DIType *FieldTy = getOrCreateType(Field->getType(), Unit);
        StringRef FieldName = Field->getName();

        // Ignore unnamed fields. Do not ignore unnamed records.
        if (FieldName.empty() && !isa<RecordType>(Field->getType()))
          continue;

        // Use VarDecl's Tag, Scope and Line number.
        auto FieldAlign = getDeclAlignIfRequired(Field, CGM.getContext());
        auto *D = DBuilder.createAutoVariable(
            Scope, FieldName, Unit, Line, FieldTy, CGM.getLangOpts().Optimize,
            Flags | llvm::DINode::FlagArtificial, FieldAlign);

        // Insert an llvm.dbg.declare into the current block.
        DBuilder.insertDeclare(
            Storage, D, DBuilder.createExpression(Expr),
            llvm::DebugLoc::get(Line, Column, Scope, CurInlinedAt),
            Builder.GetInsertBlock());
      }
    }
  }

  // Create the descriptor for the variable.
  auto *D = ArgNo ? DBuilder.createParameterVariable(
                        Scope, Name, *ArgNo, Unit, Line, Ty,
                        CGM.getLangOpts().Optimize, Flags)
                  : DBuilder.createAutoVariable(Scope, Name, Unit, Line, Ty,
                                                CGM.getLangOpts().Optimize,
                                                Flags, Align);

  // Insert an llvm.dbg.declare into the current block.
  DBuilder.insertDeclare(Storage, D, DBuilder.createExpression(Expr),
                         llvm::DebugLoc::get(Line, Column, Scope, CurInlinedAt),
                         Builder.GetInsertBlock());

  return D;
}

llvm::DILocalVariable *
CGDebugInfo::EmitDeclareOfAutoVariable(const VarDecl *VD, llvm::Value *Storage,
                                       CGBuilderTy &Builder) {
  assert(DebugKind >= codegenoptions::LimitedDebugInfo);
  return EmitDeclare(VD, Storage, llvm::None, Builder);
}

llvm::DIType *CGDebugInfo::CreateSelfType(const QualType &QualTy,
                                          llvm::DIType *Ty) {
  llvm::DIType *CachedTy = getTypeOrNull(QualTy);
  if (CachedTy)
    Ty = CachedTy;
  return DBuilder.createObjectPointerType(Ty);
}

void CGDebugInfo::EmitDeclareOfBlockDeclRefVariable(
    const VarDecl *VD, llvm::Value *Storage, CGBuilderTy &Builder,
    const CGBlockInfo &blockInfo, llvm::Instruction *InsertPoint) {
  assert(DebugKind >= codegenoptions::LimitedDebugInfo);
  assert(!LexicalBlockStack.empty() && "Region stack mismatch, stack empty!");

  if (Builder.GetInsertBlock() == nullptr)
    return;
  if (VD->hasAttr<NoDebugAttr>())
    return;

  bool isByRef = VD->hasAttr<BlocksAttr>();

  uint64_t XOffset = 0;
  llvm::DIFile *Unit = getOrCreateFile(VD->getLocation());
  llvm::DIType *Ty;
  if (isByRef)
    Ty = EmitTypeForVarWithBlocksAttr(VD, &XOffset).WrappedType;
  else
    Ty = getOrCreateType(VD->getType(), Unit);

  // Self is passed along as an implicit non-arg variable in a
  // block. Mark it as the object pointer.
  if (const auto *IPD = dyn_cast<ImplicitParamDecl>(VD))
    if (IPD->getParameterKind() == ImplicitParamDecl::ObjCSelf)
      Ty = CreateSelfType(VD->getType(), Ty);

  // Get location information.
  unsigned Line = getLineNumber(VD->getLocation());
  unsigned Column = getColumnNumber(VD->getLocation());

  const llvm::DataLayout &target = CGM.getDataLayout();

  CharUnits offset = CharUnits::fromQuantity(
      target.getStructLayout(blockInfo.StructureType)
          ->getElementOffset(blockInfo.getCapture(VD).getIndex()));

  SmallVector<int64_t, 9> addr;
  addr.push_back(llvm::dwarf::DW_OP_deref);
  addr.push_back(llvm::dwarf::DW_OP_plus_uconst);
  addr.push_back(offset.getQuantity());
  if (isByRef) {
    addr.push_back(llvm::dwarf::DW_OP_deref);
    addr.push_back(llvm::dwarf::DW_OP_plus_uconst);
    // offset of __forwarding field
    offset =
        CGM.getContext().toCharUnitsFromBits(target.getPointerSizeInBits(0));
    addr.push_back(offset.getQuantity());
    addr.push_back(llvm::dwarf::DW_OP_deref);
    addr.push_back(llvm::dwarf::DW_OP_plus_uconst);
    // offset of x field
    offset = CGM.getContext().toCharUnitsFromBits(XOffset);
    addr.push_back(offset.getQuantity());
  }

  // Create the descriptor for the variable.
  auto Align = getDeclAlignIfRequired(VD, CGM.getContext());
  auto *D = DBuilder.createAutoVariable(
      cast<llvm::DILocalScope>(LexicalBlockStack.back()), VD->getName(), Unit,
      Line, Ty, false, llvm::DINode::FlagZero, Align);

  // Insert an llvm.dbg.declare into the current block.
  auto DL =
      llvm::DebugLoc::get(Line, Column, LexicalBlockStack.back(), CurInlinedAt);
  auto *Expr = DBuilder.createExpression(addr);
  if (InsertPoint)
    DBuilder.insertDeclare(Storage, D, Expr, DL, InsertPoint);
  else
    DBuilder.insertDeclare(Storage, D, Expr, DL, Builder.GetInsertBlock());
}

void CGDebugInfo::EmitDeclareOfArgVariable(const VarDecl *VD, llvm::Value *AI,
                                           unsigned ArgNo,
                                           CGBuilderTy &Builder) {
  assert(DebugKind >= codegenoptions::LimitedDebugInfo);
  EmitDeclare(VD, AI, ArgNo, Builder);
}

namespace {
struct BlockLayoutChunk {
  uint64_t OffsetInBits;
  const BlockDecl::Capture *Capture;
};
bool operator<(const BlockLayoutChunk &l, const BlockLayoutChunk &r) {
  return l.OffsetInBits < r.OffsetInBits;
}
} // namespace

void CGDebugInfo::collectDefaultFieldsForBlockLiteralDeclare(
    const CGBlockInfo &Block, const ASTContext &Context, SourceLocation Loc,
    const llvm::StructLayout &BlockLayout, llvm::DIFile *Unit,
    SmallVectorImpl<llvm::Metadata *> &Fields) {
  // Blocks in OpenCL have unique constraints which make the standard fields
  // redundant while requiring size and align fields for enqueue_kernel. See
  // initializeForBlockHeader in CGBlocks.cpp
  if (CGM.getLangOpts().OpenCL) {
    Fields.push_back(createFieldType("__size", Context.IntTy, Loc, AS_public,
                                     BlockLayout.getElementOffsetInBits(0),
                                     Unit, Unit));
    Fields.push_back(createFieldType("__align", Context.IntTy, Loc, AS_public,
                                     BlockLayout.getElementOffsetInBits(1),
                                     Unit, Unit));
  } else {
    Fields.push_back(createFieldType("__isa", Context.VoidPtrTy, Loc, AS_public,
                                     BlockLayout.getElementOffsetInBits(0),
                                     Unit, Unit));
    Fields.push_back(createFieldType("__flags", Context.IntTy, Loc, AS_public,
                                     BlockLayout.getElementOffsetInBits(1),
                                     Unit, Unit));
    Fields.push_back(
        createFieldType("__reserved", Context.IntTy, Loc, AS_public,
                        BlockLayout.getElementOffsetInBits(2), Unit, Unit));
    auto *FnTy = Block.getBlockExpr()->getFunctionType();
    auto FnPtrType = CGM.getContext().getPointerType(FnTy->desugar());
    Fields.push_back(createFieldType("__FuncPtr", FnPtrType, Loc, AS_public,
                                     BlockLayout.getElementOffsetInBits(3),
                                     Unit, Unit));
    Fields.push_back(createFieldType(
        "__descriptor",
        Context.getPointerType(Block.NeedsCopyDispose
                                   ? Context.getBlockDescriptorExtendedType()
                                   : Context.getBlockDescriptorType()),
        Loc, AS_public, BlockLayout.getElementOffsetInBits(4), Unit, Unit));
  }
}

void CGDebugInfo::EmitDeclareOfBlockLiteralArgVariable(const CGBlockInfo &block,
                                                       StringRef Name,
                                                       unsigned ArgNo,
                                                       llvm::AllocaInst *Alloca,
                                                       CGBuilderTy &Builder) {
  assert(DebugKind >= codegenoptions::LimitedDebugInfo);
  ASTContext &C = CGM.getContext();
  const BlockDecl *blockDecl = block.getBlockDecl();

  // Collect some general information about the block's location.
  SourceLocation loc = blockDecl->getCaretLocation();
  llvm::DIFile *tunit = getOrCreateFile(loc);
  unsigned line = getLineNumber(loc);
  unsigned column = getColumnNumber(loc);

  // Build the debug-info type for the block literal.
  getDeclContextDescriptor(blockDecl);

  const llvm::StructLayout *blockLayout =
      CGM.getDataLayout().getStructLayout(block.StructureType);

  SmallVector<llvm::Metadata *, 16> fields;
  collectDefaultFieldsForBlockLiteralDeclare(block, C, loc, *blockLayout, tunit,
                                             fields);

  // We want to sort the captures by offset, not because DWARF
  // requires this, but because we're paranoid about debuggers.
  SmallVector<BlockLayoutChunk, 8> chunks;

  // 'this' capture.
  if (blockDecl->capturesCXXThis()) {
    BlockLayoutChunk chunk;
    chunk.OffsetInBits =
        blockLayout->getElementOffsetInBits(block.CXXThisIndex);
    chunk.Capture = nullptr;
    chunks.push_back(chunk);
  }

  // Variable captures.
  for (const auto &capture : blockDecl->captures()) {
    const VarDecl *variable = capture.getVariable();
    const CGBlockInfo::Capture &captureInfo = block.getCapture(variable);

    // Ignore constant captures.
    if (captureInfo.isConstant())
      continue;

    BlockLayoutChunk chunk;
    chunk.OffsetInBits =
        blockLayout->getElementOffsetInBits(captureInfo.getIndex());
    chunk.Capture = &capture;
    chunks.push_back(chunk);
  }

  // Sort by offset.
  llvm::array_pod_sort(chunks.begin(), chunks.end());

  for (const BlockLayoutChunk &Chunk : chunks) {
    uint64_t offsetInBits = Chunk.OffsetInBits;
    const BlockDecl::Capture *capture = Chunk.Capture;

    // If we have a null capture, this must be the C++ 'this' capture.
    if (!capture) {
      QualType type;
      if (auto *Method =
              cast_or_null<CXXMethodDecl>(blockDecl->getNonClosureContext()))
        type = Method->getThisType();
      else if (auto *RDecl = dyn_cast<CXXRecordDecl>(blockDecl->getParent()))
        type = QualType(RDecl->getTypeForDecl(), 0);
      else
        llvm_unreachable("unexpected block declcontext");

      fields.push_back(createFieldType("this", type, loc, AS_public,
                                       offsetInBits, tunit, tunit));
      continue;
    }

    const VarDecl *variable = capture->getVariable();
    StringRef name = variable->getName();

    llvm::DIType *fieldType;
    if (capture->isByRef()) {
      TypeInfo PtrInfo = C.getTypeInfo(C.VoidPtrTy);
      auto Align = PtrInfo.AlignIsRequired ? PtrInfo.Align : 0;
      // FIXME: This recomputes the layout of the BlockByRefWrapper.
      uint64_t xoffset;
      fieldType =
          EmitTypeForVarWithBlocksAttr(variable, &xoffset).BlockByRefWrapper;
      fieldType = DBuilder.createPointerType(fieldType, PtrInfo.Width);
      fieldType = DBuilder.createMemberType(tunit, name, tunit, line,
                                            PtrInfo.Width, Align, offsetInBits,
                                            llvm::DINode::FlagZero, fieldType);
    } else {
      auto Align = getDeclAlignIfRequired(variable, CGM.getContext());
      fieldType = createFieldType(name, variable->getType(), loc, AS_public,
                                  offsetInBits, Align, tunit, tunit);
    }
    fields.push_back(fieldType);
  }

  SmallString<36> typeName;
  llvm::raw_svector_ostream(typeName)
      << "__block_literal_" << CGM.getUniqueBlockCount();

  llvm::DINodeArray fieldsArray = DBuilder.getOrCreateArray(fields);

  llvm::DIType *type =
      DBuilder.createStructType(tunit, typeName.str(), tunit, line,
                                CGM.getContext().toBits(block.BlockSize), 0,
                                llvm::DINode::FlagZero, nullptr, fieldsArray);
  type = DBuilder.createPointerType(type, CGM.PointerWidthInBits);

  // Get overall information about the block.
  llvm::DINode::DIFlags flags = llvm::DINode::FlagArtificial;
  auto *scope = cast<llvm::DILocalScope>(LexicalBlockStack.back());

  // Create the descriptor for the parameter.
  auto *debugVar = DBuilder.createParameterVariable(
      scope, Name, ArgNo, tunit, line, type, CGM.getLangOpts().Optimize, flags);

  // Insert an llvm.dbg.declare into the current block.
  DBuilder.insertDeclare(Alloca, debugVar, DBuilder.createExpression(),
                         llvm::DebugLoc::get(line, column, scope, CurInlinedAt),
                         Builder.GetInsertBlock());
}

llvm::DIDerivedType *
CGDebugInfo::getOrCreateStaticDataMemberDeclarationOrNull(const VarDecl *D) {
  if (!D->isStaticDataMember())
    return nullptr;

  auto MI = StaticDataMemberCache.find(D->getCanonicalDecl());
  if (MI != StaticDataMemberCache.end()) {
    assert(MI->second && "Static data member declaration should still exist");
    return MI->second;
  }

  // If the member wasn't found in the cache, lazily construct and add it to the
  // type (used when a limited form of the type is emitted).
  auto DC = D->getDeclContext();
  auto *Ctxt = cast<llvm::DICompositeType>(getDeclContextDescriptor(D));
  return CreateRecordStaticField(D, Ctxt, cast<RecordDecl>(DC));
}

llvm::DIGlobalVariableExpression *CGDebugInfo::CollectAnonRecordDecls(
    const RecordDecl *RD, llvm::DIFile *Unit, unsigned LineNo,
    StringRef LinkageName, llvm::GlobalVariable *Var, llvm::DIScope *DContext) {
  llvm::DIGlobalVariableExpression *GVE = nullptr;

  for (const auto *Field : RD->fields()) {
    llvm::DIType *FieldTy = getOrCreateType(Field->getType(), Unit);
    StringRef FieldName = Field->getName();

    // Ignore unnamed fields, but recurse into anonymous records.
    if (FieldName.empty()) {
      if (const auto *RT = dyn_cast<RecordType>(Field->getType()))
        GVE = CollectAnonRecordDecls(RT->getDecl(), Unit, LineNo, LinkageName,
                                     Var, DContext);
      continue;
    }
    // Use VarDecl's Tag, Scope and Line number.
    GVE = DBuilder.createGlobalVariableExpression(
        DContext, FieldName, LinkageName, Unit, LineNo, FieldTy,
        Var->hasLocalLinkage());
    Var->addDebugInfo(GVE);
  }
  return GVE;
}

void CGDebugInfo::EmitGlobalVariable(llvm::GlobalVariable *Var,
                                     const VarDecl *D) {
  assert(DebugKind >= codegenoptions::LimitedDebugInfo);
  if (D->hasAttr<NoDebugAttr>())
    return;

  // If we already created a DIGlobalVariable for this declaration, just attach
  // it to the llvm::GlobalVariable.
  auto Cached = DeclCache.find(D->getCanonicalDecl());
  if (Cached != DeclCache.end())
    return Var->addDebugInfo(
        cast<llvm::DIGlobalVariableExpression>(Cached->second));

  // Create global variable debug descriptor.
  llvm::DIFile *Unit = nullptr;
  llvm::DIScope *DContext = nullptr;
  unsigned LineNo;
  StringRef DeclName, LinkageName;
  QualType T;
  llvm::MDTuple *TemplateParameters = nullptr;
  collectVarDeclProps(D, Unit, LineNo, T, DeclName, LinkageName,
                      TemplateParameters, DContext);

  // Attempt to store one global variable for the declaration - even if we
  // emit a lot of fields.
  llvm::DIGlobalVariableExpression *GVE = nullptr;

  // If this is an anonymous union then we'll want to emit a global
  // variable for each member of the anonymous union so that it's possible
  // to find the name of any field in the union.
  if (T->isUnionType() && DeclName.empty()) {
    const RecordDecl *RD = T->castAs<RecordType>()->getDecl();
    assert(RD->isAnonymousStructOrUnion() &&
           "unnamed non-anonymous struct or union?");
    GVE = CollectAnonRecordDecls(RD, Unit, LineNo, LinkageName, Var, DContext);
  } else {
    auto Align = getDeclAlignIfRequired(D, CGM.getContext());

    SmallVector<int64_t, 4> Expr;
    unsigned AddressSpace =
        CGM.getContext().getTargetAddressSpace(D->getType());
    AppendAddressSpaceXDeref(AddressSpace, Expr);

    GVE = DBuilder.createGlobalVariableExpression(
        DContext, DeclName, LinkageName, Unit, LineNo, getOrCreateType(T, Unit),
        Var->hasLocalLinkage(),
        Expr.empty() ? nullptr : DBuilder.createExpression(Expr),
        getOrCreateStaticDataMemberDeclarationOrNull(D), TemplateParameters,
        Align);
    Var->addDebugInfo(GVE);
  }
  DeclCache[D->getCanonicalDecl()].reset(GVE);
}

void CGDebugInfo::EmitGlobalVariable(const ValueDecl *VD, const APValue &Init) {
  assert(DebugKind >= codegenoptions::LimitedDebugInfo);
  if (VD->hasAttr<NoDebugAttr>())
    return;
  auto Align = getDeclAlignIfRequired(VD, CGM.getContext());
  // Create the descriptor for the variable.
  llvm::DIFile *Unit = getOrCreateFile(VD->getLocation());
  StringRef Name = VD->getName();
  llvm::DIType *Ty = getOrCreateType(VD->getType(), Unit);
  if (const auto *ECD = dyn_cast<EnumConstantDecl>(VD)) {
    const auto *ED = cast<EnumDecl>(ECD->getDeclContext());
    assert(isa<EnumType>(ED->getTypeForDecl()) && "Enum without EnumType?");
    Ty = getOrCreateType(QualType(ED->getTypeForDecl(), 0), Unit);
  }
  // Do not use global variables for enums.
  //
  // FIXME: why not?
  if (Ty->getTag() == llvm::dwarf::DW_TAG_enumeration_type)
    return;
  // Do not emit separate definitions for function local const/statics.
  if (isa<FunctionDecl>(VD->getDeclContext()))
    return;
  VD = cast<ValueDecl>(VD->getCanonicalDecl());
  auto *VarD = cast<VarDecl>(VD);
  if (VarD->isStaticDataMember()) {
    auto *RD = cast<RecordDecl>(VarD->getDeclContext());
    getDeclContextDescriptor(VarD);
    // Ensure that the type is retained even though it's otherwise unreferenced.
    //
    // FIXME: This is probably unnecessary, since Ty should reference RD
    // through its scope.
    RetainedTypes.push_back(
        CGM.getContext().getRecordType(RD).getAsOpaquePtr());
    return;
  }

  llvm::DIScope *DContext = getDeclContextDescriptor(VD);

  auto &GV = DeclCache[VD];
  if (GV)
    return;
  llvm::DIExpression *InitExpr = nullptr;
  if (CGM.getContext().getTypeSize(VD->getType()) <= 64) {
    // FIXME: Add a representation for integer constants wider than 64 bits.
    if (Init.isInt())
      InitExpr =
          DBuilder.createConstantValueExpression(Init.getInt().getExtValue());
    else if (Init.isFloat())
      InitExpr = DBuilder.createConstantValueExpression(
          Init.getFloat().bitcastToAPInt().getZExtValue());
  }

  llvm::MDTuple *TemplateParameters = nullptr;

  if (isa<VarTemplateSpecializationDecl>(VD))
    if (VarD) {
      llvm::DINodeArray parameterNodes = CollectVarTemplateParams(VarD, &*Unit);
      TemplateParameters = parameterNodes.get();
    }

  GV.reset(DBuilder.createGlobalVariableExpression(
      DContext, Name, StringRef(), Unit, getLineNumber(VD->getLocation()), Ty,
      true, InitExpr, getOrCreateStaticDataMemberDeclarationOrNull(VarD),
      TemplateParameters, Align));
}

llvm::DIScope *CGDebugInfo::getCurrentContextDescriptor(const Decl *D) {
  if (!LexicalBlockStack.empty())
    return LexicalBlockStack.back();
  llvm::DIScope *Mod = getParentModuleOrNull(D);
  return getContextDescriptor(D, Mod ? Mod : TheCU);
}

void CGDebugInfo::EmitUsingDirective(const UsingDirectiveDecl &UD) {
  if (CGM.getCodeGenOpts().getDebugInfo() < codegenoptions::LimitedDebugInfo)
    return;
  const NamespaceDecl *NSDecl = UD.getNominatedNamespace();
  if (!NSDecl->isAnonymousNamespace() ||
      CGM.getCodeGenOpts().DebugExplicitImport) {
    auto Loc = UD.getLocation();
    DBuilder.createImportedModule(
        getCurrentContextDescriptor(cast<Decl>(UD.getDeclContext())),
        getOrCreateNamespace(NSDecl), getOrCreateFile(Loc), getLineNumber(Loc));
  }
}

void CGDebugInfo::EmitUsingDecl(const UsingDecl &UD) {
  if (CGM.getCodeGenOpts().getDebugInfo() < codegenoptions::LimitedDebugInfo)
    return;
  assert(UD.shadow_size() &&
         "We shouldn't be codegening an invalid UsingDecl containing no decls");
  // Emitting one decl is sufficient - debuggers can detect that this is an
  // overloaded name & provide lookup for all the overloads.
  const UsingShadowDecl &USD = **UD.shadow_begin();

  // FIXME: Skip functions with undeduced auto return type for now since we
  // don't currently have the plumbing for separate declarations & definitions
  // of free functions and mismatched types (auto in the declaration, concrete
  // return type in the definition)
  if (const auto *FD = dyn_cast<FunctionDecl>(USD.getUnderlyingDecl()))
    if (const auto *AT =
            FD->getType()->getAs<FunctionProtoType>()->getContainedAutoType())
      if (AT->getDeducedType().isNull())
        return;
  if (llvm::DINode *Target =
          getDeclarationOrDefinition(USD.getUnderlyingDecl())) {
    auto Loc = USD.getLocation();
    DBuilder.createImportedDeclaration(
        getCurrentContextDescriptor(cast<Decl>(USD.getDeclContext())), Target,
        getOrCreateFile(Loc), getLineNumber(Loc));
  }
}

void CGDebugInfo::EmitImportDecl(const ImportDecl &ID) {
  if (CGM.getCodeGenOpts().getDebuggerTuning() != llvm::DebuggerKind::LLDB)
    return;
  if (Module *M = ID.getImportedModule()) {
    auto Info = ExternalASTSource::ASTSourceDescriptor(*M);
    auto Loc = ID.getLocation();
    DBuilder.createImportedDeclaration(
        getCurrentContextDescriptor(cast<Decl>(ID.getDeclContext())),
        getOrCreateModuleRef(Info, DebugTypeExtRefs), getOrCreateFile(Loc),
        getLineNumber(Loc));
  }
}

llvm::DIImportedEntity *
CGDebugInfo::EmitNamespaceAlias(const NamespaceAliasDecl &NA) {
  if (CGM.getCodeGenOpts().getDebugInfo() < codegenoptions::LimitedDebugInfo)
    return nullptr;
  auto &VH = NamespaceAliasCache[&NA];
  if (VH)
    return cast<llvm::DIImportedEntity>(VH);
  llvm::DIImportedEntity *R;
  auto Loc = NA.getLocation();
  if (const auto *Underlying =
          dyn_cast<NamespaceAliasDecl>(NA.getAliasedNamespace()))
    // This could cache & dedup here rather than relying on metadata deduping.
    R = DBuilder.createImportedDeclaration(
        getCurrentContextDescriptor(cast<Decl>(NA.getDeclContext())),
        EmitNamespaceAlias(*Underlying), getOrCreateFile(Loc),
        getLineNumber(Loc), NA.getName());
  else
    R = DBuilder.createImportedDeclaration(
        getCurrentContextDescriptor(cast<Decl>(NA.getDeclContext())),
        getOrCreateNamespace(cast<NamespaceDecl>(NA.getAliasedNamespace())),
        getOrCreateFile(Loc), getLineNumber(Loc), NA.getName());
  VH.reset(R);
  return R;
}

llvm::DINamespace *
CGDebugInfo::getOrCreateNamespace(const NamespaceDecl *NSDecl) {
  // Don't canonicalize the NamespaceDecl here: The DINamespace will be uniqued
  // if necessary, and this way multiple declarations of the same namespace in
  // different parent modules stay distinct.
  auto I = NamespaceCache.find(NSDecl);
  if (I != NamespaceCache.end())
    return cast<llvm::DINamespace>(I->second);

  llvm::DIScope *Context = getDeclContextDescriptor(NSDecl);
  // Don't trust the context if it is a DIModule (see comment above).
  llvm::DINamespace *NS =
      DBuilder.createNameSpace(Context, NSDecl->getName(), NSDecl->isInline());
  NamespaceCache[NSDecl].reset(NS);
  return NS;
}

void CGDebugInfo::setDwoId(uint64_t Signature) {
  assert(TheCU && "no main compile unit");
  TheCU->setDWOId(Signature);
}

void CGDebugInfo::finalize() {
  // Creating types might create further types - invalidating the current
  // element and the size(), so don't cache/reference them.
  for (size_t i = 0; i != ObjCInterfaceCache.size(); ++i) {
    ObjCInterfaceCacheEntry E = ObjCInterfaceCache[i];
    llvm::DIType *Ty = E.Type->getDecl()->getDefinition()
                           ? CreateTypeDefinition(E.Type, E.Unit)
                           : E.Decl;
    DBuilder.replaceTemporary(llvm::TempDIType(E.Decl), Ty);
  }

  if (CGM.getCodeGenOpts().DwarfVersion >= 5) {
    // Add methods to interface.
    for (const auto &P : ObjCMethodCache) {
      if (P.second.empty())
        continue;

      QualType QTy(P.first->getTypeForDecl(), 0);
      auto It = TypeCache.find(QTy.getAsOpaquePtr());
      assert(It != TypeCache.end());

      llvm::DICompositeType *InterfaceDecl =
          cast<llvm::DICompositeType>(It->second);

      SmallVector<llvm::Metadata *, 16> EltTys;
      auto CurrenetElts = InterfaceDecl->getElements();
      EltTys.append(CurrenetElts.begin(), CurrenetElts.end());
      for (auto &MD : P.second)
        EltTys.push_back(MD);
      llvm::DINodeArray Elements = DBuilder.getOrCreateArray(EltTys);
      DBuilder.replaceArrays(InterfaceDecl, Elements);
    }
  }

  for (const auto &P : ReplaceMap) {
    assert(P.second);
    auto *Ty = cast<llvm::DIType>(P.second);
    assert(Ty->isForwardDecl());

    auto It = TypeCache.find(P.first);
    assert(It != TypeCache.end());
    assert(It->second);

    DBuilder.replaceTemporary(llvm::TempDIType(Ty),
                              cast<llvm::DIType>(It->second));
  }

  for (const auto &P : FwdDeclReplaceMap) {
    assert(P.second);
    llvm::TempMDNode FwdDecl(cast<llvm::MDNode>(P.second));
    llvm::Metadata *Repl;

    auto It = DeclCache.find(P.first);
    // If there has been no definition for the declaration, call RAUW
    // with ourselves, that will destroy the temporary MDNode and
    // replace it with a standard one, avoiding leaking memory.
    if (It == DeclCache.end())
      Repl = P.second;
    else
      Repl = It->second;

    if (auto *GVE = dyn_cast_or_null<llvm::DIGlobalVariableExpression>(Repl))
      Repl = GVE->getVariable();
    DBuilder.replaceTemporary(std::move(FwdDecl), cast<llvm::MDNode>(Repl));
  }

  // We keep our own list of retained types, because we need to look
  // up the final type in the type cache.
  for (auto &RT : RetainedTypes)
    if (auto MD = TypeCache[RT])
      DBuilder.retainType(cast<llvm::DIType>(MD));

  DBuilder.finalize();
}

void CGDebugInfo::EmitExplicitCastType(QualType Ty) {
  if (CGM.getCodeGenOpts().getDebugInfo() < codegenoptions::LimitedDebugInfo)
    return;

  if (auto *DieTy = getOrCreateType(Ty, TheCU->getFile()))
    // Don't ignore in case of explicit cast where it is referenced indirectly.
    DBuilder.retainType(DieTy);
}

llvm::DebugLoc CGDebugInfo::SourceLocToDebugLoc(SourceLocation Loc) {
  if (LexicalBlockStack.empty())
    return llvm::DebugLoc();

  llvm::MDNode *Scope = LexicalBlockStack.back();
  return llvm::DebugLoc::get(getLineNumber(Loc), getColumnNumber(Loc), Scope);
}

llvm::DINode::DIFlags CGDebugInfo::getCallSiteRelatedAttrs() const {
  // Call site-related attributes are only useful in optimized programs, and
  // when there's a possibility of debugging backtraces.
  if (!CGM.getLangOpts().Optimize || DebugKind == codegenoptions::NoDebugInfo ||
      DebugKind == codegenoptions::LocTrackingOnly)
    return llvm::DINode::FlagZero;

  // Call site-related attributes are available in DWARF v5. Some debuggers,
  // while not fully DWARF v5-compliant, may accept these attributes as if they
  // were part of DWARF v4.
  bool SupportsDWARFv4Ext =
      CGM.getCodeGenOpts().DwarfVersion == 4 &&
      CGM.getCodeGenOpts().getDebuggerTuning() == llvm::DebuggerKind::LLDB;
  if (!SupportsDWARFv4Ext && CGM.getCodeGenOpts().DwarfVersion < 5)
    return llvm::DINode::FlagZero;

  return llvm::DINode::FlagAllCallsDescribed;
}<|MERGE_RESOLUTION|>--- conflicted
+++ resolved
@@ -628,7 +628,11 @@
   return nullptr;
 }
 
-<<<<<<< HEAD
+llvm::DIType *CGDebugInfo::CreateType(const ExistentialType *Ty) {
+  // TODO: is this correct?
+  return nullptr;
+}
+
 llvm::DIType *CGDebugInfo::CreateType(const TypeOpaqueType *ToT) {
   // Since type opaque is incomplete type, model it similar to void
   return nullptr;
@@ -636,10 +640,6 @@
 
 llvm::DIType *CGDebugInfo::CreateType(const TypeRevealType *TrT) {
   // Since type Reveal is incomplete type, model it similar to void
-=======
-llvm::DIType *CGDebugInfo::CreateType(const ExistentialType *Ty) {
-  // TODO: is this correct?
->>>>>>> da2b5426
   return nullptr;
 }
 
@@ -2925,16 +2925,13 @@
     return CreateType(cast<BuiltinType>(Ty));
   case Type::TypeVariable:
     return CreateType(cast<TypeVariableType>(Ty));
-<<<<<<< HEAD
   case Type::TypeOpaque:
     return CreateType(cast<TypeOpaqueType>(Ty));
   case Type::TypeReveal:
     return CreateType(cast<TypeRevealType>(Ty));
-=======
   case Type::Existential:
     // TODO: is this correct?
     return CreateType(cast<ExistentialType>(Ty));
->>>>>>> da2b5426
   case Type::Complex:
     return CreateType(cast<ComplexType>(Ty));
   case Type::Pointer:
