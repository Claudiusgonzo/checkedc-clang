//===--- ASTWriterDecl.cpp - Declaration Serialization --------------------===//
//
//                     The LLVM Compiler Infrastructure
//
// This file is distributed under the University of Illinois Open Source
// License. See LICENSE.TXT for details.
//
//===----------------------------------------------------------------------===//
//
//  This file implements serialization for Declarations.
//
//===----------------------------------------------------------------------===//

#include "ASTCommon.h"
#include "clang/AST/DeclCXX.h"
#include "clang/AST/DeclContextInternals.h"
#include "clang/AST/DeclTemplate.h"
#include "clang/AST/DeclVisitor.h"
#include "clang/AST/Expr.h"
#include "clang/AST/OpenMPClause.h"
#include "clang/AST/PrettyDeclStackTrace.h"
#include "clang/Basic/SourceManager.h"
#include "clang/Serialization/ASTReader.h"
#include "clang/Serialization/ASTWriter.h"
#include "llvm/Bitcode/BitstreamWriter.h"
#include "llvm/Support/ErrorHandling.h"
using namespace clang;
using namespace serialization;

//===----------------------------------------------------------------------===//
// Declaration serialization
//===----------------------------------------------------------------------===//

namespace clang {
  class ASTDeclWriter : public DeclVisitor<ASTDeclWriter, void> {
    ASTWriter &Writer;
    ASTContext &Context;
    ASTRecordWriter Record;

    serialization::DeclCode Code;
    unsigned AbbrevToUse;

  public:
    ASTDeclWriter(ASTWriter &Writer, ASTContext &Context,
                  ASTWriter::RecordDataImpl &Record)
        : Writer(Writer), Context(Context), Record(Writer, Record),
          Code((serialization::DeclCode)0), AbbrevToUse(0) {}

    uint64_t Emit(Decl *D) {
      if (!Code)
        llvm::report_fatal_error(StringRef("unexpected declaration kind '") +
            D->getDeclKindName() + "'");
      return Record.Emit(Code, AbbrevToUse);
    }

    void Visit(Decl *D);

    void VisitDecl(Decl *D);
    void VisitPragmaCommentDecl(PragmaCommentDecl *D);
    void VisitPragmaDetectMismatchDecl(PragmaDetectMismatchDecl *D);
    void VisitTranslationUnitDecl(TranslationUnitDecl *D);
    void VisitNamedDecl(NamedDecl *D);
    void VisitLabelDecl(LabelDecl *LD);
    void VisitNamespaceDecl(NamespaceDecl *D);
    void VisitUsingDirectiveDecl(UsingDirectiveDecl *D);
    void VisitNamespaceAliasDecl(NamespaceAliasDecl *D);
    void VisitTypeDecl(TypeDecl *D);
    void VisitTypedefNameDecl(TypedefNameDecl *D);
    void VisitTypedefDecl(TypedefDecl *D);
    void VisitTypeAliasDecl(TypeAliasDecl *D);
    void VisitUnresolvedUsingTypenameDecl(UnresolvedUsingTypenameDecl *D);
    void VisitTagDecl(TagDecl *D);
    void VisitEnumDecl(EnumDecl *D);
    void VisitRecordDecl(RecordDecl *D);
    void VisitCXXRecordDecl(CXXRecordDecl *D);
    void VisitClassTemplateSpecializationDecl(
                                            ClassTemplateSpecializationDecl *D);
    void VisitClassTemplatePartialSpecializationDecl(
                                     ClassTemplatePartialSpecializationDecl *D);
    void VisitVarTemplateSpecializationDecl(VarTemplateSpecializationDecl *D);
    void VisitVarTemplatePartialSpecializationDecl(
        VarTemplatePartialSpecializationDecl *D);
    void VisitClassScopeFunctionSpecializationDecl(
                                       ClassScopeFunctionSpecializationDecl *D);
    void VisitTemplateTypeParmDecl(TemplateTypeParmDecl *D);
    void VisitValueDecl(ValueDecl *D);
    void VisitEnumConstantDecl(EnumConstantDecl *D);
    void VisitUnresolvedUsingValueDecl(UnresolvedUsingValueDecl *D);
    void VisitDeclaratorDecl(DeclaratorDecl *D);
    void VisitFunctionDecl(FunctionDecl *D);
    void VisitCXXDeductionGuideDecl(CXXDeductionGuideDecl *D);
    void VisitCXXMethodDecl(CXXMethodDecl *D);
    void VisitCXXConstructorDecl(CXXConstructorDecl *D);
    void VisitCXXDestructorDecl(CXXDestructorDecl *D);
    void VisitCXXConversionDecl(CXXConversionDecl *D);
    void VisitFieldDecl(FieldDecl *D);
    void VisitMSPropertyDecl(MSPropertyDecl *D);
    void VisitIndirectFieldDecl(IndirectFieldDecl *D);
    void VisitVarDecl(VarDecl *D);
    void VisitImplicitParamDecl(ImplicitParamDecl *D);
    void VisitParmVarDecl(ParmVarDecl *D);
    void VisitDecompositionDecl(DecompositionDecl *D);
    void VisitBindingDecl(BindingDecl *D);
    void VisitNonTypeTemplateParmDecl(NonTypeTemplateParmDecl *D);
    void VisitTemplateDecl(TemplateDecl *D);
    void VisitRedeclarableTemplateDecl(RedeclarableTemplateDecl *D);
    void VisitClassTemplateDecl(ClassTemplateDecl *D);
    void VisitVarTemplateDecl(VarTemplateDecl *D);
    void VisitFunctionTemplateDecl(FunctionTemplateDecl *D);
    void VisitTemplateTemplateParmDecl(TemplateTemplateParmDecl *D);
    void VisitTypeAliasTemplateDecl(TypeAliasTemplateDecl *D);
    void VisitUsingDecl(UsingDecl *D);
    void VisitUsingPackDecl(UsingPackDecl *D);
    void VisitUsingShadowDecl(UsingShadowDecl *D);
    void VisitConstructorUsingShadowDecl(ConstructorUsingShadowDecl *D);
    void VisitLinkageSpecDecl(LinkageSpecDecl *D);
    void VisitExportDecl(ExportDecl *D);
    void VisitFileScopeAsmDecl(FileScopeAsmDecl *D);
    void VisitImportDecl(ImportDecl *D);
    void VisitAccessSpecDecl(AccessSpecDecl *D);
    void VisitFriendDecl(FriendDecl *D);
    void VisitFriendTemplateDecl(FriendTemplateDecl *D);
    void VisitStaticAssertDecl(StaticAssertDecl *D);
    void VisitBlockDecl(BlockDecl *D);
    void VisitCapturedDecl(CapturedDecl *D);
    void VisitEmptyDecl(EmptyDecl *D);

    void VisitDeclContext(DeclContext *DC);
    template <typename T> void VisitRedeclarable(Redeclarable<T> *D);


    // FIXME: Put in the same order is DeclNodes.td?
    void VisitObjCMethodDecl(ObjCMethodDecl *D);
    void VisitObjCTypeParamDecl(ObjCTypeParamDecl *D);
    void VisitObjCContainerDecl(ObjCContainerDecl *D);
    void VisitObjCInterfaceDecl(ObjCInterfaceDecl *D);
    void VisitObjCIvarDecl(ObjCIvarDecl *D);
    void VisitObjCProtocolDecl(ObjCProtocolDecl *D);
    void VisitObjCAtDefsFieldDecl(ObjCAtDefsFieldDecl *D);
    void VisitObjCCategoryDecl(ObjCCategoryDecl *D);
    void VisitObjCImplDecl(ObjCImplDecl *D);
    void VisitObjCCategoryImplDecl(ObjCCategoryImplDecl *D);
    void VisitObjCImplementationDecl(ObjCImplementationDecl *D);
    void VisitObjCCompatibleAliasDecl(ObjCCompatibleAliasDecl *D);
    void VisitObjCPropertyDecl(ObjCPropertyDecl *D);
    void VisitObjCPropertyImplDecl(ObjCPropertyImplDecl *D);
    void VisitOMPThreadPrivateDecl(OMPThreadPrivateDecl *D);
    void VisitOMPRequiresDecl(OMPRequiresDecl *D);
    void VisitOMPDeclareReductionDecl(OMPDeclareReductionDecl *D);
    void VisitOMPCapturedExprDecl(OMPCapturedExprDecl *D);

    /// Add an Objective-C type parameter list to the given record.
    void AddObjCTypeParamList(ObjCTypeParamList *typeParams) {
      // Empty type parameter list.
      if (!typeParams) {
        Record.push_back(0);
        return;
      }

      Record.push_back(typeParams->size());
      for (auto typeParam : *typeParams) {
        Record.AddDeclRef(typeParam);
      }
      Record.AddSourceLocation(typeParams->getLAngleLoc());
      Record.AddSourceLocation(typeParams->getRAngleLoc());
    }

    /// Add to the record the first declaration from each module file that
    /// provides a declaration of D. The intent is to provide a sufficient
    /// set such that reloading this set will load all current redeclarations.
    void AddFirstDeclFromEachModule(const Decl *D, bool IncludeLocal) {
      llvm::MapVector<ModuleFile*, const Decl*> Firsts;
      // FIXME: We can skip entries that we know are implied by others.
      for (const Decl *R = D->getMostRecentDecl(); R; R = R->getPreviousDecl()) {
        if (R->isFromASTFile())
          Firsts[Writer.Chain->getOwningModuleFile(R)] = R;
        else if (IncludeLocal)
          Firsts[nullptr] = R;
      }
      for (const auto &F : Firsts)
        Record.AddDeclRef(F.second);
    }

    /// Get the specialization decl from an entry in the specialization list.
    template <typename EntryType>
    typename RedeclarableTemplateDecl::SpecEntryTraits<EntryType>::DeclType *
    getSpecializationDecl(EntryType &T) {
      return RedeclarableTemplateDecl::SpecEntryTraits<EntryType>::getDecl(&T);
    }

    /// Get the list of partial specializations from a template's common ptr.
    template<typename T>
    decltype(T::PartialSpecializations) &getPartialSpecializations(T *Common) {
      return Common->PartialSpecializations;
    }
    ArrayRef<Decl> getPartialSpecializations(FunctionTemplateDecl::Common *) {
      return None;
    }

    template<typename DeclTy>
    void AddTemplateSpecializations(DeclTy *D) {
      auto *Common = D->getCommonPtr();

      // If we have any lazy specializations, and the external AST source is
      // our chained AST reader, we can just write out the DeclIDs. Otherwise,
      // we need to resolve them to actual declarations.
      if (Writer.Chain != Writer.Context->getExternalSource() &&
          Common->LazySpecializations) {
        D->LoadLazySpecializations();
        assert(!Common->LazySpecializations);
      }

      ArrayRef<DeclID> LazySpecializations;
      if (auto *LS = Common->LazySpecializations)
        LazySpecializations = llvm::makeArrayRef(LS + 1, LS[0]);

      // Add a slot to the record for the number of specializations.
      unsigned I = Record.size();
      Record.push_back(0);

      // AddFirstDeclFromEachModule might trigger deserialization, invalidating
      // *Specializations iterators.
      llvm::SmallVector<const Decl*, 16> Specs;
      for (auto &Entry : Common->Specializations)
        Specs.push_back(getSpecializationDecl(Entry));
      for (auto &Entry : getPartialSpecializations(Common))
        Specs.push_back(getSpecializationDecl(Entry));

      for (auto *D : Specs) {
        assert(D->isCanonicalDecl() && "non-canonical decl in set");
        AddFirstDeclFromEachModule(D, /*IncludeLocal*/true);
      }
      Record.append(LazySpecializations.begin(), LazySpecializations.end());

      // Update the size entry we added earlier.
      Record[I] = Record.size() - I - 1;
    }

    /// Ensure that this template specialization is associated with the specified
    /// template on reload.
    void RegisterTemplateSpecialization(const Decl *Template,
                                        const Decl *Specialization) {
      Template = Template->getCanonicalDecl();

      // If the canonical template is local, we'll write out this specialization
      // when we emit it.
      // FIXME: We can do the same thing if there is any local declaration of
      // the template, to avoid emitting an update record.
      if (!Template->isFromASTFile())
        return;

      // We only need to associate the first local declaration of the
      // specialization. The other declarations will get pulled in by it.
      if (Writer.getFirstLocalDecl(Specialization) != Specialization)
        return;

      Writer.DeclUpdates[Template].push_back(ASTWriter::DeclUpdate(
          UPD_CXX_ADDED_TEMPLATE_SPECIALIZATION, Specialization));
    }
  };
}

void ASTDeclWriter::Visit(Decl *D) {
  DeclVisitor<ASTDeclWriter>::Visit(D);

  // Source locations require array (variable-length) abbreviations.  The
  // abbreviation infrastructure requires that arrays are encoded last, so
  // we handle it here in the case of those classes derived from DeclaratorDecl
  if (DeclaratorDecl *DD = dyn_cast<DeclaratorDecl>(D)) {
    if (auto *TInfo = DD->getTypeSourceInfo())
      Record.AddTypeLoc(TInfo->getTypeLoc());
  }

  // Handle FunctionDecl's body here and write it after all other Stmts/Exprs
  // have been written. We want it last because we will not read it back when
  // retrieving it from the AST, we'll just lazily set the offset.
  if (FunctionDecl *FD = dyn_cast<FunctionDecl>(D)) {
    Record.push_back(FD->doesThisDeclarationHaveABody());
    if (FD->doesThisDeclarationHaveABody())
      Record.AddFunctionDefinition(FD);
  }

  // If this declaration is also a DeclContext, write blocks for the
  // declarations that lexically stored inside its context and those
  // declarations that are visible from its context.
  if (DeclContext *DC = dyn_cast<DeclContext>(D))
    VisitDeclContext(DC);
}

void ASTDeclWriter::VisitDecl(Decl *D) {
  Record.AddDeclRef(cast_or_null<Decl>(D->getDeclContext()));
  if (D->getDeclContext() != D->getLexicalDeclContext())
    Record.AddDeclRef(cast_or_null<Decl>(D->getLexicalDeclContext()));
  else
    Record.push_back(0);
  Record.push_back(D->isInvalidDecl());
  Record.push_back(D->hasAttrs());
  if (D->hasAttrs())
    Record.AddAttributes(D->getAttrs());
  Record.push_back(D->isImplicit());
  Record.push_back(D->isUsed(false));
  Record.push_back(D->isReferenced());
  Record.push_back(D->isTopLevelDeclInObjCContainer());
  Record.push_back(D->getAccess());
  Record.push_back(D->isModulePrivate());
  Record.push_back(Writer.getSubmoduleID(D->getOwningModule()));

  // If this declaration injected a name into a context different from its
  // lexical context, and that context is an imported namespace, we need to
  // update its visible declarations to include this name.
  //
  // This happens when we instantiate a class with a friend declaration or a
  // function with a local extern declaration, for instance.
  //
  // FIXME: Can we handle this in AddedVisibleDecl instead?
  if (D->isOutOfLine()) {
    auto *DC = D->getDeclContext();
    while (auto *NS = dyn_cast<NamespaceDecl>(DC->getRedeclContext())) {
      if (!NS->isFromASTFile())
        break;
      Writer.UpdatedDeclContexts.insert(NS->getPrimaryContext());
      if (!NS->isInlineNamespace())
        break;
      DC = NS->getParent();
    }
  }
}

void ASTDeclWriter::VisitPragmaCommentDecl(PragmaCommentDecl *D) {
  StringRef Arg = D->getArg();
  Record.push_back(Arg.size());
  VisitDecl(D);
  Record.AddSourceLocation(D->getBeginLoc());
  Record.push_back(D->getCommentKind());
  Record.AddString(Arg);
  Code = serialization::DECL_PRAGMA_COMMENT;
}

void ASTDeclWriter::VisitPragmaDetectMismatchDecl(
    PragmaDetectMismatchDecl *D) {
  StringRef Name = D->getName();
  StringRef Value = D->getValue();
  Record.push_back(Name.size() + 1 + Value.size());
  VisitDecl(D);
  Record.AddSourceLocation(D->getBeginLoc());
  Record.AddString(Name);
  Record.AddString(Value);
  Code = serialization::DECL_PRAGMA_DETECT_MISMATCH;
}

void ASTDeclWriter::VisitTranslationUnitDecl(TranslationUnitDecl *D) {
  llvm_unreachable("Translation units aren't directly serialized");
}

void ASTDeclWriter::VisitNamedDecl(NamedDecl *D) {
  VisitDecl(D);
  Record.AddDeclarationName(D->getDeclName());
  Record.push_back(needsAnonymousDeclarationNumber(D)
                       ? Writer.getAnonymousDeclarationNumber(D)
                       : 0);
}

void ASTDeclWriter::VisitTypeDecl(TypeDecl *D) {
  VisitNamedDecl(D);
  Record.AddSourceLocation(D->getBeginLoc());
  Record.AddTypeRef(QualType(D->getTypeForDecl(), 0));
}

void ASTDeclWriter::VisitTypedefNameDecl(TypedefNameDecl *D) {
  VisitRedeclarable(D);
  VisitTypeDecl(D);
  Record.AddTypeSourceInfo(D->getTypeSourceInfo());
  Record.push_back(D->isModed());
  if (D->isModed())
    Record.AddTypeRef(D->getUnderlyingType());
  Record.AddDeclRef(D->getAnonDeclWithTypedefName(false));
}

void ASTDeclWriter::VisitTypedefDecl(TypedefDecl *D) {
  VisitTypedefNameDecl(D);
  if (D->getDeclContext() == D->getLexicalDeclContext() &&
      !D->hasAttrs() &&
      !D->isImplicit() &&
      D->getFirstDecl() == D->getMostRecentDecl() &&
      !D->isInvalidDecl() &&
      !D->isTopLevelDeclInObjCContainer() &&
      !D->isModulePrivate() &&
      !needsAnonymousDeclarationNumber(D) &&
      D->getDeclName().getNameKind() == DeclarationName::Identifier)
    AbbrevToUse = Writer.getDeclTypedefAbbrev();

  Code = serialization::DECL_TYPEDEF;
}

void ASTDeclWriter::VisitTypeAliasDecl(TypeAliasDecl *D) {
  VisitTypedefNameDecl(D);
  Record.AddDeclRef(D->getDescribedAliasTemplate());
  Code = serialization::DECL_TYPEALIAS;
}

void ASTDeclWriter::VisitTagDecl(TagDecl *D) {
  VisitRedeclarable(D);
  VisitTypeDecl(D);
  Record.push_back(D->getIdentifierNamespace());
  Record.push_back((unsigned)D->getTagKind()); // FIXME: stable encoding
  if (!isa<CXXRecordDecl>(D))
    Record.push_back(D->isCompleteDefinition());
  Record.push_back(D->isEmbeddedInDeclarator());
  Record.push_back(D->isFreeStanding());
  Record.push_back(D->isCompleteDefinitionRequired());
  Record.AddSourceRange(D->getBraceRange());

  if (D->hasExtInfo()) {
    Record.push_back(1);
    Record.AddQualifierInfo(*D->getExtInfo());
  } else if (auto *TD = D->getTypedefNameForAnonDecl()) {
    Record.push_back(2);
    Record.AddDeclRef(TD);
    Record.AddIdentifierRef(TD->getDeclName().getAsIdentifierInfo());
  } else {
    Record.push_back(0);
  }
}

void ASTDeclWriter::VisitEnumDecl(EnumDecl *D) {
  VisitTagDecl(D);
  Record.AddTypeSourceInfo(D->getIntegerTypeSourceInfo());
  if (!D->getIntegerTypeSourceInfo())
    Record.AddTypeRef(D->getIntegerType());
  Record.AddTypeRef(D->getPromotionType());
  Record.push_back(D->getNumPositiveBits());
  Record.push_back(D->getNumNegativeBits());
  Record.push_back(D->isScoped());
  Record.push_back(D->isScopedUsingClassTag());
  Record.push_back(D->isFixed());
  Record.push_back(D->getODRHash());

  if (MemberSpecializationInfo *MemberInfo = D->getMemberSpecializationInfo()) {
    Record.AddDeclRef(MemberInfo->getInstantiatedFrom());
    Record.push_back(MemberInfo->getTemplateSpecializationKind());
    Record.AddSourceLocation(MemberInfo->getPointOfInstantiation());
  } else {
    Record.AddDeclRef(nullptr);
  }

  if (D->getDeclContext() == D->getLexicalDeclContext() &&
      !D->hasAttrs() &&
      !D->isImplicit() &&
      !D->isUsed(false) &&
      !D->hasExtInfo() &&
      !D->getTypedefNameForAnonDecl() &&
      D->getFirstDecl() == D->getMostRecentDecl() &&
      !D->isInvalidDecl() &&
      !D->isReferenced() &&
      !D->isTopLevelDeclInObjCContainer() &&
      D->getAccess() == AS_none &&
      !D->isModulePrivate() &&
      !CXXRecordDecl::classofKind(D->getKind()) &&
      !D->getIntegerTypeSourceInfo() &&
      !D->getMemberSpecializationInfo() &&
      !needsAnonymousDeclarationNumber(D) &&
      D->getDeclName().getNameKind() == DeclarationName::Identifier)
    AbbrevToUse = Writer.getDeclEnumAbbrev();

  Code = serialization::DECL_ENUM;
}

void ASTDeclWriter::VisitRecordDecl(RecordDecl *D) {
  VisitTagDecl(D);
  Record.push_back(D->hasFlexibleArrayMember());
  Record.push_back(D->isAnonymousStructOrUnion());
  Record.push_back(D->hasObjectMember());
  Record.push_back(D->hasVolatileMember());
  Record.push_back(D->isNonTrivialToPrimitiveDefaultInitialize());
  Record.push_back(D->isNonTrivialToPrimitiveCopy());
  Record.push_back(D->isNonTrivialToPrimitiveDestroy());
  Record.push_back(D->isParamDestroyedInCallee());
  Record.push_back(D->getArgPassingRestrictions());

  if (D->getDeclContext() == D->getLexicalDeclContext() &&
      !D->hasAttrs() &&
      !D->isImplicit() &&
      !D->isUsed(false) &&
      !D->hasExtInfo() &&
      !D->getTypedefNameForAnonDecl() &&
      D->getFirstDecl() == D->getMostRecentDecl() &&
      !D->isInvalidDecl() &&
      !D->isReferenced() &&
      !D->isTopLevelDeclInObjCContainer() &&
      D->getAccess() == AS_none &&
      !D->isModulePrivate() &&
      !CXXRecordDecl::classofKind(D->getKind()) &&
      !needsAnonymousDeclarationNumber(D) &&
      D->getDeclName().getNameKind() == DeclarationName::Identifier)
    AbbrevToUse = Writer.getDeclRecordAbbrev();

  Code = serialization::DECL_RECORD;
}

void ASTDeclWriter::VisitValueDecl(ValueDecl *D) {
  VisitNamedDecl(D);
  Record.AddTypeRef(D->getType());
}

void ASTDeclWriter::VisitEnumConstantDecl(EnumConstantDecl *D) {
  VisitValueDecl(D);
  Record.push_back(D->getInitExpr()? 1 : 0);
  if (D->getInitExpr())
    Record.AddStmt(D->getInitExpr());
  Record.AddAPSInt(D->getInitVal());

  Code = serialization::DECL_ENUM_CONSTANT;
}

void ASTDeclWriter::VisitDeclaratorDecl(DeclaratorDecl *D) {
  VisitValueDecl(D);
  Record.AddSourceLocation(D->getInnerLocStart());

  bool hasBoundsAnnotations = D->hasBoundsAnnotations();
  Record.push_back(hasBoundsAnnotations);
  if (hasBoundsAnnotations)
    Record.AddBoundsAnnotations(D->getBoundsAnnotations());

  Record.push_back(D->hasExtInfo());
  if (D->hasExtInfo())
    Record.AddQualifierInfo(*D->getExtInfo());
  // The location information is deferred until the end of the record.
  Record.AddTypeRef(D->getTypeSourceInfo() ? D->getTypeSourceInfo()->getType()
                                           : QualType());
}

void ASTDeclWriter::VisitFunctionDecl(FunctionDecl *D) {
  VisitRedeclarable(D);
  VisitDeclaratorDecl(D);
  Record.AddDeclarationNameLoc(D->DNLoc, D->getDeclName());
  Record.push_back(D->getIdentifierNamespace());

  // FunctionDecl's body is handled last at ASTWriterDecl::Visit,
  // after everything else is written.
  Record.push_back(static_cast<int>(D->getStorageClass())); // FIXME: stable encoding
  Record.push_back(D->isInlineSpecified());
  Record.push_back(D->isInlined());
  Record.push_back(D->isExplicitSpecified());
  Record.push_back(D->isVirtualAsWritten());
  Record.push_back(D->isPure());
  Record.push_back(D->hasInheritedPrototype());
  Record.push_back(D->hasWrittenPrototype());
  Record.push_back(D->isDeletedBit());
  Record.push_back(D->isTrivial());
  Record.push_back(D->isTrivialForCall());
  Record.push_back(D->isDefaulted());
  Record.push_back(D->isExplicitlyDefaulted());
  Record.push_back(D->hasImplicitReturnZero());
  Record.push_back(D->isConstexpr());
  Record.push_back(D->usesSEHTry());
  Record.push_back(D->hasSkippedBody());
  Record.push_back(D->isMultiVersion());
  Record.push_back(D->isLateTemplateParsed());
  Record.push_back(D->getLinkageInternal());
  Record.AddSourceLocation(D->getEndLoc());

  Record.push_back(D->getODRHash());

  Record.push_back(D->getTemplatedKind());
  switch (D->getTemplatedKind()) {
  case FunctionDecl::TK_NonTemplate:
    break;
  case FunctionDecl::TK_FunctionTemplate:
    Record.AddDeclRef(D->getDescribedFunctionTemplate());
    break;
  case FunctionDecl::TK_MemberSpecialization: {
    MemberSpecializationInfo *MemberInfo = D->getMemberSpecializationInfo();
    Record.AddDeclRef(MemberInfo->getInstantiatedFrom());
    Record.push_back(MemberInfo->getTemplateSpecializationKind());
    Record.AddSourceLocation(MemberInfo->getPointOfInstantiation());
    break;
  }
  case FunctionDecl::TK_FunctionTemplateSpecialization: {
    FunctionTemplateSpecializationInfo *
      FTSInfo = D->getTemplateSpecializationInfo();

    RegisterTemplateSpecialization(FTSInfo->getTemplate(), D);

    Record.AddDeclRef(FTSInfo->getTemplate());
    Record.push_back(FTSInfo->getTemplateSpecializationKind());

    // Template arguments.
    Record.AddTemplateArgumentList(FTSInfo->TemplateArguments);

    // Template args as written.
    Record.push_back(FTSInfo->TemplateArgumentsAsWritten != nullptr);
    if (FTSInfo->TemplateArgumentsAsWritten) {
      Record.push_back(FTSInfo->TemplateArgumentsAsWritten->NumTemplateArgs);
      for (int i=0, e = FTSInfo->TemplateArgumentsAsWritten->NumTemplateArgs;
             i!=e; ++i)
        Record.AddTemplateArgumentLoc(
            (*FTSInfo->TemplateArgumentsAsWritten)[i]);
      Record.AddSourceLocation(FTSInfo->TemplateArgumentsAsWritten->LAngleLoc);
      Record.AddSourceLocation(FTSInfo->TemplateArgumentsAsWritten->RAngleLoc);
    }

    Record.AddSourceLocation(FTSInfo->getPointOfInstantiation());

    if (D->isCanonicalDecl()) {
      // Write the template that contains the specializations set. We will
      // add a FunctionTemplateSpecializationInfo to it when reading.
      Record.AddDeclRef(FTSInfo->getTemplate()->getCanonicalDecl());
    }
    break;
  }
  case FunctionDecl::TK_DependentFunctionTemplateSpecialization: {
    DependentFunctionTemplateSpecializationInfo *
      DFTSInfo = D->getDependentSpecializationInfo();

    // Templates.
    Record.push_back(DFTSInfo->getNumTemplates());
    for (int i=0, e = DFTSInfo->getNumTemplates(); i != e; ++i)
      Record.AddDeclRef(DFTSInfo->getTemplate(i));

    // Templates args.
    Record.push_back(DFTSInfo->getNumTemplateArgs());
    for (int i=0, e = DFTSInfo->getNumTemplateArgs(); i != e; ++i)
      Record.AddTemplateArgumentLoc(DFTSInfo->getTemplateArg(i));
    Record.AddSourceLocation(DFTSInfo->getLAngleLoc());
    Record.AddSourceLocation(DFTSInfo->getRAngleLoc());
    break;
  }
  }

  Record.push_back(D->param_size());
  for (auto P : D->parameters())
    Record.AddDeclRef(P);
  Code = serialization::DECL_FUNCTION;
}

void ASTDeclWriter::VisitCXXDeductionGuideDecl(CXXDeductionGuideDecl *D) {
  VisitFunctionDecl(D);
  Record.push_back(D->isCopyDeductionCandidate());
  Code = serialization::DECL_CXX_DEDUCTION_GUIDE;
}

void ASTDeclWriter::VisitObjCMethodDecl(ObjCMethodDecl *D) {
  VisitNamedDecl(D);
  // FIXME: convert to LazyStmtPtr?
  // Unlike C/C++, method bodies will never be in header files.
  bool HasBodyStuff = D->getBody() != nullptr     ||
                      D->getSelfDecl() != nullptr || D->getCmdDecl() != nullptr;
  Record.push_back(HasBodyStuff);
  if (HasBodyStuff) {
    Record.AddStmt(D->getBody());
    Record.AddDeclRef(D->getSelfDecl());
    Record.AddDeclRef(D->getCmdDecl());
  }
  Record.push_back(D->isInstanceMethod());
  Record.push_back(D->isVariadic());
  Record.push_back(D->isPropertyAccessor());
  Record.push_back(D->isDefined());
  Record.push_back(D->isOverriding());
  Record.push_back(D->hasSkippedBody());

  Record.push_back(D->isRedeclaration());
  Record.push_back(D->hasRedeclaration());
  if (D->hasRedeclaration()) {
    assert(Context.getObjCMethodRedeclaration(D));
    Record.AddDeclRef(Context.getObjCMethodRedeclaration(D));
  }

  // FIXME: stable encoding for @required/@optional
  Record.push_back(D->getImplementationControl());
  // FIXME: stable encoding for in/out/inout/bycopy/byref/oneway/nullability
  Record.push_back(D->getObjCDeclQualifier());
  Record.push_back(D->hasRelatedResultType());
  Record.AddTypeRef(D->getReturnType());
  Record.AddTypeSourceInfo(D->getReturnTypeSourceInfo());
  Record.AddSourceLocation(D->getEndLoc());
  Record.push_back(D->param_size());
  for (const auto *P : D->parameters())
    Record.AddDeclRef(P);

  Record.push_back(D->getSelLocsKind());
  unsigned NumStoredSelLocs = D->getNumStoredSelLocs();
  SourceLocation *SelLocs = D->getStoredSelLocs();
  Record.push_back(NumStoredSelLocs);
  for (unsigned i = 0; i != NumStoredSelLocs; ++i)
    Record.AddSourceLocation(SelLocs[i]);

  Code = serialization::DECL_OBJC_METHOD;
}

void ASTDeclWriter::VisitObjCTypeParamDecl(ObjCTypeParamDecl *D) {
  VisitTypedefNameDecl(D);
  Record.push_back(D->Variance);
  Record.push_back(D->Index);
  Record.AddSourceLocation(D->VarianceLoc);
  Record.AddSourceLocation(D->ColonLoc);

  Code = serialization::DECL_OBJC_TYPE_PARAM;
}

void ASTDeclWriter::VisitObjCContainerDecl(ObjCContainerDecl *D) {
  VisitNamedDecl(D);
  Record.AddSourceLocation(D->getAtStartLoc());
  Record.AddSourceRange(D->getAtEndRange());
  // Abstract class (no need to define a stable serialization::DECL code).
}

void ASTDeclWriter::VisitObjCInterfaceDecl(ObjCInterfaceDecl *D) {
  VisitRedeclarable(D);
  VisitObjCContainerDecl(D);
  Record.AddTypeRef(QualType(D->getTypeForDecl(), 0));
  AddObjCTypeParamList(D->TypeParamList);

  Record.push_back(D->isThisDeclarationADefinition());
  if (D->isThisDeclarationADefinition()) {
    // Write the DefinitionData
    ObjCInterfaceDecl::DefinitionData &Data = D->data();

    Record.AddTypeSourceInfo(D->getSuperClassTInfo());
    Record.AddSourceLocation(D->getEndOfDefinitionLoc());
    Record.push_back(Data.HasDesignatedInitializers);

    // Write out the protocols that are directly referenced by the @interface.
    Record.push_back(Data.ReferencedProtocols.size());
    for (const auto *P : D->protocols())
      Record.AddDeclRef(P);
    for (const auto &PL : D->protocol_locs())
      Record.AddSourceLocation(PL);

    // Write out the protocols that are transitively referenced.
    Record.push_back(Data.AllReferencedProtocols.size());
    for (ObjCList<ObjCProtocolDecl>::iterator
              P = Data.AllReferencedProtocols.begin(),
           PEnd = Data.AllReferencedProtocols.end();
         P != PEnd; ++P)
      Record.AddDeclRef(*P);


    if (ObjCCategoryDecl *Cat = D->getCategoryListRaw()) {
      // Ensure that we write out the set of categories for this class.
      Writer.ObjCClassesWithCategories.insert(D);

      // Make sure that the categories get serialized.
      for (; Cat; Cat = Cat->getNextClassCategoryRaw())
        (void)Writer.GetDeclRef(Cat);
    }
  }

  Code = serialization::DECL_OBJC_INTERFACE;
}

void ASTDeclWriter::VisitObjCIvarDecl(ObjCIvarDecl *D) {
  VisitFieldDecl(D);
  // FIXME: stable encoding for @public/@private/@protected/@package
  Record.push_back(D->getAccessControl());
  Record.push_back(D->getSynthesize());

  if (D->getDeclContext() == D->getLexicalDeclContext() &&
      !D->hasAttrs() &&
      !D->isImplicit() &&
      !D->isUsed(false) &&
      !D->isInvalidDecl() &&
      !D->isReferenced() &&
      !D->isModulePrivate() &&
      !D->getBitWidth() &&
      !D->hasBoundsAnnotations() &&
      !D->hasExtInfo() &&
      D->getDeclName())
    AbbrevToUse = Writer.getDeclObjCIvarAbbrev();

  Code = serialization::DECL_OBJC_IVAR;
}

void ASTDeclWriter::VisitObjCProtocolDecl(ObjCProtocolDecl *D) {
  VisitRedeclarable(D);
  VisitObjCContainerDecl(D);

  Record.push_back(D->isThisDeclarationADefinition());
  if (D->isThisDeclarationADefinition()) {
    Record.push_back(D->protocol_size());
    for (const auto *I : D->protocols())
      Record.AddDeclRef(I);
    for (const auto &PL : D->protocol_locs())
      Record.AddSourceLocation(PL);
  }

  Code = serialization::DECL_OBJC_PROTOCOL;
}

void ASTDeclWriter::VisitObjCAtDefsFieldDecl(ObjCAtDefsFieldDecl *D) {
  VisitFieldDecl(D);
  Code = serialization::DECL_OBJC_AT_DEFS_FIELD;
}

void ASTDeclWriter::VisitObjCCategoryDecl(ObjCCategoryDecl *D) {
  VisitObjCContainerDecl(D);
  Record.AddSourceLocation(D->getCategoryNameLoc());
  Record.AddSourceLocation(D->getIvarLBraceLoc());
  Record.AddSourceLocation(D->getIvarRBraceLoc());
  Record.AddDeclRef(D->getClassInterface());
  AddObjCTypeParamList(D->TypeParamList);
  Record.push_back(D->protocol_size());
  for (const auto *I : D->protocols())
    Record.AddDeclRef(I);
  for (const auto &PL : D->protocol_locs())
    Record.AddSourceLocation(PL);
  Code = serialization::DECL_OBJC_CATEGORY;
}

void ASTDeclWriter::VisitObjCCompatibleAliasDecl(ObjCCompatibleAliasDecl *D) {
  VisitNamedDecl(D);
  Record.AddDeclRef(D->getClassInterface());
  Code = serialization::DECL_OBJC_COMPATIBLE_ALIAS;
}

void ASTDeclWriter::VisitObjCPropertyDecl(ObjCPropertyDecl *D) {
  VisitNamedDecl(D);
  Record.AddSourceLocation(D->getAtLoc());
  Record.AddSourceLocation(D->getLParenLoc());
  Record.AddTypeRef(D->getType());
  Record.AddTypeSourceInfo(D->getTypeSourceInfo());
  // FIXME: stable encoding
  Record.push_back((unsigned)D->getPropertyAttributes());
  Record.push_back((unsigned)D->getPropertyAttributesAsWritten());
  // FIXME: stable encoding
  Record.push_back((unsigned)D->getPropertyImplementation());
  Record.AddDeclarationName(D->getGetterName());
  Record.AddSourceLocation(D->getGetterNameLoc());
  Record.AddDeclarationName(D->getSetterName());
  Record.AddSourceLocation(D->getSetterNameLoc());
  Record.AddDeclRef(D->getGetterMethodDecl());
  Record.AddDeclRef(D->getSetterMethodDecl());
  Record.AddDeclRef(D->getPropertyIvarDecl());
  Code = serialization::DECL_OBJC_PROPERTY;
}

void ASTDeclWriter::VisitObjCImplDecl(ObjCImplDecl *D) {
  VisitObjCContainerDecl(D);
  Record.AddDeclRef(D->getClassInterface());
  // Abstract class (no need to define a stable serialization::DECL code).
}

void ASTDeclWriter::VisitObjCCategoryImplDecl(ObjCCategoryImplDecl *D) {
  VisitObjCImplDecl(D);
  Record.AddSourceLocation(D->getCategoryNameLoc());
  Code = serialization::DECL_OBJC_CATEGORY_IMPL;
}

void ASTDeclWriter::VisitObjCImplementationDecl(ObjCImplementationDecl *D) {
  VisitObjCImplDecl(D);
  Record.AddDeclRef(D->getSuperClass());
  Record.AddSourceLocation(D->getSuperClassLoc());
  Record.AddSourceLocation(D->getIvarLBraceLoc());
  Record.AddSourceLocation(D->getIvarRBraceLoc());
  Record.push_back(D->hasNonZeroConstructors());
  Record.push_back(D->hasDestructors());
  Record.push_back(D->NumIvarInitializers);
  if (D->NumIvarInitializers)
    Record.AddCXXCtorInitializers(
        llvm::makeArrayRef(D->init_begin(), D->init_end()));
  Code = serialization::DECL_OBJC_IMPLEMENTATION;
}

void ASTDeclWriter::VisitObjCPropertyImplDecl(ObjCPropertyImplDecl *D) {
  VisitDecl(D);
  Record.AddSourceLocation(D->getBeginLoc());
  Record.AddDeclRef(D->getPropertyDecl());
  Record.AddDeclRef(D->getPropertyIvarDecl());
  Record.AddSourceLocation(D->getPropertyIvarDeclLoc());
  Record.AddStmt(D->getGetterCXXConstructor());
  Record.AddStmt(D->getSetterCXXAssignment());
  Code = serialization::DECL_OBJC_PROPERTY_IMPL;
}

void ASTDeclWriter::VisitFieldDecl(FieldDecl *D) {
  VisitDeclaratorDecl(D);
  Record.push_back(D->isMutable());

  FieldDecl::InitStorageKind ISK = D->InitStorage.getInt();
  Record.push_back(ISK);
  if (ISK == FieldDecl::ISK_CapturedVLAType)
    Record.AddTypeRef(QualType(D->getCapturedVLAType(), 0));
  else if (ISK)
    Record.AddStmt(D->getInClassInitializer());

  Record.AddStmt(D->getBitWidth());

  if (!D->getDeclName())
    Record.AddDeclRef(Context.getInstantiatedFromUnnamedFieldDecl(D));

  if (D->getDeclContext() == D->getLexicalDeclContext() &&
      !D->hasAttrs() &&
      !D->isImplicit() &&
      !D->isUsed(false) &&
      !D->isInvalidDecl() &&
      !D->isReferenced() &&
      !D->isTopLevelDeclInObjCContainer() &&
      !D->isModulePrivate() &&
      !D->getBitWidth() &&
      !D->hasInClassInitializer() &&
      !D->hasBoundsAnnotations() &&
      !D->hasCapturedVLAType() &&
      !D->hasExtInfo() &&
      !ObjCIvarDecl::classofKind(D->getKind()) &&
      !ObjCAtDefsFieldDecl::classofKind(D->getKind()) &&
      D->getDeclName())
    AbbrevToUse = Writer.getDeclFieldAbbrev();

  Code = serialization::DECL_FIELD;
}

void ASTDeclWriter::VisitMSPropertyDecl(MSPropertyDecl *D) {
  VisitDeclaratorDecl(D);
  Record.AddIdentifierRef(D->getGetterId());
  Record.AddIdentifierRef(D->getSetterId());
  Code = serialization::DECL_MS_PROPERTY;
}

void ASTDeclWriter::VisitIndirectFieldDecl(IndirectFieldDecl *D) {
  VisitValueDecl(D);
  Record.push_back(D->getChainingSize());

  for (const auto *P : D->chain())
    Record.AddDeclRef(P);
  Code = serialization::DECL_INDIRECTFIELD;
}

void ASTDeclWriter::VisitVarDecl(VarDecl *D) {
  VisitRedeclarable(D);
  VisitDeclaratorDecl(D);
  Record.push_back(D->getStorageClass());
  Record.push_back(D->getTSCSpec());
  Record.push_back(D->getInitStyle());
  Record.push_back(D->isARCPseudoStrong());
  if (!isa<ParmVarDecl>(D)) {
    Record.push_back(D->isThisDeclarationADemotedDefinition());
    Record.push_back(D->isExceptionVariable());
    Record.push_back(D->isNRVOVariable());
    Record.push_back(D->isCXXForRangeDecl());
    Record.push_back(D->isObjCForDecl());
    Record.push_back(D->isInline());
    Record.push_back(D->isInlineSpecified());
    Record.push_back(D->isConstexpr());
    Record.push_back(D->isInitCapture());
    Record.push_back(D->isPreviousDeclInSameBlockScope());
    if (const auto *IPD = dyn_cast<ImplicitParamDecl>(D))
      Record.push_back(static_cast<unsigned>(IPD->getParameterKind()));
    else
      Record.push_back(0);
    Record.push_back(D->isEscapingByref());
  }
  Record.push_back(D->getLinkageInternal());

  if (D->getInit()) {
    Record.push_back(!D->isInitKnownICE() ? 1 : (D->isInitICE() ? 3 : 2));
    Record.AddStmt(D->getInit());
  } else {
    Record.push_back(0);
  }

  if (D->hasAttr<BlocksAttr>() && D->getType()->getAsCXXRecordDecl()) {
    ASTContext::BlockVarCopyInit Init = Writer.Context->getBlockVarCopyInit(D);
    Record.AddStmt(Init.getCopyExpr());
    if (Init.getCopyExpr())
      Record.push_back(Init.canThrow());
  }

  if (D->getStorageDuration() == SD_Static) {
    bool ModulesCodegen = false;
    if (Writer.WritingModule &&
        !D->getDescribedVarTemplate() && !D->getMemberSpecializationInfo() &&
        !isa<VarTemplateSpecializationDecl>(D)) {
      // When building a C++ Modules TS module interface unit, a strong
      // definition in the module interface is provided by the compilation of
      // that module interface unit, not by its users. (Inline variables are
      // still emitted in module users.)
      ModulesCodegen =
          (Writer.WritingModule->Kind == Module::ModuleInterfaceUnit &&
           Writer.Context->GetGVALinkageForVariable(D) == GVA_StrongExternal);
    }
    Record.push_back(ModulesCodegen);
    if (ModulesCodegen)
      Writer.ModularCodegenDecls.push_back(Writer.GetDeclRef(D));
  }

  enum {
    VarNotTemplate = 0, VarTemplate, StaticDataMemberSpecialization
  };
  if (VarTemplateDecl *TemplD = D->getDescribedVarTemplate()) {
    Record.push_back(VarTemplate);
    Record.AddDeclRef(TemplD);
  } else if (MemberSpecializationInfo *SpecInfo
               = D->getMemberSpecializationInfo()) {
    Record.push_back(StaticDataMemberSpecialization);
    Record.AddDeclRef(SpecInfo->getInstantiatedFrom());
    Record.push_back(SpecInfo->getTemplateSpecializationKind());
    Record.AddSourceLocation(SpecInfo->getPointOfInstantiation());
  } else {
    Record.push_back(VarNotTemplate);
  }

  if (D->getDeclContext() == D->getLexicalDeclContext() &&
      !D->hasAttrs() &&
      !D->isImplicit() &&
      !D->isUsed(false) &&
      !D->isInvalidDecl() &&
      !D->isReferenced() &&
      !D->isTopLevelDeclInObjCContainer() &&
      D->getAccess() == AS_none &&
      !D->isModulePrivate() &&
      !needsAnonymousDeclarationNumber(D) &&
      D->getDeclName().getNameKind() == DeclarationName::Identifier &&
      !D->hasBoundsAnnotations() &&
      !D->hasExtInfo() &&
      D->getFirstDecl() == D->getMostRecentDecl() &&
      D->getKind() == Decl::Var &&
      !D->isInline() &&
      !D->isConstexpr() &&
      !D->isInitCapture() &&
      !D->isPreviousDeclInSameBlockScope() &&
      !(D->hasAttr<BlocksAttr>() && D->getType()->getAsCXXRecordDecl()) &&
      !D->isEscapingByref() &&
      D->getStorageDuration() != SD_Static &&
      !D->getMemberSpecializationInfo())
    AbbrevToUse = Writer.getDeclVarAbbrev();

  Code = serialization::DECL_VAR;
}

void ASTDeclWriter::VisitImplicitParamDecl(ImplicitParamDecl *D) {
  VisitVarDecl(D);
  Code = serialization::DECL_IMPLICIT_PARAM;
}

void ASTDeclWriter::VisitParmVarDecl(ParmVarDecl *D) {
  VisitVarDecl(D);
  Record.push_back(D->isObjCMethodParameter());
  Record.push_back(D->getFunctionScopeDepth());
  Record.push_back(D->getFunctionScopeIndex());
  Record.push_back(D->getObjCDeclQualifier()); // FIXME: stable encoding
  Record.push_back(D->isKNRPromoted());
  Record.push_back(D->hasInheritedDefaultArg());
  Record.push_back(D->hasUninstantiatedDefaultArg());
  if (D->hasUninstantiatedDefaultArg())
    Record.AddStmt(D->getUninstantiatedDefaultArg());
  Code = serialization::DECL_PARM_VAR;

  assert(!D->isARCPseudoStrong()); // can be true of ImplicitParamDecl

  // If the assumptions about the DECL_PARM_VAR abbrev are true, use it.  Here
  // we dynamically check for the properties that we optimize for, but don't
  // know are true of all PARM_VAR_DECLs.
  if (D->getDeclContext() == D->getLexicalDeclContext() &&
      !D->hasAttrs() &&
      !D->hasBoundsAnnotations() &&
      !D->hasExtInfo() &&
      !D->isImplicit() &&
      !D->isUsed(false) &&
      !D->isInvalidDecl() &&
      !D->isReferenced() &&
      D->getAccess() == AS_none &&
      !D->isModulePrivate() &&
      D->getStorageClass() == 0 &&
      D->getInitStyle() == VarDecl::CInit && // Can params have anything else?
      D->getFunctionScopeDepth() == 0 &&
      D->getObjCDeclQualifier() == 0 &&
      !D->isKNRPromoted() &&
      !D->hasInheritedDefaultArg() &&
      D->getInit() == nullptr &&
      !D->hasUninstantiatedDefaultArg())  // No default expr.
    AbbrevToUse = Writer.getDeclParmVarAbbrev();

  // Check things we know are true of *every* PARM_VAR_DECL, which is more than
  // just us assuming it.
  assert(!D->getTSCSpec() && "PARM_VAR_DECL can't use TLS");
  assert(!D->isThisDeclarationADemotedDefinition()
         && "PARM_VAR_DECL can't be demoted definition.");
  assert(D->getAccess() == AS_none && "PARM_VAR_DECL can't be public/private");
  assert(!D->isExceptionVariable() && "PARM_VAR_DECL can't be exception var");
  assert(D->getPreviousDecl() == nullptr && "PARM_VAR_DECL can't be redecl");
  assert(!D->isStaticDataMember() &&
         "PARM_VAR_DECL can't be static data member");
}

void ASTDeclWriter::VisitDecompositionDecl(DecompositionDecl *D) {
  // Record the number of bindings first to simplify deserialization.
  Record.push_back(D->bindings().size());

  VisitVarDecl(D);
  for (auto *B : D->bindings())
    Record.AddDeclRef(B);
  Code = serialization::DECL_DECOMPOSITION;
}

void ASTDeclWriter::VisitBindingDecl(BindingDecl *D) {
  VisitValueDecl(D);
  Record.AddStmt(D->getBinding());
  Code = serialization::DECL_BINDING;
}

void ASTDeclWriter::VisitFileScopeAsmDecl(FileScopeAsmDecl *D) {
  VisitDecl(D);
  Record.AddStmt(D->getAsmString());
  Record.AddSourceLocation(D->getRParenLoc());
  Code = serialization::DECL_FILE_SCOPE_ASM;
}

void ASTDeclWriter::VisitEmptyDecl(EmptyDecl *D) {
  VisitDecl(D);
  Code = serialization::DECL_EMPTY;
}

void ASTDeclWriter::VisitBlockDecl(BlockDecl *D) {
  VisitDecl(D);
  Record.AddStmt(D->getBody());
  Record.AddTypeSourceInfo(D->getSignatureAsWritten());
  Record.push_back(D->param_size());
  for (ParmVarDecl *P : D->parameters())
    Record.AddDeclRef(P);
  Record.push_back(D->isVariadic());
  Record.push_back(D->blockMissingReturnType());
  Record.push_back(D->isConversionFromLambda());
  Record.push_back(D->doesNotEscape());
  Record.push_back(D->capturesCXXThis());
  Record.push_back(D->getNumCaptures());
  for (const auto &capture : D->captures()) {
    Record.AddDeclRef(capture.getVariable());

    unsigned flags = 0;
    if (capture.isByRef()) flags |= 1;
    if (capture.isNested()) flags |= 2;
    if (capture.hasCopyExpr()) flags |= 4;
    Record.push_back(flags);

    if (capture.hasCopyExpr()) Record.AddStmt(capture.getCopyExpr());
  }

  Code = serialization::DECL_BLOCK;
}

void ASTDeclWriter::VisitCapturedDecl(CapturedDecl *CD) {
  Record.push_back(CD->getNumParams());
  VisitDecl(CD);
  Record.push_back(CD->getContextParamPosition());
  Record.push_back(CD->isNothrow() ? 1 : 0);
  // Body is stored by VisitCapturedStmt.
  for (unsigned I = 0; I < CD->getNumParams(); ++I)
    Record.AddDeclRef(CD->getParam(I));
  Code = serialization::DECL_CAPTURED;
}

void ASTDeclWriter::VisitLinkageSpecDecl(LinkageSpecDecl *D) {
  VisitDecl(D);
  Record.push_back(D->getLanguage());
  Record.AddSourceLocation(D->getExternLoc());
  Record.AddSourceLocation(D->getRBraceLoc());
  Code = serialization::DECL_LINKAGE_SPEC;
}

void ASTDeclWriter::VisitExportDecl(ExportDecl *D) {
  VisitDecl(D);
  Record.AddSourceLocation(D->getRBraceLoc());
  Code = serialization::DECL_EXPORT;
}

void ASTDeclWriter::VisitLabelDecl(LabelDecl *D) {
  VisitNamedDecl(D);
  Record.AddSourceLocation(D->getBeginLoc());
  Code = serialization::DECL_LABEL;
}


void ASTDeclWriter::VisitNamespaceDecl(NamespaceDecl *D) {
  VisitRedeclarable(D);
  VisitNamedDecl(D);
  Record.push_back(D->isInline());
  Record.AddSourceLocation(D->getBeginLoc());
  Record.AddSourceLocation(D->getRBraceLoc());

  if (D->isOriginalNamespace())
    Record.AddDeclRef(D->getAnonymousNamespace());
  Code = serialization::DECL_NAMESPACE;

  if (Writer.hasChain() && D->isAnonymousNamespace() &&
      D == D->getMostRecentDecl()) {
    // This is a most recent reopening of the anonymous namespace. If its parent
    // is in a previous PCH (or is the TU), mark that parent for update, because
    // the original namespace always points to the latest re-opening of its
    // anonymous namespace.
    Decl *Parent = cast<Decl>(
        D->getParent()->getRedeclContext()->getPrimaryContext());
    if (Parent->isFromASTFile() || isa<TranslationUnitDecl>(Parent)) {
      Writer.DeclUpdates[Parent].push_back(
          ASTWriter::DeclUpdate(UPD_CXX_ADDED_ANONYMOUS_NAMESPACE, D));
    }
  }
}

void ASTDeclWriter::VisitNamespaceAliasDecl(NamespaceAliasDecl *D) {
  VisitRedeclarable(D);
  VisitNamedDecl(D);
  Record.AddSourceLocation(D->getNamespaceLoc());
  Record.AddSourceLocation(D->getTargetNameLoc());
  Record.AddNestedNameSpecifierLoc(D->getQualifierLoc());
  Record.AddDeclRef(D->getNamespace());
  Code = serialization::DECL_NAMESPACE_ALIAS;
}

void ASTDeclWriter::VisitUsingDecl(UsingDecl *D) {
  VisitNamedDecl(D);
  Record.AddSourceLocation(D->getUsingLoc());
  Record.AddNestedNameSpecifierLoc(D->getQualifierLoc());
  Record.AddDeclarationNameLoc(D->DNLoc, D->getDeclName());
  Record.AddDeclRef(D->FirstUsingShadow.getPointer());
  Record.push_back(D->hasTypename());
  Record.AddDeclRef(Context.getInstantiatedFromUsingDecl(D));
  Code = serialization::DECL_USING;
}

void ASTDeclWriter::VisitUsingPackDecl(UsingPackDecl *D) {
  Record.push_back(D->NumExpansions);
  VisitNamedDecl(D);
  Record.AddDeclRef(D->getInstantiatedFromUsingDecl());
  for (auto *E : D->expansions())
    Record.AddDeclRef(E);
  Code = serialization::DECL_USING_PACK;
}

void ASTDeclWriter::VisitUsingShadowDecl(UsingShadowDecl *D) {
  VisitRedeclarable(D);
  VisitNamedDecl(D);
  Record.AddDeclRef(D->getTargetDecl());
  Record.push_back(D->getIdentifierNamespace());
  Record.AddDeclRef(D->UsingOrNextShadow);
  Record.AddDeclRef(Context.getInstantiatedFromUsingShadowDecl(D));
  Code = serialization::DECL_USING_SHADOW;
}

void ASTDeclWriter::VisitConstructorUsingShadowDecl(
    ConstructorUsingShadowDecl *D) {
  VisitUsingShadowDecl(D);
  Record.AddDeclRef(D->NominatedBaseClassShadowDecl);
  Record.AddDeclRef(D->ConstructedBaseClassShadowDecl);
  Record.push_back(D->IsVirtual);
  Code = serialization::DECL_CONSTRUCTOR_USING_SHADOW;
}

void ASTDeclWriter::VisitUsingDirectiveDecl(UsingDirectiveDecl *D) {
  VisitNamedDecl(D);
  Record.AddSourceLocation(D->getUsingLoc());
  Record.AddSourceLocation(D->getNamespaceKeyLocation());
  Record.AddNestedNameSpecifierLoc(D->getQualifierLoc());
  Record.AddDeclRef(D->getNominatedNamespace());
  Record.AddDeclRef(dyn_cast<Decl>(D->getCommonAncestor()));
  Code = serialization::DECL_USING_DIRECTIVE;
}

void ASTDeclWriter::VisitUnresolvedUsingValueDecl(UnresolvedUsingValueDecl *D) {
  VisitValueDecl(D);
  Record.AddSourceLocation(D->getUsingLoc());
  Record.AddNestedNameSpecifierLoc(D->getQualifierLoc());
  Record.AddDeclarationNameLoc(D->DNLoc, D->getDeclName());
  Record.AddSourceLocation(D->getEllipsisLoc());
  Code = serialization::DECL_UNRESOLVED_USING_VALUE;
}

void ASTDeclWriter::VisitUnresolvedUsingTypenameDecl(
                                               UnresolvedUsingTypenameDecl *D) {
  VisitTypeDecl(D);
  Record.AddSourceLocation(D->getTypenameLoc());
  Record.AddNestedNameSpecifierLoc(D->getQualifierLoc());
  Record.AddSourceLocation(D->getEllipsisLoc());
  Code = serialization::DECL_UNRESOLVED_USING_TYPENAME;
}

void ASTDeclWriter::VisitCXXRecordDecl(CXXRecordDecl *D) {
  VisitRecordDecl(D);

  enum {
    CXXRecNotTemplate = 0, CXXRecTemplate, CXXRecMemberSpecialization
  };
  if (ClassTemplateDecl *TemplD = D->getDescribedClassTemplate()) {
    Record.push_back(CXXRecTemplate);
    Record.AddDeclRef(TemplD);
  } else if (MemberSpecializationInfo *MSInfo
               = D->getMemberSpecializationInfo()) {
    Record.push_back(CXXRecMemberSpecialization);
    Record.AddDeclRef(MSInfo->getInstantiatedFrom());
    Record.push_back(MSInfo->getTemplateSpecializationKind());
    Record.AddSourceLocation(MSInfo->getPointOfInstantiation());
  } else {
    Record.push_back(CXXRecNotTemplate);
  }

  Record.push_back(D->isThisDeclarationADefinition());
  if (D->isThisDeclarationADefinition())
    Record.AddCXXDefinitionData(D);

  // Store (what we currently believe to be) the key function to avoid
  // deserializing every method so we can compute it.
  if (D->isCompleteDefinition())
    Record.AddDeclRef(Context.getCurrentKeyFunction(D));

  Code = serialization::DECL_CXX_RECORD;
}

void ASTDeclWriter::VisitCXXMethodDecl(CXXMethodDecl *D) {
  VisitFunctionDecl(D);
  if (D->isCanonicalDecl()) {
    Record.push_back(D->size_overridden_methods());
    for (const CXXMethodDecl *MD : D->overridden_methods())
      Record.AddDeclRef(MD);
  } else {
    // We only need to record overridden methods once for the canonical decl.
    Record.push_back(0);
  }

  if (D->getDeclContext() == D->getLexicalDeclContext() &&
      D->getFirstDecl() == D->getMostRecentDecl() &&
      !D->isInvalidDecl() &&
      !D->hasAttrs() &&
      !D->isTopLevelDeclInObjCContainer() &&
      D->getDeclName().getNameKind() == DeclarationName::Identifier &&
      !D->hasBoundsAnnotations() &&
      !D->hasExtInfo() &&
      !D->hasInheritedPrototype() &&
      D->hasWrittenPrototype())
    AbbrevToUse = Writer.getDeclCXXMethodAbbrev();

  Code = serialization::DECL_CXX_METHOD;
}

void ASTDeclWriter::VisitCXXConstructorDecl(CXXConstructorDecl *D) {
  if (auto Inherited = D->getInheritedConstructor()) {
    Record.AddDeclRef(Inherited.getShadowDecl());
    Record.AddDeclRef(Inherited.getConstructor());
    Code = serialization::DECL_CXX_INHERITED_CONSTRUCTOR;
  } else {
    Code = serialization::DECL_CXX_CONSTRUCTOR;
  }

  VisitCXXMethodDecl(D);

  Code = D->isInheritingConstructor()
             ? serialization::DECL_CXX_INHERITED_CONSTRUCTOR
             : serialization::DECL_CXX_CONSTRUCTOR;
}

void ASTDeclWriter::VisitCXXDestructorDecl(CXXDestructorDecl *D) {
  VisitCXXMethodDecl(D);

  Record.AddDeclRef(D->getOperatorDelete());
  if (D->getOperatorDelete())
    Record.AddStmt(D->getOperatorDeleteThisArg());

  Code = serialization::DECL_CXX_DESTRUCTOR;
}

void ASTDeclWriter::VisitCXXConversionDecl(CXXConversionDecl *D) {
  VisitCXXMethodDecl(D);
  Code = serialization::DECL_CXX_CONVERSION;
}

void ASTDeclWriter::VisitImportDecl(ImportDecl *D) {
  VisitDecl(D);
  Record.push_back(Writer.getSubmoduleID(D->getImportedModule()));
  ArrayRef<SourceLocation> IdentifierLocs = D->getIdentifierLocs();
  Record.push_back(!IdentifierLocs.empty());
  if (IdentifierLocs.empty()) {
    Record.AddSourceLocation(D->getEndLoc());
    Record.push_back(1);
  } else {
    for (unsigned I = 0, N = IdentifierLocs.size(); I != N; ++I)
      Record.AddSourceLocation(IdentifierLocs[I]);
    Record.push_back(IdentifierLocs.size());
  }
  // Note: the number of source locations must always be the last element in
  // the record.
  Code = serialization::DECL_IMPORT;
}

void ASTDeclWriter::VisitAccessSpecDecl(AccessSpecDecl *D) {
  VisitDecl(D);
  Record.AddSourceLocation(D->getColonLoc());
  Code = serialization::DECL_ACCESS_SPEC;
}

void ASTDeclWriter::VisitFriendDecl(FriendDecl *D) {
  // Record the number of friend type template parameter lists here
  // so as to simplify memory allocation during deserialization.
  Record.push_back(D->NumTPLists);
  VisitDecl(D);
  bool hasFriendDecl = D->Friend.is<NamedDecl*>();
  Record.push_back(hasFriendDecl);
  if (hasFriendDecl)
    Record.AddDeclRef(D->getFriendDecl());
  else
    Record.AddTypeSourceInfo(D->getFriendType());
  for (unsigned i = 0; i < D->NumTPLists; ++i)
    Record.AddTemplateParameterList(D->getFriendTypeTemplateParameterList(i));
  Record.AddDeclRef(D->getNextFriend());
  Record.push_back(D->UnsupportedFriend);
  Record.AddSourceLocation(D->FriendLoc);
  Code = serialization::DECL_FRIEND;
}

void ASTDeclWriter::VisitFriendTemplateDecl(FriendTemplateDecl *D) {
  VisitDecl(D);
  Record.push_back(D->getNumTemplateParameters());
  for (unsigned i = 0, e = D->getNumTemplateParameters(); i != e; ++i)
    Record.AddTemplateParameterList(D->getTemplateParameterList(i));
  Record.push_back(D->getFriendDecl() != nullptr);
  if (D->getFriendDecl())
    Record.AddDeclRef(D->getFriendDecl());
  else
    Record.AddTypeSourceInfo(D->getFriendType());
  Record.AddSourceLocation(D->getFriendLoc());
  Code = serialization::DECL_FRIEND_TEMPLATE;
}

void ASTDeclWriter::VisitTemplateDecl(TemplateDecl *D) {
  VisitNamedDecl(D);

  Record.AddDeclRef(D->getTemplatedDecl());
  Record.AddTemplateParameterList(D->getTemplateParameters());
}

void ASTDeclWriter::VisitRedeclarableTemplateDecl(RedeclarableTemplateDecl *D) {
  VisitRedeclarable(D);

  // Emit data to initialize CommonOrPrev before VisitTemplateDecl so that
  // getCommonPtr() can be used while this is still initializing.
  if (D->isFirstDecl()) {
    // This declaration owns the 'common' pointer, so serialize that data now.
    Record.AddDeclRef(D->getInstantiatedFromMemberTemplate());
    if (D->getInstantiatedFromMemberTemplate())
      Record.push_back(D->isMemberSpecialization());
  }

  VisitTemplateDecl(D);
  Record.push_back(D->getIdentifierNamespace());
}

void ASTDeclWriter::VisitClassTemplateDecl(ClassTemplateDecl *D) {
  VisitRedeclarableTemplateDecl(D);

  if (D->isFirstDecl())
    AddTemplateSpecializations(D);
  Code = serialization::DECL_CLASS_TEMPLATE;
}

void ASTDeclWriter::VisitClassTemplateSpecializationDecl(
                                           ClassTemplateSpecializationDecl *D) {
  RegisterTemplateSpecialization(D->getSpecializedTemplate(), D);

  VisitCXXRecordDecl(D);

  llvm::PointerUnion<ClassTemplateDecl *,
                     ClassTemplatePartialSpecializationDecl *> InstFrom
    = D->getSpecializedTemplateOrPartial();
  if (Decl *InstFromD = InstFrom.dyn_cast<ClassTemplateDecl *>()) {
    Record.AddDeclRef(InstFromD);
  } else {
    Record.AddDeclRef(InstFrom.get<ClassTemplatePartialSpecializationDecl *>());
    Record.AddTemplateArgumentList(&D->getTemplateInstantiationArgs());
  }

  Record.AddTemplateArgumentList(&D->getTemplateArgs());
  Record.AddSourceLocation(D->getPointOfInstantiation());
  Record.push_back(D->getSpecializationKind());
  Record.push_back(D->isCanonicalDecl());

  if (D->isCanonicalDecl()) {
    // When reading, we'll add it to the folding set of the following template.
    Record.AddDeclRef(D->getSpecializedTemplate()->getCanonicalDecl());
  }

  // Explicit info.
  Record.AddTypeSourceInfo(D->getTypeAsWritten());
  if (D->getTypeAsWritten()) {
    Record.AddSourceLocation(D->getExternLoc());
    Record.AddSourceLocation(D->getTemplateKeywordLoc());
  }

  Code = serialization::DECL_CLASS_TEMPLATE_SPECIALIZATION;
}

void ASTDeclWriter::VisitClassTemplatePartialSpecializationDecl(
                                    ClassTemplatePartialSpecializationDecl *D) {
  VisitClassTemplateSpecializationDecl(D);

  Record.AddTemplateParameterList(D->getTemplateParameters());
  Record.AddASTTemplateArgumentListInfo(D->getTemplateArgsAsWritten());

  // These are read/set from/to the first declaration.
  if (D->getPreviousDecl() == nullptr) {
    Record.AddDeclRef(D->getInstantiatedFromMember());
    Record.push_back(D->isMemberSpecialization());
  }

  Code = serialization::DECL_CLASS_TEMPLATE_PARTIAL_SPECIALIZATION;
}

void ASTDeclWriter::VisitVarTemplateDecl(VarTemplateDecl *D) {
  VisitRedeclarableTemplateDecl(D);

  if (D->isFirstDecl())
    AddTemplateSpecializations(D);
  Code = serialization::DECL_VAR_TEMPLATE;
}

void ASTDeclWriter::VisitVarTemplateSpecializationDecl(
    VarTemplateSpecializationDecl *D) {
  RegisterTemplateSpecialization(D->getSpecializedTemplate(), D);

  VisitVarDecl(D);

  llvm::PointerUnion<VarTemplateDecl *, VarTemplatePartialSpecializationDecl *>
  InstFrom = D->getSpecializedTemplateOrPartial();
  if (Decl *InstFromD = InstFrom.dyn_cast<VarTemplateDecl *>()) {
    Record.AddDeclRef(InstFromD);
  } else {
    Record.AddDeclRef(InstFrom.get<VarTemplatePartialSpecializationDecl *>());
    Record.AddTemplateArgumentList(&D->getTemplateInstantiationArgs());
  }

  // Explicit info.
  Record.AddTypeSourceInfo(D->getTypeAsWritten());
  if (D->getTypeAsWritten()) {
    Record.AddSourceLocation(D->getExternLoc());
    Record.AddSourceLocation(D->getTemplateKeywordLoc());
  }

  Record.AddTemplateArgumentList(&D->getTemplateArgs());
  Record.AddSourceLocation(D->getPointOfInstantiation());
  Record.push_back(D->getSpecializationKind());
  Record.push_back(D->IsCompleteDefinition);
  Record.push_back(D->isCanonicalDecl());

  if (D->isCanonicalDecl()) {
    // When reading, we'll add it to the folding set of the following template.
    Record.AddDeclRef(D->getSpecializedTemplate()->getCanonicalDecl());
  }

  Code = serialization::DECL_VAR_TEMPLATE_SPECIALIZATION;
}

void ASTDeclWriter::VisitVarTemplatePartialSpecializationDecl(
    VarTemplatePartialSpecializationDecl *D) {
  VisitVarTemplateSpecializationDecl(D);

  Record.AddTemplateParameterList(D->getTemplateParameters());
  Record.AddASTTemplateArgumentListInfo(D->getTemplateArgsAsWritten());

  // These are read/set from/to the first declaration.
  if (D->getPreviousDecl() == nullptr) {
    Record.AddDeclRef(D->getInstantiatedFromMember());
    Record.push_back(D->isMemberSpecialization());
  }

  Code = serialization::DECL_VAR_TEMPLATE_PARTIAL_SPECIALIZATION;
}

void ASTDeclWriter::VisitClassScopeFunctionSpecializationDecl(
                                    ClassScopeFunctionSpecializationDecl *D) {
  VisitDecl(D);
  Record.AddDeclRef(D->getSpecialization());
  Code = serialization::DECL_CLASS_SCOPE_FUNCTION_SPECIALIZATION;
}


void ASTDeclWriter::VisitFunctionTemplateDecl(FunctionTemplateDecl *D) {
  VisitRedeclarableTemplateDecl(D);

  if (D->isFirstDecl())
    AddTemplateSpecializations(D);
  Code = serialization::DECL_FUNCTION_TEMPLATE;
}

void ASTDeclWriter::VisitTemplateTypeParmDecl(TemplateTypeParmDecl *D) {
  VisitTypeDecl(D);

  Record.push_back(D->wasDeclaredWithTypename());

  bool OwnsDefaultArg = D->hasDefaultArgument() &&
                        !D->defaultArgumentWasInherited();
  Record.push_back(OwnsDefaultArg);
  if (OwnsDefaultArg)
    Record.AddTypeSourceInfo(D->getDefaultArgumentInfo());

  Code = serialization::DECL_TEMPLATE_TYPE_PARM;
}

void ASTDeclWriter::VisitNonTypeTemplateParmDecl(NonTypeTemplateParmDecl *D) {
  // For an expanded parameter pack, record the number of expansion types here
  // so that it's easier for deserialization to allocate the right amount of
  // memory.
  if (D->isExpandedParameterPack())
    Record.push_back(D->getNumExpansionTypes());

  VisitDeclaratorDecl(D);
  // TemplateParmPosition.
  Record.push_back(D->getDepth());
  Record.push_back(D->getPosition());

  if (D->isExpandedParameterPack()) {
    for (unsigned I = 0, N = D->getNumExpansionTypes(); I != N; ++I) {
      Record.AddTypeRef(D->getExpansionType(I));
      Record.AddTypeSourceInfo(D->getExpansionTypeSourceInfo(I));
    }

    Code = serialization::DECL_EXPANDED_NON_TYPE_TEMPLATE_PARM_PACK;
  } else {
    // Rest of NonTypeTemplateParmDecl.
    Record.push_back(D->isParameterPack());
    bool OwnsDefaultArg = D->hasDefaultArgument() &&
                          !D->defaultArgumentWasInherited();
    Record.push_back(OwnsDefaultArg);
    if (OwnsDefaultArg)
      Record.AddStmt(D->getDefaultArgument());
    Code = serialization::DECL_NON_TYPE_TEMPLATE_PARM;
  }
}

void ASTDeclWriter::VisitTemplateTemplateParmDecl(TemplateTemplateParmDecl *D) {
  // For an expanded parameter pack, record the number of expansion types here
  // so that it's easier for deserialization to allocate the right amount of
  // memory.
  if (D->isExpandedParameterPack())
    Record.push_back(D->getNumExpansionTemplateParameters());

  VisitTemplateDecl(D);
  // TemplateParmPosition.
  Record.push_back(D->getDepth());
  Record.push_back(D->getPosition());

  if (D->isExpandedParameterPack()) {
    for (unsigned I = 0, N = D->getNumExpansionTemplateParameters();
         I != N; ++I)
      Record.AddTemplateParameterList(D->getExpansionTemplateParameters(I));
    Code = serialization::DECL_EXPANDED_TEMPLATE_TEMPLATE_PARM_PACK;
  } else {
    // Rest of TemplateTemplateParmDecl.
    Record.push_back(D->isParameterPack());
    bool OwnsDefaultArg = D->hasDefaultArgument() &&
                          !D->defaultArgumentWasInherited();
    Record.push_back(OwnsDefaultArg);
    if (OwnsDefaultArg)
      Record.AddTemplateArgumentLoc(D->getDefaultArgument());
    Code = serialization::DECL_TEMPLATE_TEMPLATE_PARM;
  }
}

void ASTDeclWriter::VisitTypeAliasTemplateDecl(TypeAliasTemplateDecl *D) {
  VisitRedeclarableTemplateDecl(D);
  Code = serialization::DECL_TYPE_ALIAS_TEMPLATE;
}

void ASTDeclWriter::VisitStaticAssertDecl(StaticAssertDecl *D) {
  VisitDecl(D);
  Record.AddStmt(D->getAssertExpr());
  Record.push_back(D->isFailed());
  Record.AddStmt(D->getMessage());
  Record.AddSourceLocation(D->getRParenLoc());
  Code = serialization::DECL_STATIC_ASSERT;
}

/// Emit the DeclContext part of a declaration context decl.
void ASTDeclWriter::VisitDeclContext(DeclContext *DC) {
  Record.AddOffset(Writer.WriteDeclContextLexicalBlock(Context, DC));
  Record.AddOffset(Writer.WriteDeclContextVisibleBlock(Context, DC));
}

const Decl *ASTWriter::getFirstLocalDecl(const Decl *D) {
  assert(IsLocalDecl(D) && "expected a local declaration");

  const Decl *Canon = D->getCanonicalDecl();
  if (IsLocalDecl(Canon))
    return Canon;

  const Decl *&CacheEntry = FirstLocalDeclCache[Canon];
  if (CacheEntry)
    return CacheEntry;

  for (const Decl *Redecl = D; Redecl; Redecl = Redecl->getPreviousDecl())
    if (IsLocalDecl(Redecl))
      D = Redecl;
  return CacheEntry = D;
}

template <typename T>
void ASTDeclWriter::VisitRedeclarable(Redeclarable<T> *D) {
  T *First = D->getFirstDecl();
  T *MostRecent = First->getMostRecentDecl();
  T *DAsT = static_cast<T *>(D);
  if (MostRecent != First) {
    assert(isRedeclarableDeclKind(DAsT->getKind()) &&
           "Not considered redeclarable?");

    Record.AddDeclRef(First);

    // Write out a list of local redeclarations of this declaration if it's the
    // first local declaration in the chain.
    const Decl *FirstLocal = Writer.getFirstLocalDecl(DAsT);
    if (DAsT == FirstLocal) {
      // Emit a list of all imported first declarations so that we can be sure
      // that all redeclarations visible to this module are before D in the
      // redecl chain.
      unsigned I = Record.size();
      Record.push_back(0);
      if (Writer.Chain)
        AddFirstDeclFromEachModule(DAsT, /*IncludeLocal*/false);
      // This is the number of imported first declarations + 1.
      Record[I] = Record.size() - I;

      // Collect the set of local redeclarations of this declaration, from
      // newest to oldest.
      ASTWriter::RecordData LocalRedecls;
      ASTRecordWriter LocalRedeclWriter(Record, LocalRedecls);
      for (const Decl *Prev = FirstLocal->getMostRecentDecl();
           Prev != FirstLocal; Prev = Prev->getPreviousDecl())
        if (!Prev->isFromASTFile())
          LocalRedeclWriter.AddDeclRef(Prev);

      // If we have any redecls, write them now as a separate record preceding
      // the declaration itself.
      if (LocalRedecls.empty())
        Record.push_back(0);
      else
        Record.AddOffset(LocalRedeclWriter.Emit(LOCAL_REDECLARATIONS));
    } else {
      Record.push_back(0);
      Record.AddDeclRef(FirstLocal);
    }

    // Make sure that we serialize both the previous and the most-recent
    // declarations, which (transitively) ensures that all declarations in the
    // chain get serialized.
    //
    // FIXME: This is not correct; when we reach an imported declaration we
    // won't emit its previous declaration.
    (void)Writer.GetDeclRef(D->getPreviousDecl());
    (void)Writer.GetDeclRef(MostRecent);
  } else {
    // We use the sentinel value 0 to indicate an only declaration.
    Record.push_back(0);
  }
}

void ASTDeclWriter::VisitOMPThreadPrivateDecl(OMPThreadPrivateDecl *D) {
  Record.push_back(D->varlist_size());
  VisitDecl(D);
  for (auto *I : D->varlists())
    Record.AddStmt(I);
  Code = serialization::DECL_OMP_THREADPRIVATE;
}

void ASTDeclWriter::VisitOMPRequiresDecl(OMPRequiresDecl *D) {
  Record.push_back(D->clauselist_size());
  VisitDecl(D);
  OMPClauseWriter ClauseWriter(Record); 
  for (OMPClause *C : D->clauselists())
    ClauseWriter.writeClause(C);
  Code = serialization::DECL_OMP_REQUIRES;
}

void ASTDeclWriter::VisitOMPDeclareReductionDecl(OMPDeclareReductionDecl *D) {
  VisitValueDecl(D);
  Record.AddSourceLocation(D->getBeginLoc());
  Record.AddStmt(D->getCombinerIn());
  Record.AddStmt(D->getCombinerOut());
  Record.AddStmt(D->getCombiner());
  Record.AddStmt(D->getInitOrig());
  Record.AddStmt(D->getInitPriv());
  Record.AddStmt(D->getInitializer());
  Record.push_back(D->getInitializerKind());
  Record.AddDeclRef(D->getPrevDeclInScope());
  Code = serialization::DECL_OMP_DECLARE_REDUCTION;
}

void ASTDeclWriter::VisitOMPCapturedExprDecl(OMPCapturedExprDecl *D) {
  VisitVarDecl(D);
  Code = serialization::DECL_OMP_CAPTUREDEXPR;
}

//===----------------------------------------------------------------------===//
// ASTWriter Implementation
//===----------------------------------------------------------------------===//

void ASTWriter::WriteDeclAbbrevs() {
  using namespace llvm;

  std::shared_ptr<BitCodeAbbrev> Abv;

  // Abbreviation for DECL_FIELD
  Abv = std::make_shared<BitCodeAbbrev>();
  Abv->Add(BitCodeAbbrevOp(serialization::DECL_FIELD));
  // Decl
  Abv->Add(BitCodeAbbrevOp(BitCodeAbbrevOp::VBR, 6)); // DeclContext
  Abv->Add(BitCodeAbbrevOp(0));                       // LexicalDeclContext
  Abv->Add(BitCodeAbbrevOp(0));                       // isInvalidDecl
  Abv->Add(BitCodeAbbrevOp(0));                       // HasAttrs
  Abv->Add(BitCodeAbbrevOp(0));                       // isImplicit
  Abv->Add(BitCodeAbbrevOp(0));                       // isUsed
  Abv->Add(BitCodeAbbrevOp(0));                       // isReferenced
  Abv->Add(BitCodeAbbrevOp(0));                   // TopLevelDeclInObjCContainer
  Abv->Add(BitCodeAbbrevOp(BitCodeAbbrevOp::Fixed, 2));  // AccessSpecifier
  Abv->Add(BitCodeAbbrevOp(0));                       // ModulePrivate
  Abv->Add(BitCodeAbbrevOp(BitCodeAbbrevOp::VBR, 6)); // SubmoduleID
  // NamedDecl
  Abv->Add(BitCodeAbbrevOp(0));                       // NameKind = Identifier
  Abv->Add(BitCodeAbbrevOp(BitCodeAbbrevOp::VBR, 6)); // Name
  Abv->Add(BitCodeAbbrevOp(0));                       // AnonDeclNumber
  // ValueDecl
  Abv->Add(BitCodeAbbrevOp(BitCodeAbbrevOp::VBR, 6)); // Type
  // DeclaratorDecl
  Abv->Add(BitCodeAbbrevOp(BitCodeAbbrevOp::VBR, 6)); // InnerStartLoc
  Abv->Add(BitCodeAbbrevOp(0));                       // hasBoundsAnnotations
  Abv->Add(BitCodeAbbrevOp(0));                       // hasExtInfo
  Abv->Add(BitCodeAbbrevOp(BitCodeAbbrevOp::VBR, 6)); // TSIType
  // FieldDecl
  Abv->Add(BitCodeAbbrevOp(BitCodeAbbrevOp::Fixed, 1)); // isMutable
  Abv->Add(BitCodeAbbrevOp(0));                       // InitStyle
  // Type Source Info
  Abv->Add(BitCodeAbbrevOp(BitCodeAbbrevOp::Array));
  Abv->Add(BitCodeAbbrevOp(BitCodeAbbrevOp::VBR, 6)); // TypeLoc
  DeclFieldAbbrev = Stream.EmitAbbrev(std::move(Abv));

  // Abbreviation for DECL_OBJC_IVAR
  Abv = std::make_shared<BitCodeAbbrev>();
  Abv->Add(BitCodeAbbrevOp(serialization::DECL_OBJC_IVAR));
  // Decl
  Abv->Add(BitCodeAbbrevOp(BitCodeAbbrevOp::VBR, 6)); // DeclContext
  Abv->Add(BitCodeAbbrevOp(0));                       // LexicalDeclContext
  Abv->Add(BitCodeAbbrevOp(0));                       // isInvalidDecl
  Abv->Add(BitCodeAbbrevOp(0));                       // HasAttrs
  Abv->Add(BitCodeAbbrevOp(0));                       // isImplicit
  Abv->Add(BitCodeAbbrevOp(0));                       // isUsed
  Abv->Add(BitCodeAbbrevOp(0));                       // isReferenced
  Abv->Add(BitCodeAbbrevOp(0));                   // TopLevelDeclInObjCContainer
  Abv->Add(BitCodeAbbrevOp(BitCodeAbbrevOp::Fixed, 2));  // AccessSpecifier
  Abv->Add(BitCodeAbbrevOp(0));                       // ModulePrivate
  Abv->Add(BitCodeAbbrevOp(BitCodeAbbrevOp::VBR, 6)); // SubmoduleID
  // NamedDecl
  Abv->Add(BitCodeAbbrevOp(0));                       // NameKind = Identifier
  Abv->Add(BitCodeAbbrevOp(BitCodeAbbrevOp::VBR, 6)); // Name
  Abv->Add(BitCodeAbbrevOp(0));                       // AnonDeclNumber
  // ValueDecl
  Abv->Add(BitCodeAbbrevOp(BitCodeAbbrevOp::VBR, 6)); // Type
  // DeclaratorDecl
  Abv->Add(BitCodeAbbrevOp(BitCodeAbbrevOp::VBR, 6)); // InnerStartLoc
  Abv->Add(BitCodeAbbrevOp(0));                       // hasBoundsAnnotations
  Abv->Add(BitCodeAbbrevOp(0));                       // hasExtInfo
  Abv->Add(BitCodeAbbrevOp(BitCodeAbbrevOp::VBR, 6)); // TSIType
  // FieldDecl
  Abv->Add(BitCodeAbbrevOp(BitCodeAbbrevOp::Fixed, 1)); // isMutable
  Abv->Add(BitCodeAbbrevOp(0));                       // InitStyle
  // ObjC Ivar
  Abv->Add(BitCodeAbbrevOp(BitCodeAbbrevOp::VBR, 6)); // getAccessControl
  Abv->Add(BitCodeAbbrevOp(BitCodeAbbrevOp::VBR, 6)); // getSynthesize
  // Type Source Info
  Abv->Add(BitCodeAbbrevOp(BitCodeAbbrevOp::Array));
  Abv->Add(BitCodeAbbrevOp(BitCodeAbbrevOp::VBR, 6)); // TypeLoc
  DeclObjCIvarAbbrev = Stream.EmitAbbrev(std::move(Abv));

  // Abbreviation for DECL_ENUM
  Abv = std::make_shared<BitCodeAbbrev>();
  Abv->Add(BitCodeAbbrevOp(serialization::DECL_ENUM));
  // Redeclarable
  Abv->Add(BitCodeAbbrevOp(0));                       // No redeclaration
  // Decl
  Abv->Add(BitCodeAbbrevOp(BitCodeAbbrevOp::VBR, 6)); // DeclContext
  Abv->Add(BitCodeAbbrevOp(0));                       // LexicalDeclContext
  Abv->Add(BitCodeAbbrevOp(0));                       // isInvalidDecl
  Abv->Add(BitCodeAbbrevOp(0));                       // HasAttrs
  Abv->Add(BitCodeAbbrevOp(0));                       // isImplicit
  Abv->Add(BitCodeAbbrevOp(0));                       // isUsed
  Abv->Add(BitCodeAbbrevOp(0));                       // isReferenced
  Abv->Add(BitCodeAbbrevOp(0));                   // TopLevelDeclInObjCContainer
  Abv->Add(BitCodeAbbrevOp(AS_none));                 // C++ AccessSpecifier
  Abv->Add(BitCodeAbbrevOp(0));                       // ModulePrivate
  Abv->Add(BitCodeAbbrevOp(BitCodeAbbrevOp::VBR, 6)); // SubmoduleID
  // NamedDecl
  Abv->Add(BitCodeAbbrevOp(0));                       // NameKind = Identifier
  Abv->Add(BitCodeAbbrevOp(BitCodeAbbrevOp::VBR, 6)); // Name
  Abv->Add(BitCodeAbbrevOp(0));                       // AnonDeclNumber
  // TypeDecl
  Abv->Add(BitCodeAbbrevOp(BitCodeAbbrevOp::VBR, 6)); // Source Location
  Abv->Add(BitCodeAbbrevOp(BitCodeAbbrevOp::VBR, 6)); // Type Ref
  // TagDecl
  Abv->Add(BitCodeAbbrevOp(BitCodeAbbrevOp::VBR, 6));   // IdentifierNamespace
  Abv->Add(BitCodeAbbrevOp(BitCodeAbbrevOp::VBR, 6));   // getTagKind
  Abv->Add(BitCodeAbbrevOp(BitCodeAbbrevOp::Fixed, 1)); // isCompleteDefinition
  Abv->Add(BitCodeAbbrevOp(BitCodeAbbrevOp::Fixed, 1)); // EmbeddedInDeclarator
  Abv->Add(BitCodeAbbrevOp(BitCodeAbbrevOp::Fixed, 1)); // IsFreeStanding
  Abv->Add(BitCodeAbbrevOp(BitCodeAbbrevOp::Fixed, 1)); // IsCompleteDefinitionRequired
  Abv->Add(BitCodeAbbrevOp(BitCodeAbbrevOp::VBR, 6));   // SourceLocation
  Abv->Add(BitCodeAbbrevOp(BitCodeAbbrevOp::VBR, 6));   // SourceLocation
  Abv->Add(BitCodeAbbrevOp(0));                         // ExtInfoKind
  // EnumDecl
  Abv->Add(BitCodeAbbrevOp(BitCodeAbbrevOp::VBR, 6));   // AddTypeRef
  Abv->Add(BitCodeAbbrevOp(BitCodeAbbrevOp::VBR, 6));   // IntegerType
  Abv->Add(BitCodeAbbrevOp(BitCodeAbbrevOp::VBR, 6));   // getPromotionType
  Abv->Add(BitCodeAbbrevOp(BitCodeAbbrevOp::VBR, 6));   // getNumPositiveBits
  Abv->Add(BitCodeAbbrevOp(BitCodeAbbrevOp::VBR, 6));   // getNumNegativeBits
  Abv->Add(BitCodeAbbrevOp(BitCodeAbbrevOp::Fixed, 1)); // isScoped
  Abv->Add(BitCodeAbbrevOp(BitCodeAbbrevOp::Fixed, 1)); // isScopedUsingClassTag
  Abv->Add(BitCodeAbbrevOp(BitCodeAbbrevOp::Fixed, 1)); // isFixed
  Abv->Add(BitCodeAbbrevOp(BitCodeAbbrevOp::Fixed, 32));// ODRHash
  Abv->Add(BitCodeAbbrevOp(BitCodeAbbrevOp::VBR, 6));   // InstantiatedMembEnum
  // DC
  Abv->Add(BitCodeAbbrevOp(BitCodeAbbrevOp::VBR, 6));   // LexicalOffset
  Abv->Add(BitCodeAbbrevOp(BitCodeAbbrevOp::VBR, 6));   // VisibleOffset
  DeclEnumAbbrev = Stream.EmitAbbrev(std::move(Abv));

  // Abbreviation for DECL_RECORD
  Abv = std::make_shared<BitCodeAbbrev>();
  Abv->Add(BitCodeAbbrevOp(serialization::DECL_RECORD));
  // Redeclarable
  Abv->Add(BitCodeAbbrevOp(0));                       // No redeclaration
  // Decl
  Abv->Add(BitCodeAbbrevOp(BitCodeAbbrevOp::VBR, 6)); // DeclContext
  Abv->Add(BitCodeAbbrevOp(0));                       // LexicalDeclContext
  Abv->Add(BitCodeAbbrevOp(0));                       // isInvalidDecl
  Abv->Add(BitCodeAbbrevOp(0));                       // HasAttrs
  Abv->Add(BitCodeAbbrevOp(0));                       // isImplicit
  Abv->Add(BitCodeAbbrevOp(0));                       // isUsed
  Abv->Add(BitCodeAbbrevOp(0));                       // isReferenced
  Abv->Add(BitCodeAbbrevOp(0));                   // TopLevelDeclInObjCContainer
  Abv->Add(BitCodeAbbrevOp(AS_none));                 // C++ AccessSpecifier
  Abv->Add(BitCodeAbbrevOp(0));                       // ModulePrivate
  Abv->Add(BitCodeAbbrevOp(BitCodeAbbrevOp::VBR, 6)); // SubmoduleID
  // NamedDecl
  Abv->Add(BitCodeAbbrevOp(0));                       // NameKind = Identifier
  Abv->Add(BitCodeAbbrevOp(BitCodeAbbrevOp::VBR, 6)); // Name
  Abv->Add(BitCodeAbbrevOp(0));                       // AnonDeclNumber
  // TypeDecl
  Abv->Add(BitCodeAbbrevOp(BitCodeAbbrevOp::VBR, 6)); // Source Location
  Abv->Add(BitCodeAbbrevOp(BitCodeAbbrevOp::VBR, 6)); // Type Ref
  // TagDecl
  Abv->Add(BitCodeAbbrevOp(BitCodeAbbrevOp::VBR, 6));   // IdentifierNamespace
  Abv->Add(BitCodeAbbrevOp(BitCodeAbbrevOp::VBR, 6));   // getTagKind
  Abv->Add(BitCodeAbbrevOp(BitCodeAbbrevOp::Fixed, 1)); // isCompleteDefinition
  Abv->Add(BitCodeAbbrevOp(BitCodeAbbrevOp::Fixed, 1)); // EmbeddedInDeclarator
  Abv->Add(BitCodeAbbrevOp(BitCodeAbbrevOp::Fixed, 1)); // IsFreeStanding
  Abv->Add(BitCodeAbbrevOp(BitCodeAbbrevOp::Fixed, 1)); // IsCompleteDefinitionRequired
  Abv->Add(BitCodeAbbrevOp(BitCodeAbbrevOp::VBR, 6));   // SourceLocation
  Abv->Add(BitCodeAbbrevOp(BitCodeAbbrevOp::VBR, 6));   // SourceLocation
  Abv->Add(BitCodeAbbrevOp(0));                         // ExtInfoKind
  // RecordDecl
  Abv->Add(BitCodeAbbrevOp(BitCodeAbbrevOp::Fixed, 1)); // FlexibleArrayMember
  Abv->Add(BitCodeAbbrevOp(BitCodeAbbrevOp::Fixed, 1)); // AnonymousStructUnion
  Abv->Add(BitCodeAbbrevOp(BitCodeAbbrevOp::Fixed, 1)); // hasObjectMember
  Abv->Add(BitCodeAbbrevOp(BitCodeAbbrevOp::Fixed, 1)); // hasVolatileMember

  // isNonTrivialToPrimitiveDefaultInitialize
  Abv->Add(BitCodeAbbrevOp(BitCodeAbbrevOp::Fixed, 1));
  // isNonTrivialToPrimitiveCopy
  Abv->Add(BitCodeAbbrevOp(BitCodeAbbrevOp::Fixed, 1));
  // isNonTrivialToPrimitiveDestroy
  Abv->Add(BitCodeAbbrevOp(BitCodeAbbrevOp::Fixed, 1));
  // isParamDestroyedInCallee
  Abv->Add(BitCodeAbbrevOp(BitCodeAbbrevOp::Fixed, 1));
  // getArgPassingRestrictions
  Abv->Add(BitCodeAbbrevOp(BitCodeAbbrevOp::Fixed, 2));

  // DC
  Abv->Add(BitCodeAbbrevOp(BitCodeAbbrevOp::VBR, 6));   // LexicalOffset
  Abv->Add(BitCodeAbbrevOp(BitCodeAbbrevOp::VBR, 6));   // VisibleOffset
  DeclRecordAbbrev = Stream.EmitAbbrev(std::move(Abv));

  // Abbreviation for DECL_PARM_VAR
  Abv = std::make_shared<BitCodeAbbrev>();
  Abv->Add(BitCodeAbbrevOp(serialization::DECL_PARM_VAR));
  // Redeclarable
  Abv->Add(BitCodeAbbrevOp(0));                       // No redeclaration
  // Decl
  Abv->Add(BitCodeAbbrevOp(BitCodeAbbrevOp::VBR, 6)); // DeclContext
  Abv->Add(BitCodeAbbrevOp(0));                       // LexicalDeclContext
  Abv->Add(BitCodeAbbrevOp(0));                       // isInvalidDecl
  Abv->Add(BitCodeAbbrevOp(0));                       // HasAttrs
  Abv->Add(BitCodeAbbrevOp(0));                       // isImplicit
  Abv->Add(BitCodeAbbrevOp(0));                       // isUsed
  Abv->Add(BitCodeAbbrevOp(0));                       // isReferenced
  Abv->Add(BitCodeAbbrevOp(0));                   // TopLevelDeclInObjCContainer
  Abv->Add(BitCodeAbbrevOp(AS_none));                 // C++ AccessSpecifier
  Abv->Add(BitCodeAbbrevOp(0));                       // ModulePrivate
  Abv->Add(BitCodeAbbrevOp(BitCodeAbbrevOp::VBR, 6)); // SubmoduleID
  // NamedDecl
  Abv->Add(BitCodeAbbrevOp(0));                       // NameKind = Identifier
  Abv->Add(BitCodeAbbrevOp(BitCodeAbbrevOp::VBR, 6)); // Name
  Abv->Add(BitCodeAbbrevOp(0));                       // AnonDeclNumber
  // ValueDecl
  Abv->Add(BitCodeAbbrevOp(BitCodeAbbrevOp::VBR, 6)); // Type
  // DeclaratorDecl
  Abv->Add(BitCodeAbbrevOp(BitCodeAbbrevOp::VBR, 6)); // InnerStartLoc
  Abv->Add(BitCodeAbbrevOp(0));                       // hasBoundsAnnotations
  Abv->Add(BitCodeAbbrevOp(0));                       // hasExtInfo
  Abv->Add(BitCodeAbbrevOp(BitCodeAbbrevOp::VBR, 6)); // TSIType
  // VarDecl
  Abv->Add(BitCodeAbbrevOp(0));                       // SClass
  Abv->Add(BitCodeAbbrevOp(0));                       // TSCSpec
  Abv->Add(BitCodeAbbrevOp(0));                       // InitStyle
  Abv->Add(BitCodeAbbrevOp(0));                       // ARCPseudoStrong
  Abv->Add(BitCodeAbbrevOp(0));                       // Linkage
  Abv->Add(BitCodeAbbrevOp(0));                       // HasInit
  Abv->Add(BitCodeAbbrevOp(0));                   // HasMemberSpecializationInfo
  // ParmVarDecl
  Abv->Add(BitCodeAbbrevOp(BitCodeAbbrevOp::Fixed, 1)); // IsObjCMethodParameter
  Abv->Add(BitCodeAbbrevOp(0));                       // ScopeDepth
  Abv->Add(BitCodeAbbrevOp(BitCodeAbbrevOp::VBR, 6)); // ScopeIndex
  Abv->Add(BitCodeAbbrevOp(0));                       // ObjCDeclQualifier
  Abv->Add(BitCodeAbbrevOp(0));                       // KNRPromoted
  Abv->Add(BitCodeAbbrevOp(0));                       // HasInheritedDefaultArg
  Abv->Add(BitCodeAbbrevOp(0));                   // HasUninstantiatedDefaultArg
  // Type Source Info
  Abv->Add(BitCodeAbbrevOp(BitCodeAbbrevOp::Array));
  Abv->Add(BitCodeAbbrevOp(BitCodeAbbrevOp::VBR, 6)); // TypeLoc
  DeclParmVarAbbrev = Stream.EmitAbbrev(std::move(Abv));

  // Abbreviation for DECL_TYPEDEF
  Abv = std::make_shared<BitCodeAbbrev>();
  Abv->Add(BitCodeAbbrevOp(serialization::DECL_TYPEDEF));
  // Redeclarable
  Abv->Add(BitCodeAbbrevOp(0));                       // No redeclaration
  // Decl
  Abv->Add(BitCodeAbbrevOp(BitCodeAbbrevOp::VBR, 6)); // DeclContext
  Abv->Add(BitCodeAbbrevOp(0));                       // LexicalDeclContext
  Abv->Add(BitCodeAbbrevOp(0));                       // isInvalidDecl
  Abv->Add(BitCodeAbbrevOp(0));                       // HasAttrs
  Abv->Add(BitCodeAbbrevOp(0));                       // isImplicit
  Abv->Add(BitCodeAbbrevOp(BitCodeAbbrevOp::Fixed, 1)); // isUsed
  Abv->Add(BitCodeAbbrevOp(BitCodeAbbrevOp::Fixed, 1)); // isReferenced
  Abv->Add(BitCodeAbbrevOp(0));                   // TopLevelDeclInObjCContainer
  Abv->Add(BitCodeAbbrevOp(BitCodeAbbrevOp::Fixed, 2)); // C++ AccessSpecifier
  Abv->Add(BitCodeAbbrevOp(0));                       // ModulePrivate
  Abv->Add(BitCodeAbbrevOp(BitCodeAbbrevOp::VBR, 6)); // SubmoduleID
  // NamedDecl
  Abv->Add(BitCodeAbbrevOp(0));                       // NameKind = Identifier
  Abv->Add(BitCodeAbbrevOp(BitCodeAbbrevOp::VBR, 6)); // Name
  Abv->Add(BitCodeAbbrevOp(0));                       // AnonDeclNumber
  // TypeDecl
  Abv->Add(BitCodeAbbrevOp(BitCodeAbbrevOp::VBR, 6)); // Source Location
  Abv->Add(BitCodeAbbrevOp(BitCodeAbbrevOp::VBR, 6)); // Type Ref
  // TypedefDecl
  Abv->Add(BitCodeAbbrevOp(BitCodeAbbrevOp::Array));
  Abv->Add(BitCodeAbbrevOp(BitCodeAbbrevOp::VBR, 6)); // TypeLoc
  DeclTypedefAbbrev = Stream.EmitAbbrev(std::move(Abv));

  // Abbreviation for DECL_VAR
  Abv = std::make_shared<BitCodeAbbrev>();
  Abv->Add(BitCodeAbbrevOp(serialization::DECL_VAR));
  // Redeclarable
  Abv->Add(BitCodeAbbrevOp(0));                       // No redeclaration
  // Decl
  Abv->Add(BitCodeAbbrevOp(BitCodeAbbrevOp::VBR, 6)); // DeclContext
  Abv->Add(BitCodeAbbrevOp(0));                       // LexicalDeclContext
  Abv->Add(BitCodeAbbrevOp(0));                       // isInvalidDecl
  Abv->Add(BitCodeAbbrevOp(0));                       // HasAttrs
  Abv->Add(BitCodeAbbrevOp(0));                       // isImplicit
  Abv->Add(BitCodeAbbrevOp(0));                       // isUsed
  Abv->Add(BitCodeAbbrevOp(0));                       // isReferenced
  Abv->Add(BitCodeAbbrevOp(0));                   // TopLevelDeclInObjCContainer
  Abv->Add(BitCodeAbbrevOp(AS_none));                 // C++ AccessSpecifier
  Abv->Add(BitCodeAbbrevOp(0));                       // ModulePrivate
  Abv->Add(BitCodeAbbrevOp(BitCodeAbbrevOp::VBR, 6)); // SubmoduleID
  // NamedDecl
  Abv->Add(BitCodeAbbrevOp(0));                       // NameKind = Identifier
  Abv->Add(BitCodeAbbrevOp(BitCodeAbbrevOp::VBR, 6)); // Name
  Abv->Add(BitCodeAbbrevOp(0));                       // AnonDeclNumber
  // ValueDecl
  Abv->Add(BitCodeAbbrevOp(BitCodeAbbrevOp::VBR, 6)); // Type
  // DeclaratorDecl
  Abv->Add(BitCodeAbbrevOp(BitCodeAbbrevOp::VBR, 6)); // InnerStartLoc
  Abv->Add(BitCodeAbbrevOp(0));                       // hasBoundsAnnotations
  Abv->Add(BitCodeAbbrevOp(0));                       // hasExtInfo
  Abv->Add(BitCodeAbbrevOp(BitCodeAbbrevOp::VBR, 6)); // TSIType
  // VarDecl
  Abv->Add(BitCodeAbbrevOp(BitCodeAbbrevOp::Fixed, 3)); // SClass
  Abv->Add(BitCodeAbbrevOp(BitCodeAbbrevOp::Fixed, 2)); // TSCSpec
  Abv->Add(BitCodeAbbrevOp(BitCodeAbbrevOp::Fixed, 2)); // InitStyle
  Abv->Add(BitCodeAbbrevOp(BitCodeAbbrevOp::Fixed, 1)); // isARCPseudoStrong
  Abv->Add(BitCodeAbbrevOp(BitCodeAbbrevOp::Fixed, 1)); // IsThisDeclarationADemotedDefinition
  Abv->Add(BitCodeAbbrevOp(BitCodeAbbrevOp::Fixed, 1)); // isExceptionVariable
  Abv->Add(BitCodeAbbrevOp(BitCodeAbbrevOp::Fixed, 1)); // isNRVOVariable
  Abv->Add(BitCodeAbbrevOp(BitCodeAbbrevOp::Fixed, 1)); // isCXXForRangeDecl
  Abv->Add(BitCodeAbbrevOp(BitCodeAbbrevOp::Fixed, 1)); // isObjCForDecl
  Abv->Add(BitCodeAbbrevOp(0));                         // isInline
  Abv->Add(BitCodeAbbrevOp(0));                         // isInlineSpecified
  Abv->Add(BitCodeAbbrevOp(0));                         // isConstexpr
  Abv->Add(BitCodeAbbrevOp(0));                         // isInitCapture
  Abv->Add(BitCodeAbbrevOp(0));                         // isPrevDeclInSameScope
  Abv->Add(BitCodeAbbrevOp(0));                         // ImplicitParamKind
  Abv->Add(BitCodeAbbrevOp(0));                         // EscapingByref
  Abv->Add(BitCodeAbbrevOp(BitCodeAbbrevOp::Fixed, 3)); // Linkage
  Abv->Add(BitCodeAbbrevOp(BitCodeAbbrevOp::Fixed, 2)); // IsInitICE (local)
  Abv->Add(BitCodeAbbrevOp(BitCodeAbbrevOp::Fixed, 2)); // VarKind (local enum)
  // Type Source Info
  Abv->Add(BitCodeAbbrevOp(BitCodeAbbrevOp::Array));
  Abv->Add(BitCodeAbbrevOp(BitCodeAbbrevOp::VBR, 6)); // TypeLoc
  DeclVarAbbrev = Stream.EmitAbbrev(std::move(Abv));

  // Abbreviation for DECL_CXX_METHOD
  Abv = std::make_shared<BitCodeAbbrev>();
  Abv->Add(BitCodeAbbrevOp(serialization::DECL_CXX_METHOD));
  // RedeclarableDecl
  Abv->Add(BitCodeAbbrevOp(0));                         // CanonicalDecl
  // Decl
  Abv->Add(BitCodeAbbrevOp(BitCodeAbbrevOp::VBR, 6));   // DeclContext
  Abv->Add(BitCodeAbbrevOp(0));                         // LexicalDeclContext
  Abv->Add(BitCodeAbbrevOp(0));                         // Invalid
  Abv->Add(BitCodeAbbrevOp(0));                         // HasAttrs
  Abv->Add(BitCodeAbbrevOp(BitCodeAbbrevOp::Fixed, 1)); // Implicit
  Abv->Add(BitCodeAbbrevOp(BitCodeAbbrevOp::Fixed, 1)); // Used
  Abv->Add(BitCodeAbbrevOp(BitCodeAbbrevOp::Fixed, 1)); // Referenced
  Abv->Add(BitCodeAbbrevOp(0));                         // InObjCContainer
  Abv->Add(BitCodeAbbrevOp(BitCodeAbbrevOp::Fixed, 2)); // Access
  Abv->Add(BitCodeAbbrevOp(BitCodeAbbrevOp::Fixed, 1)); // ModulePrivate
  Abv->Add(BitCodeAbbrevOp(BitCodeAbbrevOp::VBR, 6));   // SubmoduleID
  // NamedDecl
  Abv->Add(BitCodeAbbrevOp(DeclarationName::Identifier)); // NameKind
  Abv->Add(BitCodeAbbrevOp(BitCodeAbbrevOp::VBR, 6));   // Identifier
  Abv->Add(BitCodeAbbrevOp(0));                         // AnonDeclNumber
  // ValueDecl
  Abv->Add(BitCodeAbbrevOp(BitCodeAbbrevOp::VBR, 6));   // Type
  // DeclaratorDecl
  Abv->Add(BitCodeAbbrevOp(BitCodeAbbrevOp::VBR, 6));   // InnerLocStart
  Abv->Add(BitCodeAbbrevOp(0));                         // hasBoundsAnnotations
  Abv->Add(BitCodeAbbrevOp(0));                         // HasExtInfo
  Abv->Add(BitCodeAbbrevOp(BitCodeAbbrevOp::VBR, 6));   // TSIType
  // FunctionDecl
  Abv->Add(BitCodeAbbrevOp(BitCodeAbbrevOp::Fixed, 11)); // IDNS
  Abv->Add(BitCodeAbbrevOp(BitCodeAbbrevOp::Fixed, 3)); // StorageClass
  Abv->Add(BitCodeAbbrevOp(BitCodeAbbrevOp::Fixed, 1)); // Inline
  Abv->Add(BitCodeAbbrevOp(BitCodeAbbrevOp::Fixed, 1)); // InlineSpecified
  Abv->Add(BitCodeAbbrevOp(BitCodeAbbrevOp::Fixed, 1)); // ExplicitSpecified
  Abv->Add(BitCodeAbbrevOp(BitCodeAbbrevOp::Fixed, 1)); // VirtualAsWritten
  Abv->Add(BitCodeAbbrevOp(BitCodeAbbrevOp::Fixed, 1)); // Pure
  Abv->Add(BitCodeAbbrevOp(0));                         // HasInheritedProto
  Abv->Add(BitCodeAbbrevOp(1));                         // HasWrittenProto
  Abv->Add(BitCodeAbbrevOp(BitCodeAbbrevOp::Fixed, 1)); // Deleted
  Abv->Add(BitCodeAbbrevOp(BitCodeAbbrevOp::Fixed, 1)); // Trivial
  Abv->Add(BitCodeAbbrevOp(BitCodeAbbrevOp::Fixed, 1)); // TrivialForCall
  Abv->Add(BitCodeAbbrevOp(BitCodeAbbrevOp::Fixed, 1)); // Defaulted
  Abv->Add(BitCodeAbbrevOp(BitCodeAbbrevOp::Fixed, 1)); // ExplicitlyDefaulted
  Abv->Add(BitCodeAbbrevOp(BitCodeAbbrevOp::Fixed, 1)); // ImplicitReturnZero
  Abv->Add(BitCodeAbbrevOp(BitCodeAbbrevOp::Fixed, 1)); // Constexpr
  Abv->Add(BitCodeAbbrevOp(BitCodeAbbrevOp::Fixed, 1)); // UsesSEHTry
  Abv->Add(BitCodeAbbrevOp(BitCodeAbbrevOp::Fixed, 1)); // SkippedBody
  Abv->Add(BitCodeAbbrevOp(BitCodeAbbrevOp::Fixed, 1)); // MultiVersion
  Abv->Add(BitCodeAbbrevOp(BitCodeAbbrevOp::Fixed, 1)); // LateParsed
  Abv->Add(BitCodeAbbrevOp(BitCodeAbbrevOp::Fixed, 3)); // Linkage
  Abv->Add(BitCodeAbbrevOp(BitCodeAbbrevOp::VBR, 6));   // LocEnd
  Abv->Add(BitCodeAbbrevOp(BitCodeAbbrevOp::Fixed, 32)); // ODRHash
  Abv->Add(BitCodeAbbrevOp(BitCodeAbbrevOp::Fixed, 3)); // TemplateKind
  // This Array slurps the rest of the record. Fortunately we want to encode
  // (nearly) all the remaining (variable number of) fields in the same way.
  //
  // This is the function template information if any, then
  //         NumParams and Params[] from FunctionDecl, and
  //         NumOverriddenMethods, OverriddenMethods[] from CXXMethodDecl.
  //
  //  Add an AbbrevOp for 'size then elements' and use it here.
  Abv->Add(BitCodeAbbrevOp(BitCodeAbbrevOp::Array));
  Abv->Add(BitCodeAbbrevOp(BitCodeAbbrevOp::VBR, 6));
  DeclCXXMethodAbbrev = Stream.EmitAbbrev(std::move(Abv));

  // Abbreviation for EXPR_DECL_REF
  Abv = std::make_shared<BitCodeAbbrev>();
  Abv->Add(BitCodeAbbrevOp(serialization::EXPR_DECL_REF));
  //Stmt
  //Expr
  Abv->Add(BitCodeAbbrevOp(BitCodeAbbrevOp::VBR, 6)); // Type
  Abv->Add(BitCodeAbbrevOp(BitCodeAbbrevOp::Fixed, 1)); //TypeDependent
  Abv->Add(BitCodeAbbrevOp(BitCodeAbbrevOp::Fixed, 1)); //ValueDependent
  Abv->Add(BitCodeAbbrevOp(BitCodeAbbrevOp::Fixed, 1)); //InstantiationDependent
  Abv->Add(BitCodeAbbrevOp(BitCodeAbbrevOp::Fixed, 1)); //UnexpandedParamPack
  Abv->Add(BitCodeAbbrevOp(BitCodeAbbrevOp::Fixed, 3)); //GetValueKind
  Abv->Add(BitCodeAbbrevOp(BitCodeAbbrevOp::Fixed, 3)); //GetObjectKind
  //DeclRefExpr
  Abv->Add(BitCodeAbbrevOp(BitCodeAbbrevOp::Fixed, 1)); //HasQualifier
  Abv->Add(BitCodeAbbrevOp(BitCodeAbbrevOp::Fixed, 1)); //GetDeclFound
  Abv->Add(BitCodeAbbrevOp(BitCodeAbbrevOp::Fixed, 1)); //ExplicitTemplateArgs
  Abv->Add(BitCodeAbbrevOp(BitCodeAbbrevOp::Fixed, 1)); //HadMultipleCandidates
  Abv->Add(BitCodeAbbrevOp(BitCodeAbbrevOp::Fixed,
                           1)); // RefersToEnclosingVariableOrCapture
  Abv->Add(BitCodeAbbrevOp(0));                       // isGenericFunction
  Abv->Add(BitCodeAbbrevOp(0));                       // isItypeGenericFunction
  Abv->Add(BitCodeAbbrevOp(BitCodeAbbrevOp::VBR, 6)); // DeclRef
  Abv->Add(BitCodeAbbrevOp(BitCodeAbbrevOp::VBR, 6)); // Location
  DeclRefExprAbbrev = Stream.EmitAbbrev(std::move(Abv));

  // Abbreviation for EXPR_INTEGER_LITERAL
  Abv = std::make_shared<BitCodeAbbrev>();
  Abv->Add(BitCodeAbbrevOp(serialization::EXPR_INTEGER_LITERAL));
  //Stmt
  //Expr
  Abv->Add(BitCodeAbbrevOp(BitCodeAbbrevOp::VBR, 6)); // Type
  Abv->Add(BitCodeAbbrevOp(BitCodeAbbrevOp::Fixed, 1)); //TypeDependent
  Abv->Add(BitCodeAbbrevOp(BitCodeAbbrevOp::Fixed, 1)); //ValueDependent
  Abv->Add(BitCodeAbbrevOp(BitCodeAbbrevOp::Fixed, 1)); //InstantiationDependent
  Abv->Add(BitCodeAbbrevOp(BitCodeAbbrevOp::Fixed, 1)); //UnexpandedParamPack
  Abv->Add(BitCodeAbbrevOp(BitCodeAbbrevOp::Fixed, 3)); //GetValueKind
  Abv->Add(BitCodeAbbrevOp(BitCodeAbbrevOp::Fixed, 3)); //GetObjectKind
  //Integer Literal
  Abv->Add(BitCodeAbbrevOp(BitCodeAbbrevOp::VBR, 6)); // Location
  Abv->Add(BitCodeAbbrevOp(32));                      // Bit Width
  Abv->Add(BitCodeAbbrevOp(BitCodeAbbrevOp::VBR, 6)); // Value
  IntegerLiteralAbbrev = Stream.EmitAbbrev(std::move(Abv));

  // Abbreviation for EXPR_CHARACTER_LITERAL
  Abv = std::make_shared<BitCodeAbbrev>();
  Abv->Add(BitCodeAbbrevOp(serialization::EXPR_CHARACTER_LITERAL));
  //Stmt
  //Expr
  Abv->Add(BitCodeAbbrevOp(BitCodeAbbrevOp::VBR, 6)); // Type
  Abv->Add(BitCodeAbbrevOp(BitCodeAbbrevOp::Fixed, 1)); //TypeDependent
  Abv->Add(BitCodeAbbrevOp(BitCodeAbbrevOp::Fixed, 1)); //ValueDependent
  Abv->Add(BitCodeAbbrevOp(BitCodeAbbrevOp::Fixed, 1)); //InstantiationDependent
  Abv->Add(BitCodeAbbrevOp(BitCodeAbbrevOp::Fixed, 1)); //UnexpandedParamPack
  Abv->Add(BitCodeAbbrevOp(BitCodeAbbrevOp::Fixed, 3)); //GetValueKind
  Abv->Add(BitCodeAbbrevOp(BitCodeAbbrevOp::Fixed, 3)); //GetObjectKind
  //Character Literal
  Abv->Add(BitCodeAbbrevOp(BitCodeAbbrevOp::VBR, 6)); // getValue
  Abv->Add(BitCodeAbbrevOp(BitCodeAbbrevOp::VBR, 6)); // Location
  Abv->Add(BitCodeAbbrevOp(BitCodeAbbrevOp::Fixed, 3)); // getKind
  CharacterLiteralAbbrev = Stream.EmitAbbrev(std::move(Abv));

  // Abbreviation for EXPR_IMPLICIT_CAST
  Abv = std::make_shared<BitCodeAbbrev>();
  Abv->Add(BitCodeAbbrevOp(serialization::EXPR_IMPLICIT_CAST));
  // Stmt
  // Expr
  Abv->Add(BitCodeAbbrevOp(BitCodeAbbrevOp::VBR, 6)); // Type
  Abv->Add(BitCodeAbbrevOp(BitCodeAbbrevOp::Fixed, 1)); //TypeDependent
  Abv->Add(BitCodeAbbrevOp(BitCodeAbbrevOp::Fixed, 1)); //ValueDependent
  Abv->Add(BitCodeAbbrevOp(BitCodeAbbrevOp::Fixed, 1)); //InstantiationDependent
  Abv->Add(BitCodeAbbrevOp(BitCodeAbbrevOp::Fixed, 1)); //UnexpandedParamPack
  Abv->Add(BitCodeAbbrevOp(BitCodeAbbrevOp::Fixed, 3)); //GetValueKind
  Abv->Add(BitCodeAbbrevOp(BitCodeAbbrevOp::Fixed, 3)); //GetObjectKind
  // CastExpr
  Abv->Add(BitCodeAbbrevOp(0)); // PathSize
  Abv->Add(BitCodeAbbrevOp(BitCodeAbbrevOp::Fixed, 6)); // CastKind
<<<<<<< HEAD
  Abv->Add(BitCodeAbbrevOp(BitCodeAbbrevOp::Fixed, 1)); // PartOfExplicitCast
=======
  Abv->Add(BitCodeAbbrevOp(0)); // isBoundsSafeInterface
  Abv->Add(BitCodeAbbrevOp(0)); // hasBoundsAnnotations
  Abv->Add(BitCodeAbbrevOp(0)); // hasCastBoundsExpr
  Abv->Add(BitCodeAbbrevOp(0)); // hasSubExprBoundsExpr
>>>>>>> 96940ffe
  // ImplicitCastExpr
  ExprImplicitCastAbbrev = Stream.EmitAbbrev(std::move(Abv));

  Abv = std::make_shared<BitCodeAbbrev>();
  Abv->Add(BitCodeAbbrevOp(serialization::DECL_CONTEXT_LEXICAL));
  Abv->Add(BitCodeAbbrevOp(BitCodeAbbrevOp::Blob));
  DeclContextLexicalAbbrev = Stream.EmitAbbrev(std::move(Abv));

  Abv = std::make_shared<BitCodeAbbrev>();
  Abv->Add(BitCodeAbbrevOp(serialization::DECL_CONTEXT_VISIBLE));
  Abv->Add(BitCodeAbbrevOp(BitCodeAbbrevOp::Blob));
  DeclContextVisibleLookupAbbrev = Stream.EmitAbbrev(std::move(Abv));
}

/// isRequiredDecl - Check if this is a "required" Decl, which must be seen by
/// consumers of the AST.
///
/// Such decls will always be deserialized from the AST file, so we would like
/// this to be as restrictive as possible. Currently the predicate is driven by
/// code generation requirements, if other clients have a different notion of
/// what is "required" then we may have to consider an alternate scheme where
/// clients can iterate over the top-level decls and get information on them,
/// without necessary deserializing them. We could explicitly require such
/// clients to use a separate API call to "realize" the decl. This should be
/// relatively painless since they would presumably only do it for top-level
/// decls.
static bool isRequiredDecl(const Decl *D, ASTContext &Context,
                           bool WritingModule) {
  // An ObjCMethodDecl is never considered as "required" because its
  // implementation container always is.

  // File scoped assembly or obj-c or OMP declare target implementation must be
  // seen.
  if (isa<FileScopeAsmDecl>(D) || isa<ObjCImplDecl>(D))
    return true;

  if (WritingModule && (isa<VarDecl>(D) || isa<ImportDecl>(D))) {
    // These declarations are part of the module initializer, and are emitted
    // if and when the module is imported, rather than being emitted eagerly.
    return false;
  }

  return Context.DeclMustBeEmitted(D);
}

void ASTWriter::WriteDecl(ASTContext &Context, Decl *D) {
  PrettyDeclStackTraceEntry CrashInfo(Context, D, SourceLocation(),
                                      "serializing");

  // Determine the ID for this declaration.
  serialization::DeclID ID;
  assert(!D->isFromASTFile() && "should not be emitting imported decl");
  serialization::DeclID &IDR = DeclIDs[D];
  if (IDR == 0)
    IDR = NextDeclID++;

  ID = IDR;

  assert(ID >= FirstDeclID && "invalid decl ID");

  RecordData Record;
  ASTDeclWriter W(*this, Context, Record);

  // Build a record for this declaration
  W.Visit(D);

  // Emit this declaration to the bitstream.
  uint64_t Offset = W.Emit(D);

  // Record the offset for this declaration
  SourceLocation Loc = D->getLocation();
  unsigned Index = ID - FirstDeclID;
  if (DeclOffsets.size() == Index)
    DeclOffsets.push_back(DeclOffset(Loc, Offset));
  else if (DeclOffsets.size() < Index) {
    // FIXME: Can/should this happen?
    DeclOffsets.resize(Index+1);
    DeclOffsets[Index].setLocation(Loc);
    DeclOffsets[Index].BitOffset = Offset;
  } else {
    llvm_unreachable("declarations should be emitted in ID order");
  }

  SourceManager &SM = Context.getSourceManager();
  if (Loc.isValid() && SM.isLocalSourceLocation(Loc))
    associateDeclWithFile(D, ID);

  // Note declarations that should be deserialized eagerly so that we can add
  // them to a record in the AST file later.
  if (isRequiredDecl(D, Context, WritingModule))
    EagerlyDeserializedDecls.push_back(ID);
}

void ASTRecordWriter::AddBoundsAnnotations(BoundsAnnotations BA) {
  AddStmt(BA.getBoundsExpr());
  AddStmt(BA.getInteropTypeExpr());
}

void ASTRecordWriter::AddFunctionDefinition(const FunctionDecl *FD) {
  // Switch case IDs are per function body.
  Writer->ClearSwitchCaseIDs();

  assert(FD->doesThisDeclarationHaveABody());
  bool ModulesCodegen = false;
  if (Writer->WritingModule && !FD->isDependentContext()) {
    Optional<GVALinkage> Linkage;
    if (Writer->WritingModule->Kind == Module::ModuleInterfaceUnit) {
      // When building a C++ Modules TS module interface unit, a strong
      // definition in the module interface is provided by the compilation of
      // that module interface unit, not by its users. (Inline functions are
      // still emitted in module users.)
      Linkage = Writer->Context->GetGVALinkageForFunction(FD);
      ModulesCodegen = *Linkage == GVA_StrongExternal;
    }
    if (Writer->Context->getLangOpts().ModulesCodegen) {
      // Under -fmodules-codegen, codegen is performed for all non-internal,
      // non-always_inline functions.
      if (!FD->hasAttr<AlwaysInlineAttr>()) {
        if (!Linkage)
          Linkage = Writer->Context->GetGVALinkageForFunction(FD);
        ModulesCodegen = *Linkage != GVA_Internal;
      }
    }
  }
  Record->push_back(ModulesCodegen);
  if (ModulesCodegen)
    Writer->ModularCodegenDecls.push_back(Writer->GetDeclRef(FD));
  if (auto *CD = dyn_cast<CXXConstructorDecl>(FD)) {
    Record->push_back(CD->getNumCtorInitializers());
    if (CD->getNumCtorInitializers())
      AddCXXCtorInitializers(
          llvm::makeArrayRef(CD->init_begin(), CD->init_end()));
  }
  AddStmt(FD->getBody());
}<|MERGE_RESOLUTION|>--- conflicted
+++ resolved
@@ -2240,14 +2240,11 @@
   // CastExpr
   Abv->Add(BitCodeAbbrevOp(0)); // PathSize
   Abv->Add(BitCodeAbbrevOp(BitCodeAbbrevOp::Fixed, 6)); // CastKind
-<<<<<<< HEAD
   Abv->Add(BitCodeAbbrevOp(BitCodeAbbrevOp::Fixed, 1)); // PartOfExplicitCast
-=======
   Abv->Add(BitCodeAbbrevOp(0)); // isBoundsSafeInterface
   Abv->Add(BitCodeAbbrevOp(0)); // hasBoundsAnnotations
   Abv->Add(BitCodeAbbrevOp(0)); // hasCastBoundsExpr
   Abv->Add(BitCodeAbbrevOp(0)); // hasSubExprBoundsExpr
->>>>>>> 96940ffe
   // ImplicitCastExpr
   ExprImplicitCastAbbrev = Stream.EmitAbbrev(std::move(Abv));
 
