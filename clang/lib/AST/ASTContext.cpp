//===- ASTContext.cpp - Context to hold long-lived AST nodes --------------===//
//
// Part of the LLVM Project, under the Apache License v2.0 with LLVM Exceptions.
// See https://llvm.org/LICENSE.txt for license information.
// SPDX-License-Identifier: Apache-2.0 WITH LLVM-exception
//
//===----------------------------------------------------------------------===//
//
//  This file implements the ASTContext interface.
//
//===----------------------------------------------------------------------===//

#include "clang/AST/ASTContext.h"
#include "CXXABI.h"
#include "clang/AST/APValue.h"
#include "clang/AST/ASTMutationListener.h"
#include "clang/AST/ASTTypeTraits.h"
#include "clang/AST/Attr.h"
#include "clang/AST/AttrIterator.h"
#include "clang/AST/CanonBounds.h"
#include "clang/AST/CharUnits.h"
#include "clang/AST/Comment.h"
#include "clang/AST/Decl.h"
#include "clang/AST/DeclBase.h"
#include "clang/AST/DeclCXX.h"
#include "clang/AST/DeclContextInternals.h"
#include "clang/AST/DeclObjC.h"
#include "clang/AST/DeclOpenMP.h"
#include "clang/AST/DeclTemplate.h"
#include "clang/AST/DeclarationName.h"
#include "clang/AST/Expr.h"
#include "clang/AST/ExprCXX.h"
#include "clang/AST/ExternalASTSource.h"
#include "clang/AST/Mangle.h"
#include "clang/AST/MangleNumberingContext.h"
#include "clang/AST/NestedNameSpecifier.h"
#include "clang/AST/RawCommentList.h"
#include "clang/AST/RecordLayout.h"
#include "clang/AST/RecursiveASTVisitor.h"
#include "clang/AST/Stmt.h"
#include "clang/AST/TemplateBase.h"
#include "clang/AST/TemplateName.h"
#include "clang/AST/Type.h"
#include "clang/AST/TypeLoc.h"
#include "clang/AST/UnresolvedSet.h"
#include "clang/AST/VTableBuilder.h"
#include "clang/Basic/AddressSpaces.h"
#include "clang/Basic/Builtins.h"
#include "clang/Basic/CommentOptions.h"
#include "clang/Basic/ExceptionSpecificationType.h"
#include "clang/Basic/FixedPoint.h"
#include "clang/Basic/IdentifierTable.h"
#include "clang/Basic/LLVM.h"
#include "clang/Basic/LangOptions.h"
#include "clang/Basic/Linkage.h"
#include "clang/Basic/ObjCRuntime.h"
#include "clang/Basic/SanitizerBlacklist.h"
#include "clang/Basic/SourceLocation.h"
#include "clang/Basic/SourceManager.h"
#include "clang/Basic/Specifiers.h"
#include "clang/Basic/TargetCXXABI.h"
#include "clang/Basic/TargetInfo.h"
#include "clang/Basic/XRayLists.h"
#include "llvm/ADT/APInt.h"
#include "llvm/ADT/APSInt.h"
#include "llvm/ADT/ArrayRef.h"
#include "llvm/ADT/DenseMap.h"
#include "llvm/ADT/DenseSet.h"
#include "llvm/ADT/FoldingSet.h"
#include "llvm/ADT/None.h"
#include "llvm/ADT/Optional.h"
#include "llvm/ADT/PointerUnion.h"
#include "llvm/ADT/STLExtras.h"
#include "llvm/ADT/SmallPtrSet.h"
#include "llvm/ADT/SmallVector.h"
#include "llvm/ADT/StringExtras.h"
#include "llvm/ADT/StringRef.h"
#include "llvm/ADT/Triple.h"
#include "llvm/Support/Capacity.h"
#include "llvm/Support/Casting.h"
#include "llvm/Support/Compiler.h"
#include "llvm/Support/ErrorHandling.h"
#include "llvm/Support/MathExtras.h"
#include "llvm/Support/raw_ostream.h"
#include <algorithm>
#include <cassert>
#include <cstddef>
#include <cstdint>
#include <cstdlib>
#include <map>
#include <memory>
#include <string>
#include <tuple>
#include <utility>

using namespace clang;

enum FloatingRank {
  Float16Rank, HalfRank, FloatRank, DoubleRank, LongDoubleRank, Float128Rank
};

RawComment *ASTContext::getRawCommentForDeclNoCache(const Decl *D) const {
  assert(D);

  // If we already tried to load comments but there are none,
  // we won't find anything.
  if (CommentsLoaded && Comments.getComments().empty())
    return nullptr;

  // User can not attach documentation to implicit declarations.
  if (D->isImplicit())
    return nullptr;

  // User can not attach documentation to implicit instantiations.
  if (const auto *FD = dyn_cast<FunctionDecl>(D)) {
    if (FD->getTemplateSpecializationKind() == TSK_ImplicitInstantiation)
      return nullptr;
  }

  if (const auto *VD = dyn_cast<VarDecl>(D)) {
    if (VD->isStaticDataMember() &&
        VD->getTemplateSpecializationKind() == TSK_ImplicitInstantiation)
      return nullptr;
  }

  if (const auto *CRD = dyn_cast<CXXRecordDecl>(D)) {
    if (CRD->getTemplateSpecializationKind() == TSK_ImplicitInstantiation)
      return nullptr;
  }

  if (const auto *CTSD = dyn_cast<ClassTemplateSpecializationDecl>(D)) {
    TemplateSpecializationKind TSK = CTSD->getSpecializationKind();
    if (TSK == TSK_ImplicitInstantiation ||
        TSK == TSK_Undeclared)
      return nullptr;
  }

  if (const auto *ED = dyn_cast<EnumDecl>(D)) {
    if (ED->getTemplateSpecializationKind() == TSK_ImplicitInstantiation)
      return nullptr;
  }
  if (const auto *TD = dyn_cast<TagDecl>(D)) {
    // When tag declaration (but not definition!) is part of the
    // decl-specifier-seq of some other declaration, it doesn't get comment
    if (TD->isEmbeddedInDeclarator() && !TD->isCompleteDefinition())
      return nullptr;
  }
  // TODO: handle comments for function parameters properly.
  if (isa<ParmVarDecl>(D))
    return nullptr;

  // TODO: we could look up template parameter documentation in the template
  // documentation.
  if (isa<TemplateTypeParmDecl>(D) ||
      isa<NonTypeTemplateParmDecl>(D) ||
      isa<TemplateTemplateParmDecl>(D))
    return nullptr;

  // Find declaration location.
  // For Objective-C declarations we generally don't expect to have multiple
  // declarators, thus use declaration starting location as the "declaration
  // location".
  // For all other declarations multiple declarators are used quite frequently,
  // so we use the location of the identifier as the "declaration location".
  SourceLocation DeclLoc;
  if (isa<ObjCMethodDecl>(D) || isa<ObjCContainerDecl>(D) ||
      isa<ObjCPropertyDecl>(D) ||
      isa<RedeclarableTemplateDecl>(D) ||
      isa<ClassTemplateSpecializationDecl>(D))
    DeclLoc = D->getBeginLoc();
  else {
    DeclLoc = D->getLocation();
    if (DeclLoc.isMacroID()) {
      if (isa<TypedefDecl>(D)) {
        // If location of the typedef name is in a macro, it is because being
        // declared via a macro. Try using declaration's starting location as
        // the "declaration location".
        DeclLoc = D->getBeginLoc();
      } else if (const auto *TD = dyn_cast<TagDecl>(D)) {
        // If location of the tag decl is inside a macro, but the spelling of
        // the tag name comes from a macro argument, it looks like a special
        // macro like NS_ENUM is being used to define the tag decl.  In that
        // case, adjust the source location to the expansion loc so that we can
        // attach the comment to the tag decl.
        if (SourceMgr.isMacroArgExpansion(DeclLoc) &&
            TD->isCompleteDefinition())
          DeclLoc = SourceMgr.getExpansionLoc(DeclLoc);
      }
    }
  }

  // If the declaration doesn't map directly to a location in a file, we
  // can't find the comment.
  if (DeclLoc.isInvalid() || !DeclLoc.isFileID())
    return nullptr;

  if (!CommentsLoaded && ExternalSource) {
    ExternalSource->ReadComments();

#ifndef NDEBUG
    ArrayRef<RawComment *> RawComments = Comments.getComments();
    assert(std::is_sorted(RawComments.begin(), RawComments.end(),
                          BeforeThanCompare<RawComment>(SourceMgr)));
#endif

    CommentsLoaded = true;
  }

  ArrayRef<RawComment *> RawComments = Comments.getComments();
  // If there are no comments anywhere, we won't find anything.
  if (RawComments.empty())
    return nullptr;

  // Find the comment that occurs just after this declaration.
  ArrayRef<RawComment *>::iterator Comment;
  {
    // When searching for comments during parsing, the comment we are looking
    // for is usually among the last two comments we parsed -- check them
    // first.
    RawComment CommentAtDeclLoc(
        SourceMgr, SourceRange(DeclLoc), LangOpts.CommentOpts, false);
    BeforeThanCompare<RawComment> Compare(SourceMgr);
    ArrayRef<RawComment *>::iterator MaybeBeforeDecl = RawComments.end() - 1;
    bool Found = Compare(*MaybeBeforeDecl, &CommentAtDeclLoc);
    if (!Found && RawComments.size() >= 2) {
      MaybeBeforeDecl--;
      Found = Compare(*MaybeBeforeDecl, &CommentAtDeclLoc);
    }

    if (Found) {
      Comment = MaybeBeforeDecl + 1;
      assert(Comment ==
             llvm::lower_bound(RawComments, &CommentAtDeclLoc, Compare));
    } else {
      // Slow path.
      Comment = llvm::lower_bound(RawComments, &CommentAtDeclLoc, Compare);
    }
  }

  // Decompose the location for the declaration and find the beginning of the
  // file buffer.
  std::pair<FileID, unsigned> DeclLocDecomp = SourceMgr.getDecomposedLoc(DeclLoc);

  // First check whether we have a trailing comment.
  if (Comment != RawComments.end() &&
      ((*Comment)->isDocumentation() || LangOpts.CommentOpts.ParseAllComments)
      && (*Comment)->isTrailingComment() &&
      (isa<FieldDecl>(D) || isa<EnumConstantDecl>(D) || isa<VarDecl>(D) ||
       isa<ObjCMethodDecl>(D) || isa<ObjCPropertyDecl>(D))) {
    std::pair<FileID, unsigned> CommentBeginDecomp
      = SourceMgr.getDecomposedLoc((*Comment)->getSourceRange().getBegin());
    // Check that Doxygen trailing comment comes after the declaration, starts
    // on the same line and in the same file as the declaration.
    if (DeclLocDecomp.first == CommentBeginDecomp.first &&
        SourceMgr.getLineNumber(DeclLocDecomp.first, DeclLocDecomp.second)
          == SourceMgr.getLineNumber(CommentBeginDecomp.first,
                                     CommentBeginDecomp.second)) {
      (**Comment).setAttached();
      return *Comment;
    }
  }

  // The comment just after the declaration was not a trailing comment.
  // Let's look at the previous comment.
  if (Comment == RawComments.begin())
    return nullptr;
  --Comment;

  // Check that we actually have a non-member Doxygen comment.
  if (!((*Comment)->isDocumentation() ||
        LangOpts.CommentOpts.ParseAllComments) ||
      (*Comment)->isTrailingComment())
    return nullptr;

  // Decompose the end of the comment.
  std::pair<FileID, unsigned> CommentEndDecomp
    = SourceMgr.getDecomposedLoc((*Comment)->getSourceRange().getEnd());

  // If the comment and the declaration aren't in the same file, then they
  // aren't related.
  if (DeclLocDecomp.first != CommentEndDecomp.first)
    return nullptr;

  // Get the corresponding buffer.
  bool Invalid = false;
  const char *Buffer = SourceMgr.getBufferData(DeclLocDecomp.first,
                                               &Invalid).data();
  if (Invalid)
    return nullptr;

  // Extract text between the comment and declaration.
  StringRef Text(Buffer + CommentEndDecomp.second,
                 DeclLocDecomp.second - CommentEndDecomp.second);

  // There should be no other declarations or preprocessor directives between
  // comment and declaration.
  if (Text.find_first_of(";{}#@") != StringRef::npos)
    return nullptr;

  (**Comment).setAttached();
  return *Comment;
}

/// If we have a 'templated' declaration for a template, adjust 'D' to
/// refer to the actual template.
/// If we have an implicit instantiation, adjust 'D' to refer to template.
static const Decl *adjustDeclToTemplate(const Decl *D) {
  if (const auto *FD = dyn_cast<FunctionDecl>(D)) {
    // Is this function declaration part of a function template?
    if (const FunctionTemplateDecl *FTD = FD->getDescribedFunctionTemplate())
      return FTD;

    // Nothing to do if function is not an implicit instantiation.
    if (FD->getTemplateSpecializationKind() != TSK_ImplicitInstantiation)
      return D;

    // Function is an implicit instantiation of a function template?
    if (const FunctionTemplateDecl *FTD = FD->getPrimaryTemplate())
      return FTD;

    // Function is instantiated from a member definition of a class template?
    if (const FunctionDecl *MemberDecl =
            FD->getInstantiatedFromMemberFunction())
      return MemberDecl;

    return D;
  }
  if (const auto *VD = dyn_cast<VarDecl>(D)) {
    // Static data member is instantiated from a member definition of a class
    // template?
    if (VD->isStaticDataMember())
      if (const VarDecl *MemberDecl = VD->getInstantiatedFromStaticDataMember())
        return MemberDecl;

    return D;
  }
  if (const auto *CRD = dyn_cast<CXXRecordDecl>(D)) {
    // Is this class declaration part of a class template?
    if (const ClassTemplateDecl *CTD = CRD->getDescribedClassTemplate())
      return CTD;

    // Class is an implicit instantiation of a class template or partial
    // specialization?
    if (const auto *CTSD = dyn_cast<ClassTemplateSpecializationDecl>(CRD)) {
      if (CTSD->getSpecializationKind() != TSK_ImplicitInstantiation)
        return D;
      llvm::PointerUnion<ClassTemplateDecl *,
                         ClassTemplatePartialSpecializationDecl *>
          PU = CTSD->getSpecializedTemplateOrPartial();
      return PU.is<ClassTemplateDecl*>() ?
          static_cast<const Decl*>(PU.get<ClassTemplateDecl *>()) :
          static_cast<const Decl*>(
              PU.get<ClassTemplatePartialSpecializationDecl *>());
    }

    // Class is instantiated from a member definition of a class template?
    if (const MemberSpecializationInfo *Info =
                   CRD->getMemberSpecializationInfo())
      return Info->getInstantiatedFrom();

    return D;
  }
  if (const auto *ED = dyn_cast<EnumDecl>(D)) {
    // Enum is instantiated from a member definition of a class template?
    if (const EnumDecl *MemberDecl = ED->getInstantiatedFromMemberEnum())
      return MemberDecl;

    return D;
  }
  // FIXME: Adjust alias templates?
  return D;
}

const RawComment *ASTContext::getRawCommentForAnyRedecl(
                                                const Decl *D,
                                                const Decl **OriginalDecl) const {
  D = adjustDeclToTemplate(D);

  // Check whether we have cached a comment for this declaration already.
  {
    llvm::DenseMap<const Decl *, RawCommentAndCacheFlags>::iterator Pos =
        RedeclComments.find(D);
    if (Pos != RedeclComments.end()) {
      const RawCommentAndCacheFlags &Raw = Pos->second;
      if (Raw.getKind() != RawCommentAndCacheFlags::NoCommentInDecl) {
        if (OriginalDecl)
          *OriginalDecl = Raw.getOriginalDecl();
        return Raw.getRaw();
      }
    }
  }

  // Search for comments attached to declarations in the redeclaration chain.
  const RawComment *RC = nullptr;
  const Decl *OriginalDeclForRC = nullptr;
  for (auto I : D->redecls()) {
    llvm::DenseMap<const Decl *, RawCommentAndCacheFlags>::iterator Pos =
        RedeclComments.find(I);
    if (Pos != RedeclComments.end()) {
      const RawCommentAndCacheFlags &Raw = Pos->second;
      if (Raw.getKind() != RawCommentAndCacheFlags::NoCommentInDecl) {
        RC = Raw.getRaw();
        OriginalDeclForRC = Raw.getOriginalDecl();
        break;
      }
    } else {
      RC = getRawCommentForDeclNoCache(I);
      OriginalDeclForRC = I;
      RawCommentAndCacheFlags Raw;
      if (RC) {
        // Call order swapped to work around ICE in VS2015 RTM (Release Win32)
        // https://connect.microsoft.com/VisualStudio/feedback/details/1741530
        Raw.setKind(RawCommentAndCacheFlags::FromDecl);
        Raw.setRaw(RC);
      } else
        Raw.setKind(RawCommentAndCacheFlags::NoCommentInDecl);
      Raw.setOriginalDecl(I);
      RedeclComments[I] = Raw;
      if (RC)
        break;
    }
  }

  // If we found a comment, it should be a documentation comment.
  assert(!RC || RC->isDocumentation() || LangOpts.CommentOpts.ParseAllComments);

  if (OriginalDecl)
    *OriginalDecl = OriginalDeclForRC;

  // Update cache for every declaration in the redeclaration chain.
  RawCommentAndCacheFlags Raw;
  Raw.setRaw(RC);
  Raw.setKind(RawCommentAndCacheFlags::FromRedecl);
  Raw.setOriginalDecl(OriginalDeclForRC);

  for (auto I : D->redecls()) {
    RawCommentAndCacheFlags &R = RedeclComments[I];
    if (R.getKind() == RawCommentAndCacheFlags::NoCommentInDecl)
      R = Raw;
  }

  return RC;
}

static void addRedeclaredMethods(const ObjCMethodDecl *ObjCMethod,
                   SmallVectorImpl<const NamedDecl *> &Redeclared) {
  const DeclContext *DC = ObjCMethod->getDeclContext();
  if (const auto *IMD = dyn_cast<ObjCImplDecl>(DC)) {
    const ObjCInterfaceDecl *ID = IMD->getClassInterface();
    if (!ID)
      return;
    // Add redeclared method here.
    for (const auto *Ext : ID->known_extensions()) {
      if (ObjCMethodDecl *RedeclaredMethod =
            Ext->getMethod(ObjCMethod->getSelector(),
                                  ObjCMethod->isInstanceMethod()))
        Redeclared.push_back(RedeclaredMethod);
    }
  }
}

comments::FullComment *ASTContext::cloneFullComment(comments::FullComment *FC,
                                                    const Decl *D) const {
  auto *ThisDeclInfo = new (*this) comments::DeclInfo;
  ThisDeclInfo->CommentDecl = D;
  ThisDeclInfo->IsFilled = false;
  ThisDeclInfo->fill();
  ThisDeclInfo->CommentDecl = FC->getDecl();
  if (!ThisDeclInfo->TemplateParameters)
    ThisDeclInfo->TemplateParameters = FC->getDeclInfo()->TemplateParameters;
  comments::FullComment *CFC =
    new (*this) comments::FullComment(FC->getBlocks(),
                                      ThisDeclInfo);
  return CFC;
}

comments::FullComment *ASTContext::getLocalCommentForDeclUncached(const Decl *D) const {
  const RawComment *RC = getRawCommentForDeclNoCache(D);
  return RC ? RC->parse(*this, nullptr, D) : nullptr;
}

comments::FullComment *ASTContext::getCommentForDecl(
                                              const Decl *D,
                                              const Preprocessor *PP) const {
  if (D->isInvalidDecl())
    return nullptr;
  D = adjustDeclToTemplate(D);

  const Decl *Canonical = D->getCanonicalDecl();
  llvm::DenseMap<const Decl *, comments::FullComment *>::iterator Pos =
      ParsedComments.find(Canonical);

  if (Pos != ParsedComments.end()) {
    if (Canonical != D) {
      comments::FullComment *FC = Pos->second;
      comments::FullComment *CFC = cloneFullComment(FC, D);
      return CFC;
    }
    return Pos->second;
  }

  const Decl *OriginalDecl;

  const RawComment *RC = getRawCommentForAnyRedecl(D, &OriginalDecl);
  if (!RC) {
    if (isa<ObjCMethodDecl>(D) || isa<FunctionDecl>(D)) {
      SmallVector<const NamedDecl*, 8> Overridden;
      const auto *OMD = dyn_cast<ObjCMethodDecl>(D);
      if (OMD && OMD->isPropertyAccessor())
        if (const ObjCPropertyDecl *PDecl = OMD->findPropertyDecl())
          if (comments::FullComment *FC = getCommentForDecl(PDecl, PP))
            return cloneFullComment(FC, D);
      if (OMD)
        addRedeclaredMethods(OMD, Overridden);
      getOverriddenMethods(dyn_cast<NamedDecl>(D), Overridden);
      for (unsigned i = 0, e = Overridden.size(); i < e; i++)
        if (comments::FullComment *FC = getCommentForDecl(Overridden[i], PP))
          return cloneFullComment(FC, D);
    }
    else if (const auto *TD = dyn_cast<TypedefNameDecl>(D)) {
      // Attach any tag type's documentation to its typedef if latter
      // does not have one of its own.
      QualType QT = TD->getUnderlyingType();
      if (const auto *TT = QT->getAs<TagType>())
        if (const Decl *TD = TT->getDecl())
          if (comments::FullComment *FC = getCommentForDecl(TD, PP))
            return cloneFullComment(FC, D);
    }
    else if (const auto *IC = dyn_cast<ObjCInterfaceDecl>(D)) {
      while (IC->getSuperClass()) {
        IC = IC->getSuperClass();
        if (comments::FullComment *FC = getCommentForDecl(IC, PP))
          return cloneFullComment(FC, D);
      }
    }
    else if (const auto *CD = dyn_cast<ObjCCategoryDecl>(D)) {
      if (const ObjCInterfaceDecl *IC = CD->getClassInterface())
        if (comments::FullComment *FC = getCommentForDecl(IC, PP))
          return cloneFullComment(FC, D);
    }
    else if (const auto *RD = dyn_cast<CXXRecordDecl>(D)) {
      if (!(RD = RD->getDefinition()))
        return nullptr;
      // Check non-virtual bases.
      for (const auto &I : RD->bases()) {
        if (I.isVirtual() || (I.getAccessSpecifier() != AS_public))
          continue;
        QualType Ty = I.getType();
        if (Ty.isNull())
          continue;
        if (const CXXRecordDecl *NonVirtualBase = Ty->getAsCXXRecordDecl()) {
          if (!(NonVirtualBase= NonVirtualBase->getDefinition()))
            continue;

          if (comments::FullComment *FC = getCommentForDecl((NonVirtualBase), PP))
            return cloneFullComment(FC, D);
        }
      }
      // Check virtual bases.
      for (const auto &I : RD->vbases()) {
        if (I.getAccessSpecifier() != AS_public)
          continue;
        QualType Ty = I.getType();
        if (Ty.isNull())
          continue;
        if (const CXXRecordDecl *VirtualBase = Ty->getAsCXXRecordDecl()) {
          if (!(VirtualBase= VirtualBase->getDefinition()))
            continue;
          if (comments::FullComment *FC = getCommentForDecl((VirtualBase), PP))
            return cloneFullComment(FC, D);
        }
      }
    }
    return nullptr;
  }

  // If the RawComment was attached to other redeclaration of this Decl, we
  // should parse the comment in context of that other Decl.  This is important
  // because comments can contain references to parameter names which can be
  // different across redeclarations.
  if (D != OriginalDecl)
    return getCommentForDecl(OriginalDecl, PP);

  comments::FullComment *FC = RC->parse(*this, PP, D);
  ParsedComments[Canonical] = FC;
  return FC;
}

void
ASTContext::CanonicalTemplateTemplateParm::Profile(llvm::FoldingSetNodeID &ID,
                                               TemplateTemplateParmDecl *Parm) {
  ID.AddInteger(Parm->getDepth());
  ID.AddInteger(Parm->getPosition());
  ID.AddBoolean(Parm->isParameterPack());

  TemplateParameterList *Params = Parm->getTemplateParameters();
  ID.AddInteger(Params->size());
  for (TemplateParameterList::const_iterator P = Params->begin(),
                                          PEnd = Params->end();
       P != PEnd; ++P) {
    if (const auto *TTP = dyn_cast<TemplateTypeParmDecl>(*P)) {
      ID.AddInteger(0);
      ID.AddBoolean(TTP->isParameterPack());
      continue;
    }

    if (const auto *NTTP = dyn_cast<NonTypeTemplateParmDecl>(*P)) {
      ID.AddInteger(1);
      ID.AddBoolean(NTTP->isParameterPack());
      ID.AddPointer(NTTP->getType().getCanonicalType().getAsOpaquePtr());
      if (NTTP->isExpandedParameterPack()) {
        ID.AddBoolean(true);
        ID.AddInteger(NTTP->getNumExpansionTypes());
        for (unsigned I = 0, N = NTTP->getNumExpansionTypes(); I != N; ++I) {
          QualType T = NTTP->getExpansionType(I);
          ID.AddPointer(T.getCanonicalType().getAsOpaquePtr());
        }
      } else
        ID.AddBoolean(false);
      continue;
    }

    auto *TTP = cast<TemplateTemplateParmDecl>(*P);
    ID.AddInteger(2);
    Profile(ID, TTP);
  }
}

TemplateTemplateParmDecl *
ASTContext::getCanonicalTemplateTemplateParmDecl(
                                          TemplateTemplateParmDecl *TTP) const {
  // Check if we already have a canonical template template parameter.
  llvm::FoldingSetNodeID ID;
  CanonicalTemplateTemplateParm::Profile(ID, TTP);
  void *InsertPos = nullptr;
  CanonicalTemplateTemplateParm *Canonical
    = CanonTemplateTemplateParms.FindNodeOrInsertPos(ID, InsertPos);
  if (Canonical)
    return Canonical->getParam();

  // Build a canonical template parameter list.
  TemplateParameterList *Params = TTP->getTemplateParameters();
  SmallVector<NamedDecl *, 4> CanonParams;
  CanonParams.reserve(Params->size());
  for (TemplateParameterList::const_iterator P = Params->begin(),
                                          PEnd = Params->end();
       P != PEnd; ++P) {
    if (const auto *TTP = dyn_cast<TemplateTypeParmDecl>(*P))
      CanonParams.push_back(
                  TemplateTypeParmDecl::Create(*this, getTranslationUnitDecl(),
                                               SourceLocation(),
                                               SourceLocation(),
                                               TTP->getDepth(),
                                               TTP->getIndex(), nullptr, false,
                                               TTP->isParameterPack()));
    else if (const auto *NTTP = dyn_cast<NonTypeTemplateParmDecl>(*P)) {
      QualType T = getCanonicalType(NTTP->getType());
      TypeSourceInfo *TInfo = getTrivialTypeSourceInfo(T);
      NonTypeTemplateParmDecl *Param;
      if (NTTP->isExpandedParameterPack()) {
        SmallVector<QualType, 2> ExpandedTypes;
        SmallVector<TypeSourceInfo *, 2> ExpandedTInfos;
        for (unsigned I = 0, N = NTTP->getNumExpansionTypes(); I != N; ++I) {
          ExpandedTypes.push_back(getCanonicalType(NTTP->getExpansionType(I)));
          ExpandedTInfos.push_back(
                                getTrivialTypeSourceInfo(ExpandedTypes.back()));
        }

        Param = NonTypeTemplateParmDecl::Create(*this, getTranslationUnitDecl(),
                                                SourceLocation(),
                                                SourceLocation(),
                                                NTTP->getDepth(),
                                                NTTP->getPosition(), nullptr,
                                                T,
                                                TInfo,
                                                ExpandedTypes,
                                                ExpandedTInfos);
      } else {
        Param = NonTypeTemplateParmDecl::Create(*this, getTranslationUnitDecl(),
                                                SourceLocation(),
                                                SourceLocation(),
                                                NTTP->getDepth(),
                                                NTTP->getPosition(), nullptr,
                                                T,
                                                NTTP->isParameterPack(),
                                                TInfo);
      }
      CanonParams.push_back(Param);

    } else
      CanonParams.push_back(getCanonicalTemplateTemplateParmDecl(
                                           cast<TemplateTemplateParmDecl>(*P)));
  }

  assert(!TTP->getRequiresClause() &&
         "Unexpected requires-clause on template template-parameter");
  Expr *const CanonRequiresClause = nullptr;

  TemplateTemplateParmDecl *CanonTTP
    = TemplateTemplateParmDecl::Create(*this, getTranslationUnitDecl(),
                                       SourceLocation(), TTP->getDepth(),
                                       TTP->getPosition(),
                                       TTP->isParameterPack(),
                                       nullptr,
                         TemplateParameterList::Create(*this, SourceLocation(),
                                                       SourceLocation(),
                                                       CanonParams,
                                                       SourceLocation(),
                                                       CanonRequiresClause));

  // Get the new insert position for the node we care about.
  Canonical = CanonTemplateTemplateParms.FindNodeOrInsertPos(ID, InsertPos);
  assert(!Canonical && "Shouldn't be in the map!");
  (void)Canonical;

  // Create the canonical template template parameter entry.
  Canonical = new (*this) CanonicalTemplateTemplateParm(CanonTTP);
  CanonTemplateTemplateParms.InsertNode(Canonical, InsertPos);
  return CanonTTP;
}

CXXABI *ASTContext::createCXXABI(const TargetInfo &T) {
  if (!LangOpts.CPlusPlus) return nullptr;

  switch (T.getCXXABI().getKind()) {
  case TargetCXXABI::GenericARM: // Same as Itanium at this level
  case TargetCXXABI::iOS:
  case TargetCXXABI::iOS64:
  case TargetCXXABI::WatchOS:
  case TargetCXXABI::GenericAArch64:
  case TargetCXXABI::GenericMIPS:
  case TargetCXXABI::GenericItanium:
  case TargetCXXABI::WebAssembly:
    return CreateItaniumCXXABI(*this);
  case TargetCXXABI::Microsoft:
    return CreateMicrosoftCXXABI(*this);
  }
  llvm_unreachable("Invalid CXXABI type!");
}

static const LangASMap *getAddressSpaceMap(const TargetInfo &T,
                                           const LangOptions &LOpts) {
  if (LOpts.FakeAddressSpaceMap) {
    // The fake address space map must have a distinct entry for each
    // language-specific address space.
    static const unsigned FakeAddrSpaceMap[] = {
      0, // Default
      1, // opencl_global
      3, // opencl_local
      2, // opencl_constant
      0, // opencl_private
      4, // opencl_generic
      5, // cuda_device
      6, // cuda_constant
      7  // cuda_shared
    };
    return &FakeAddrSpaceMap;
  } else {
    return &T.getAddressSpaceMap();
  }
}

static bool isAddrSpaceMapManglingEnabled(const TargetInfo &TI,
                                          const LangOptions &LangOpts) {
  switch (LangOpts.getAddressSpaceMapMangling()) {
  case LangOptions::ASMM_Target:
    return TI.useAddressSpaceMapMangling();
  case LangOptions::ASMM_On:
    return true;
  case LangOptions::ASMM_Off:
    return false;
  }
  llvm_unreachable("getAddressSpaceMapMangling() doesn't cover anything.");
}

ASTContext::ASTContext(LangOptions &LOpts, SourceManager &SM,
                       IdentifierTable &idents, SelectorTable &sels,
                       Builtin::Context &builtins)
    : FunctionProtoTypes(this_()), TemplateSpecializationTypes(this_()),
      DependentTemplateSpecializationTypes(this_()),
      SubstTemplateTemplateParmPacks(this_()), SourceMgr(SM), LangOpts(LOpts),
      SanitizerBL(new SanitizerBlacklist(LangOpts.SanitizerBlacklistFiles, SM)),
      XRayFilter(new XRayFunctionFilter(LangOpts.XRayAlwaysInstrumentFiles,
                                        LangOpts.XRayNeverInstrumentFiles,
                                        LangOpts.XRayAttrListFiles, SM)),
      PrintingPolicy(LOpts), Idents(idents), Selectors(sels),
      BuiltinInfo(builtins), DeclarationNames(*this), Comments(SM),
      CommentCommandTraits(BumpAlloc, LOpts.CommentOpts),
      CompCategories(this_()),
      PrebuiltByteCountOne(nullptr), PrebuiltCountZero(nullptr),
      PrebuiltCountOne(nullptr), PrebuiltBoundsUnknown(nullptr),
      UsingBounds(PathCompare(*this)),
      LastSDM(nullptr, 0) {
  TUDecl = TranslationUnitDecl::Create(*this);
  TraversalScope = {TUDecl};
}

ASTContext::~ASTContext() {
  // Release the DenseMaps associated with DeclContext objects.
  // FIXME: Is this the ideal solution?
  ReleaseDeclContextMaps();

  // Call all of the deallocation functions on all of their targets.
  for (auto &Pair : Deallocations)
    (Pair.first)(Pair.second);

  // ASTRecordLayout objects in ASTRecordLayouts must always be destroyed
  // because they can contain DenseMaps.
  for (llvm::DenseMap<const ObjCContainerDecl*,
       const ASTRecordLayout*>::iterator
       I = ObjCLayouts.begin(), E = ObjCLayouts.end(); I != E; )
    // Increment in loop to prevent using deallocated memory.
    if (auto *R = const_cast<ASTRecordLayout *>((I++)->second))
      R->Destroy(*this);

  for (llvm::DenseMap<const RecordDecl*, const ASTRecordLayout*>::iterator
       I = ASTRecordLayouts.begin(), E = ASTRecordLayouts.end(); I != E; ) {
    // Increment in loop to prevent using deallocated memory.
    if (auto *R = const_cast<ASTRecordLayout *>((I++)->second))
      R->Destroy(*this);
  }

  for (llvm::DenseMap<const Decl*, AttrVec*>::iterator A = DeclAttrs.begin(),
                                                    AEnd = DeclAttrs.end();
       A != AEnd; ++A)
    A->second->~AttrVec();

  for (std::pair<const MaterializeTemporaryExpr *, APValue *> &MTVPair :
       MaterializedTemporaryValues)
    MTVPair.second->~APValue();

  for (const auto &Value : ModuleInitializers)
    Value.second->~PerModuleInitializers();

  for (APValue *Value : APValueCleanups)
    Value->~APValue();
}

class ASTContext::ParentMap {
  /// Contains parents of a node.
  using ParentVector = llvm::SmallVector<ast_type_traits::DynTypedNode, 2>;

  /// Maps from a node to its parents. This is used for nodes that have
  /// pointer identity only, which are more common and we can save space by
  /// only storing a unique pointer to them.
  using ParentMapPointers = llvm::DenseMap<
      const void *,
      llvm::PointerUnion4<const Decl *, const Stmt *,
                          ast_type_traits::DynTypedNode *, ParentVector *>>;

  /// Parent map for nodes without pointer identity. We store a full
  /// DynTypedNode for all keys.
  using ParentMapOtherNodes = llvm::DenseMap<
      ast_type_traits::DynTypedNode,
      llvm::PointerUnion4<const Decl *, const Stmt *,
                          ast_type_traits::DynTypedNode *, ParentVector *>>;

  ParentMapPointers PointerParents;
  ParentMapOtherNodes OtherParents;
  class ASTVisitor;

  static ast_type_traits::DynTypedNode
  getSingleDynTypedNodeFromParentMap(ParentMapPointers::mapped_type U) {
    if (const auto *D = U.dyn_cast<const Decl *>())
      return ast_type_traits::DynTypedNode::create(*D);
    if (const auto *S = U.dyn_cast<const Stmt *>())
      return ast_type_traits::DynTypedNode::create(*S);
    return *U.get<ast_type_traits::DynTypedNode *>();
  }

  template <typename NodeTy, typename MapTy>
  static ASTContext::DynTypedNodeList getDynNodeFromMap(const NodeTy &Node,
                                                        const MapTy &Map) {
    auto I = Map.find(Node);
    if (I == Map.end()) {
      return llvm::ArrayRef<ast_type_traits::DynTypedNode>();
    }
    if (const auto *V = I->second.template dyn_cast<ParentVector *>()) {
      return llvm::makeArrayRef(*V);
    }
    return getSingleDynTypedNodeFromParentMap(I->second);
  }

public:
  ParentMap(ASTContext &Ctx);
  ~ParentMap() {
    for (const auto &Entry : PointerParents) {
      if (Entry.second.is<ast_type_traits::DynTypedNode *>()) {
        delete Entry.second.get<ast_type_traits::DynTypedNode *>();
      } else if (Entry.second.is<ParentVector *>()) {
        delete Entry.second.get<ParentVector *>();
      }
    }
    for (const auto &Entry : OtherParents) {
      if (Entry.second.is<ast_type_traits::DynTypedNode *>()) {
        delete Entry.second.get<ast_type_traits::DynTypedNode *>();
      } else if (Entry.second.is<ParentVector *>()) {
        delete Entry.second.get<ParentVector *>();
      }
    }
  }

  DynTypedNodeList getParents(const ast_type_traits::DynTypedNode &Node) {
    if (Node.getNodeKind().hasPointerIdentity())
      return getDynNodeFromMap(Node.getMemoizationData(), PointerParents);
    return getDynNodeFromMap(Node, OtherParents);
  }
};

void ASTContext::setTraversalScope(const std::vector<Decl *> &TopLevelDecls) {
  TraversalScope = TopLevelDecls;
  Parents.reset();
}

void ASTContext::AddDeallocation(void (*Callback)(void *), void *Data) const {
  Deallocations.push_back({Callback, Data});
}

void
ASTContext::setExternalSource(IntrusiveRefCntPtr<ExternalASTSource> Source) {
  ExternalSource = std::move(Source);
}

void ASTContext::PrintStats() const {
  llvm::errs() << "\n*** AST Context Stats:\n";
  llvm::errs() << "  " << Types.size() << " types total.\n";

  unsigned counts[] = {
#define TYPE(Name, Parent) 0,
#define ABSTRACT_TYPE(Name, Parent)
#include "clang/AST/TypeNodes.def"
    0 // Extra
  };

  for (unsigned i = 0, e = Types.size(); i != e; ++i) {
    Type *T = Types[i];
    counts[(unsigned)T->getTypeClass()]++;
  }

  unsigned Idx = 0;
  unsigned TotalBytes = 0;
#define TYPE(Name, Parent)                                              \
  if (counts[Idx])                                                      \
    llvm::errs() << "    " << counts[Idx] << " " << #Name               \
                 << " types, " << sizeof(Name##Type) << " each "        \
                 << "(" << counts[Idx] * sizeof(Name##Type)             \
                 << " bytes)\n";                                        \
  TotalBytes += counts[Idx] * sizeof(Name##Type);                       \
  ++Idx;
#define ABSTRACT_TYPE(Name, Parent)
#include "clang/AST/TypeNodes.def"

  llvm::errs() << "Total bytes = " << TotalBytes << "\n";

  // Implicit special member functions.
  llvm::errs() << NumImplicitDefaultConstructorsDeclared << "/"
               << NumImplicitDefaultConstructors
               << " implicit default constructors created\n";
  llvm::errs() << NumImplicitCopyConstructorsDeclared << "/"
               << NumImplicitCopyConstructors
               << " implicit copy constructors created\n";
  if (getLangOpts().CPlusPlus)
    llvm::errs() << NumImplicitMoveConstructorsDeclared << "/"
                 << NumImplicitMoveConstructors
                 << " implicit move constructors created\n";
  llvm::errs() << NumImplicitCopyAssignmentOperatorsDeclared << "/"
               << NumImplicitCopyAssignmentOperators
               << " implicit copy assignment operators created\n";
  if (getLangOpts().CPlusPlus)
    llvm::errs() << NumImplicitMoveAssignmentOperatorsDeclared << "/"
                 << NumImplicitMoveAssignmentOperators
                 << " implicit move assignment operators created\n";
  llvm::errs() << NumImplicitDestructorsDeclared << "/"
               << NumImplicitDestructors
               << " implicit destructors created\n";

  if (ExternalSource) {
    llvm::errs() << "\n";
    ExternalSource->PrintStats();
  }

  BumpAlloc.PrintStats();
}

void ASTContext::mergeDefinitionIntoModule(NamedDecl *ND, Module *M,
                                           bool NotifyListeners) {
  if (NotifyListeners)
    if (auto *Listener = getASTMutationListener())
      Listener->RedefinedHiddenDefinition(ND, M);

  MergedDefModules[cast<NamedDecl>(ND->getCanonicalDecl())].push_back(M);
}

void ASTContext::deduplicateMergedDefinitonsFor(NamedDecl *ND) {
  auto It = MergedDefModules.find(cast<NamedDecl>(ND->getCanonicalDecl()));
  if (It == MergedDefModules.end())
    return;

  auto &Merged = It->second;
  llvm::DenseSet<Module*> Found;
  for (Module *&M : Merged)
    if (!Found.insert(M).second)
      M = nullptr;
  Merged.erase(std::remove(Merged.begin(), Merged.end(), nullptr), Merged.end());
}

void ASTContext::PerModuleInitializers::resolve(ASTContext &Ctx) {
  if (LazyInitializers.empty())
    return;

  auto *Source = Ctx.getExternalSource();
  assert(Source && "lazy initializers but no external source");

  auto LazyInits = std::move(LazyInitializers);
  LazyInitializers.clear();

  for (auto ID : LazyInits)
    Initializers.push_back(Source->GetExternalDecl(ID));

  assert(LazyInitializers.empty() &&
         "GetExternalDecl for lazy module initializer added more inits");
}

void ASTContext::addModuleInitializer(Module *M, Decl *D) {
  // One special case: if we add a module initializer that imports another
  // module, and that module's only initializer is an ImportDecl, simplify.
  if (const auto *ID = dyn_cast<ImportDecl>(D)) {
    auto It = ModuleInitializers.find(ID->getImportedModule());

    // Maybe the ImportDecl does nothing at all. (Common case.)
    if (It == ModuleInitializers.end())
      return;

    // Maybe the ImportDecl only imports another ImportDecl.
    auto &Imported = *It->second;
    if (Imported.Initializers.size() + Imported.LazyInitializers.size() == 1) {
      Imported.resolve(*this);
      auto *OnlyDecl = Imported.Initializers.front();
      if (isa<ImportDecl>(OnlyDecl))
        D = OnlyDecl;
    }
  }

  auto *&Inits = ModuleInitializers[M];
  if (!Inits)
    Inits = new (*this) PerModuleInitializers;
  Inits->Initializers.push_back(D);
}

void ASTContext::addLazyModuleInitializers(Module *M, ArrayRef<uint32_t> IDs) {
  auto *&Inits = ModuleInitializers[M];
  if (!Inits)
    Inits = new (*this) PerModuleInitializers;
  Inits->LazyInitializers.insert(Inits->LazyInitializers.end(),
                                 IDs.begin(), IDs.end());
}

ArrayRef<Decl *> ASTContext::getModuleInitializers(Module *M) {
  auto It = ModuleInitializers.find(M);
  if (It == ModuleInitializers.end())
    return None;

  auto *Inits = It->second;
  Inits->resolve(*this);
  return Inits->Initializers;
}

ExternCContextDecl *ASTContext::getExternCContextDecl() const {
  if (!ExternCContext)
    ExternCContext = ExternCContextDecl::Create(*this, getTranslationUnitDecl());

  return ExternCContext;
}

BuiltinTemplateDecl *
ASTContext::buildBuiltinTemplateDecl(BuiltinTemplateKind BTK,
                                     const IdentifierInfo *II) const {
  auto *BuiltinTemplate = BuiltinTemplateDecl::Create(*this, TUDecl, II, BTK);
  BuiltinTemplate->setImplicit();
  TUDecl->addDecl(BuiltinTemplate);

  return BuiltinTemplate;
}

BuiltinTemplateDecl *
ASTContext::getMakeIntegerSeqDecl() const {
  if (!MakeIntegerSeqDecl)
    MakeIntegerSeqDecl = buildBuiltinTemplateDecl(BTK__make_integer_seq,
                                                  getMakeIntegerSeqName());
  return MakeIntegerSeqDecl;
}

BuiltinTemplateDecl *
ASTContext::getTypePackElementDecl() const {
  if (!TypePackElementDecl)
    TypePackElementDecl = buildBuiltinTemplateDecl(BTK__type_pack_element,
                                                   getTypePackElementName());
  return TypePackElementDecl;
}

RecordDecl *ASTContext::buildImplicitRecord(StringRef Name,
                                            RecordDecl::TagKind TK) const {
  SourceLocation Loc;
  RecordDecl *NewDecl;
  if (getLangOpts().CPlusPlus)
    NewDecl = CXXRecordDecl::Create(*this, TK, getTranslationUnitDecl(), Loc,
                                    Loc, &Idents.get(Name));
  else
    NewDecl = RecordDecl::Create(*this, TK, getTranslationUnitDecl(), Loc, Loc,
                                 &Idents.get(Name));
  NewDecl->setImplicit();
  NewDecl->addAttr(TypeVisibilityAttr::CreateImplicit(
      const_cast<ASTContext &>(*this), TypeVisibilityAttr::Default));
  return NewDecl;
}

TypedefDecl *ASTContext::buildImplicitTypedef(QualType T,
                                              StringRef Name) const {
  TypeSourceInfo *TInfo = getTrivialTypeSourceInfo(T);
  TypedefDecl *NewDecl = TypedefDecl::Create(
      const_cast<ASTContext &>(*this), getTranslationUnitDecl(),
      SourceLocation(), SourceLocation(), &Idents.get(Name), TInfo);
  NewDecl->setImplicit();
  return NewDecl;
}

TypedefDecl *ASTContext::getInt128Decl() const {
  if (!Int128Decl)
    Int128Decl = buildImplicitTypedef(Int128Ty, "__int128_t");
  return Int128Decl;
}

TypedefDecl *ASTContext::getUInt128Decl() const {
  if (!UInt128Decl)
    UInt128Decl = buildImplicitTypedef(UnsignedInt128Ty, "__uint128_t");
  return UInt128Decl;
}

void ASTContext::InitBuiltinType(CanQualType &R, BuiltinType::Kind K) {
  auto *Ty = new (*this, TypeAlignment) BuiltinType(K);
  R = CanQualType::CreateUnsafe(QualType(Ty, 0));
  Types.push_back(Ty);
}

void ASTContext::InitBuiltinTypes(const TargetInfo &Target,
                                  const TargetInfo *AuxTarget) {
  assert((!this->Target || this->Target == &Target) &&
         "Incorrect target reinitialization");
  assert(VoidTy.isNull() && "Context reinitialized?");

  this->Target = &Target;
  this->AuxTarget = AuxTarget;

  ABI.reset(createCXXABI(Target));
  AddrSpaceMap = getAddressSpaceMap(Target, LangOpts);
  AddrSpaceMapMangling = isAddrSpaceMapManglingEnabled(Target, LangOpts);

  // C99 6.2.5p19.
  InitBuiltinType(VoidTy,              BuiltinType::Void);

  // C99 6.2.5p2.
  InitBuiltinType(BoolTy,              BuiltinType::Bool);
  // C99 6.2.5p3.
  if (LangOpts.CharIsSigned)
    InitBuiltinType(CharTy,            BuiltinType::Char_S);
  else
    InitBuiltinType(CharTy,            BuiltinType::Char_U);
  // C99 6.2.5p4.
  InitBuiltinType(SignedCharTy,        BuiltinType::SChar);
  InitBuiltinType(ShortTy,             BuiltinType::Short);
  InitBuiltinType(IntTy,               BuiltinType::Int);
  InitBuiltinType(LongTy,              BuiltinType::Long);
  InitBuiltinType(LongLongTy,          BuiltinType::LongLong);

  // C99 6.2.5p6.
  InitBuiltinType(UnsignedCharTy,      BuiltinType::UChar);
  InitBuiltinType(UnsignedShortTy,     BuiltinType::UShort);
  InitBuiltinType(UnsignedIntTy,       BuiltinType::UInt);
  InitBuiltinType(UnsignedLongTy,      BuiltinType::ULong);
  InitBuiltinType(UnsignedLongLongTy,  BuiltinType::ULongLong);

  // C99 6.2.5p10.
  InitBuiltinType(FloatTy,             BuiltinType::Float);
  InitBuiltinType(DoubleTy,            BuiltinType::Double);
  InitBuiltinType(LongDoubleTy,        BuiltinType::LongDouble);

  // GNU extension, __float128 for IEEE quadruple precision
  InitBuiltinType(Float128Ty,          BuiltinType::Float128);

  // C11 extension ISO/IEC TS 18661-3
  InitBuiltinType(Float16Ty,           BuiltinType::Float16);

  // ISO/IEC JTC1 SC22 WG14 N1169 Extension
  InitBuiltinType(ShortAccumTy,            BuiltinType::ShortAccum);
  InitBuiltinType(AccumTy,                 BuiltinType::Accum);
  InitBuiltinType(LongAccumTy,             BuiltinType::LongAccum);
  InitBuiltinType(UnsignedShortAccumTy,    BuiltinType::UShortAccum);
  InitBuiltinType(UnsignedAccumTy,         BuiltinType::UAccum);
  InitBuiltinType(UnsignedLongAccumTy,     BuiltinType::ULongAccum);
  InitBuiltinType(ShortFractTy,            BuiltinType::ShortFract);
  InitBuiltinType(FractTy,                 BuiltinType::Fract);
  InitBuiltinType(LongFractTy,             BuiltinType::LongFract);
  InitBuiltinType(UnsignedShortFractTy,    BuiltinType::UShortFract);
  InitBuiltinType(UnsignedFractTy,         BuiltinType::UFract);
  InitBuiltinType(UnsignedLongFractTy,     BuiltinType::ULongFract);
  InitBuiltinType(SatShortAccumTy,         BuiltinType::SatShortAccum);
  InitBuiltinType(SatAccumTy,              BuiltinType::SatAccum);
  InitBuiltinType(SatLongAccumTy,          BuiltinType::SatLongAccum);
  InitBuiltinType(SatUnsignedShortAccumTy, BuiltinType::SatUShortAccum);
  InitBuiltinType(SatUnsignedAccumTy,      BuiltinType::SatUAccum);
  InitBuiltinType(SatUnsignedLongAccumTy,  BuiltinType::SatULongAccum);
  InitBuiltinType(SatShortFractTy,         BuiltinType::SatShortFract);
  InitBuiltinType(SatFractTy,              BuiltinType::SatFract);
  InitBuiltinType(SatLongFractTy,          BuiltinType::SatLongFract);
  InitBuiltinType(SatUnsignedShortFractTy, BuiltinType::SatUShortFract);
  InitBuiltinType(SatUnsignedFractTy,      BuiltinType::SatUFract);
  InitBuiltinType(SatUnsignedLongFractTy,  BuiltinType::SatULongFract);

  // GNU extension, 128-bit integers.
  InitBuiltinType(Int128Ty,            BuiltinType::Int128);
  InitBuiltinType(UnsignedInt128Ty,    BuiltinType::UInt128);

  // C++ 3.9.1p5
  if (TargetInfo::isTypeSigned(Target.getWCharType()))
    InitBuiltinType(WCharTy,           BuiltinType::WChar_S);
  else  // -fshort-wchar makes wchar_t be unsigned.
    InitBuiltinType(WCharTy,           BuiltinType::WChar_U);
  if (LangOpts.CPlusPlus && LangOpts.WChar)
    WideCharTy = WCharTy;
  else {
    // C99 (or C++ using -fno-wchar).
    WideCharTy = getFromTargetType(Target.getWCharType());
  }

  WIntTy = getFromTargetType(Target.getWIntType());

  // C++20 (proposed)
  InitBuiltinType(Char8Ty,              BuiltinType::Char8);

  if (LangOpts.CPlusPlus) // C++0x 3.9.1p5, extension for C++
    InitBuiltinType(Char16Ty,           BuiltinType::Char16);
  else // C99
    Char16Ty = getFromTargetType(Target.getChar16Type());

  if (LangOpts.CPlusPlus) // C++0x 3.9.1p5, extension for C++
    InitBuiltinType(Char32Ty,           BuiltinType::Char32);
  else // C99
    Char32Ty = getFromTargetType(Target.getChar32Type());

  // Placeholder type for type-dependent expressions whose type is
  // completely unknown. No code should ever check a type against
  // DependentTy and users should never see it; however, it is here to
  // help diagnose failures to properly check for type-dependent
  // expressions.
  InitBuiltinType(DependentTy,         BuiltinType::Dependent);

  // Placeholder type for functions.
  InitBuiltinType(OverloadTy,          BuiltinType::Overload);

  // Placeholder type for bound members.
  InitBuiltinType(BoundMemberTy,       BuiltinType::BoundMember);

  // Placeholder type for pseudo-objects.
  InitBuiltinType(PseudoObjectTy,      BuiltinType::PseudoObject);

  // "any" type; useful for debugger-like clients.
  InitBuiltinType(UnknownAnyTy,        BuiltinType::UnknownAny);

  // Placeholder type for unbridged ARC casts.
  InitBuiltinType(ARCUnbridgedCastTy,  BuiltinType::ARCUnbridgedCast);

  // Placeholder type for builtin functions.
  InitBuiltinType(BuiltinFnTy,  BuiltinType::BuiltinFn);

  // Placeholder type for OMP array sections.
  if (LangOpts.OpenMP)
    InitBuiltinType(OMPArraySectionTy, BuiltinType::OMPArraySection);

  // C99 6.2.5p11.
  FloatComplexTy      = getComplexType(FloatTy);
  DoubleComplexTy     = getComplexType(DoubleTy);
  LongDoubleComplexTy = getComplexType(LongDoubleTy);
  Float128ComplexTy   = getComplexType(Float128Ty);

  // Builtin types for 'id', 'Class', and 'SEL'.
  InitBuiltinType(ObjCBuiltinIdTy, BuiltinType::ObjCId);
  InitBuiltinType(ObjCBuiltinClassTy, BuiltinType::ObjCClass);
  InitBuiltinType(ObjCBuiltinSelTy, BuiltinType::ObjCSel);

  if (LangOpts.OpenCL) {
#define IMAGE_TYPE(ImgType, Id, SingletonId, Access, Suffix) \
    InitBuiltinType(SingletonId, BuiltinType::Id);
#include "clang/Basic/OpenCLImageTypes.def"

    InitBuiltinType(OCLSamplerTy, BuiltinType::OCLSampler);
    InitBuiltinType(OCLEventTy, BuiltinType::OCLEvent);
    InitBuiltinType(OCLClkEventTy, BuiltinType::OCLClkEvent);
    InitBuiltinType(OCLQueueTy, BuiltinType::OCLQueue);
    InitBuiltinType(OCLReserveIDTy, BuiltinType::OCLReserveID);

#define EXT_OPAQUE_TYPE(ExtType, Id, Ext) \
    InitBuiltinType(Id##Ty, BuiltinType::Id);
#include "clang/Basic/OpenCLExtensionTypes.def"
  }

  // Builtin type for __objc_yes and __objc_no
  ObjCBuiltinBoolTy = (Target.useSignedCharForObjCBool() ?
                       SignedCharTy : BoolTy);

  ObjCConstantStringType = QualType();

  ObjCSuperType = QualType();

  // void * type
  if (LangOpts.OpenCLVersion >= 200) {
    auto Q = VoidTy.getQualifiers();
    Q.setAddressSpace(LangAS::opencl_generic);
    VoidPtrTy = getPointerType(getCanonicalType(
        getQualifiedType(VoidTy.getUnqualifiedType(), Q)));
  } else {
    VoidPtrTy = getPointerType(VoidTy);
  }

  // nullptr type (C++0x 2.14.7)
  InitBuiltinType(NullPtrTy,           BuiltinType::NullPtr);

  // half type (OpenCL 6.1.1.1) / ARM NEON __fp16
  InitBuiltinType(HalfTy, BuiltinType::Half);

  // Builtin type used to help define __builtin_va_list.
  VaListTagDecl = nullptr;
}

DiagnosticsEngine &ASTContext::getDiagnostics() const {
  return SourceMgr.getDiagnostics();
}

AttrVec& ASTContext::getDeclAttrs(const Decl *D) {
  AttrVec *&Result = DeclAttrs[D];
  if (!Result) {
    void *Mem = Allocate(sizeof(AttrVec));
    Result = new (Mem) AttrVec;
  }

  return *Result;
}

/// Erase the attributes corresponding to the given declaration.
void ASTContext::eraseDeclAttrs(const Decl *D) {
  llvm::DenseMap<const Decl*, AttrVec*>::iterator Pos = DeclAttrs.find(D);
  if (Pos != DeclAttrs.end()) {
    Pos->second->~AttrVec();
    DeclAttrs.erase(Pos);
  }
}

// FIXME: Remove ?
MemberSpecializationInfo *
ASTContext::getInstantiatedFromStaticDataMember(const VarDecl *Var) {
  assert(Var->isStaticDataMember() && "Not a static data member");
  return getTemplateOrSpecializationInfo(Var)
      .dyn_cast<MemberSpecializationInfo *>();
}

ASTContext::TemplateOrSpecializationInfo
ASTContext::getTemplateOrSpecializationInfo(const VarDecl *Var) {
  llvm::DenseMap<const VarDecl *, TemplateOrSpecializationInfo>::iterator Pos =
      TemplateOrInstantiation.find(Var);
  if (Pos == TemplateOrInstantiation.end())
    return {};

  return Pos->second;
}

void
ASTContext::setInstantiatedFromStaticDataMember(VarDecl *Inst, VarDecl *Tmpl,
                                                TemplateSpecializationKind TSK,
                                          SourceLocation PointOfInstantiation) {
  assert(Inst->isStaticDataMember() && "Not a static data member");
  assert(Tmpl->isStaticDataMember() && "Not a static data member");
  setTemplateOrSpecializationInfo(Inst, new (*this) MemberSpecializationInfo(
                                            Tmpl, TSK, PointOfInstantiation));
}

void
ASTContext::setTemplateOrSpecializationInfo(VarDecl *Inst,
                                            TemplateOrSpecializationInfo TSI) {
  assert(!TemplateOrInstantiation[Inst] &&
         "Already noted what the variable was instantiated from");
  TemplateOrInstantiation[Inst] = TSI;
}

NamedDecl *
ASTContext::getInstantiatedFromUsingDecl(NamedDecl *UUD) {
  auto Pos = InstantiatedFromUsingDecl.find(UUD);
  if (Pos == InstantiatedFromUsingDecl.end())
    return nullptr;

  return Pos->second;
}

void
ASTContext::setInstantiatedFromUsingDecl(NamedDecl *Inst, NamedDecl *Pattern) {
  assert((isa<UsingDecl>(Pattern) ||
          isa<UnresolvedUsingValueDecl>(Pattern) ||
          isa<UnresolvedUsingTypenameDecl>(Pattern)) &&
         "pattern decl is not a using decl");
  assert((isa<UsingDecl>(Inst) ||
          isa<UnresolvedUsingValueDecl>(Inst) ||
          isa<UnresolvedUsingTypenameDecl>(Inst)) &&
         "instantiation did not produce a using decl");
  assert(!InstantiatedFromUsingDecl[Inst] && "pattern already exists");
  InstantiatedFromUsingDecl[Inst] = Pattern;
}

UsingShadowDecl *
ASTContext::getInstantiatedFromUsingShadowDecl(UsingShadowDecl *Inst) {
  llvm::DenseMap<UsingShadowDecl*, UsingShadowDecl*>::const_iterator Pos
    = InstantiatedFromUsingShadowDecl.find(Inst);
  if (Pos == InstantiatedFromUsingShadowDecl.end())
    return nullptr;

  return Pos->second;
}

void
ASTContext::setInstantiatedFromUsingShadowDecl(UsingShadowDecl *Inst,
                                               UsingShadowDecl *Pattern) {
  assert(!InstantiatedFromUsingShadowDecl[Inst] && "pattern already exists");
  InstantiatedFromUsingShadowDecl[Inst] = Pattern;
}

FieldDecl *ASTContext::getInstantiatedFromUnnamedFieldDecl(FieldDecl *Field) {
  llvm::DenseMap<FieldDecl *, FieldDecl *>::iterator Pos
    = InstantiatedFromUnnamedFieldDecl.find(Field);
  if (Pos == InstantiatedFromUnnamedFieldDecl.end())
    return nullptr;

  return Pos->second;
}

void ASTContext::setInstantiatedFromUnnamedFieldDecl(FieldDecl *Inst,
                                                     FieldDecl *Tmpl) {
  assert(!Inst->getDeclName() && "Instantiated field decl is not unnamed");
  assert(!Tmpl->getDeclName() && "Template field decl is not unnamed");
  assert(!InstantiatedFromUnnamedFieldDecl[Inst] &&
         "Already noted what unnamed field was instantiated from");

  InstantiatedFromUnnamedFieldDecl[Inst] = Tmpl;
}

ASTContext::overridden_cxx_method_iterator
ASTContext::overridden_methods_begin(const CXXMethodDecl *Method) const {
  return overridden_methods(Method).begin();
}

ASTContext::overridden_cxx_method_iterator
ASTContext::overridden_methods_end(const CXXMethodDecl *Method) const {
  return overridden_methods(Method).end();
}

unsigned
ASTContext::overridden_methods_size(const CXXMethodDecl *Method) const {
  auto Range = overridden_methods(Method);
  return Range.end() - Range.begin();
}

ASTContext::overridden_method_range
ASTContext::overridden_methods(const CXXMethodDecl *Method) const {
  llvm::DenseMap<const CXXMethodDecl *, CXXMethodVector>::const_iterator Pos =
      OverriddenMethods.find(Method->getCanonicalDecl());
  if (Pos == OverriddenMethods.end())
    return overridden_method_range(nullptr, nullptr);
  return overridden_method_range(Pos->second.begin(), Pos->second.end());
}

void ASTContext::addOverriddenMethod(const CXXMethodDecl *Method,
                                     const CXXMethodDecl *Overridden) {
  assert(Method->isCanonicalDecl() && Overridden->isCanonicalDecl());
  OverriddenMethods[Method].push_back(Overridden);
}

void ASTContext::getOverriddenMethods(
                      const NamedDecl *D,
                      SmallVectorImpl<const NamedDecl *> &Overridden) const {
  assert(D);

  if (const auto *CXXMethod = dyn_cast<CXXMethodDecl>(D)) {
    Overridden.append(overridden_methods_begin(CXXMethod),
                      overridden_methods_end(CXXMethod));
    return;
  }

  const auto *Method = dyn_cast<ObjCMethodDecl>(D);
  if (!Method)
    return;

  SmallVector<const ObjCMethodDecl *, 8> OverDecls;
  Method->getOverriddenMethods(OverDecls);
  Overridden.append(OverDecls.begin(), OverDecls.end());
}

void ASTContext::addedLocalImportDecl(ImportDecl *Import) {
  assert(!Import->NextLocalImport && "Import declaration already in the chain");
  assert(!Import->isFromASTFile() && "Non-local import declaration");
  if (!FirstLocalImport) {
    FirstLocalImport = Import;
    LastLocalImport = Import;
    return;
  }

  LastLocalImport->NextLocalImport = Import;
  LastLocalImport = Import;
}

//===----------------------------------------------------------------------===//
//                         Type Sizing and Analysis
//===----------------------------------------------------------------------===//

/// getFloatTypeSemantics - Return the APFloat 'semantics' for the specified
/// scalar floating point type.
const llvm::fltSemantics &ASTContext::getFloatTypeSemantics(QualType T) const {
  const auto *BT = T->getAs<BuiltinType>();
  assert(BT && "Not a floating point type!");
  switch (BT->getKind()) {
  default: llvm_unreachable("Not a floating point type!");
  case BuiltinType::Float16:
  case BuiltinType::Half:
    return Target->getHalfFormat();
  case BuiltinType::Float:      return Target->getFloatFormat();
  case BuiltinType::Double:     return Target->getDoubleFormat();
  case BuiltinType::LongDouble:
    if (getLangOpts().OpenMP && getLangOpts().OpenMPIsDevice)
      return AuxTarget->getLongDoubleFormat();
    return Target->getLongDoubleFormat();
  case BuiltinType::Float128:
    if (getLangOpts().OpenMP && getLangOpts().OpenMPIsDevice)
      return AuxTarget->getFloat128Format();
    return Target->getFloat128Format();
  }
}

CharUnits ASTContext::getDeclAlign(const Decl *D, bool ForAlignof) const {
  unsigned Align = Target->getCharWidth();

  bool UseAlignAttrOnly = false;
  if (unsigned AlignFromAttr = D->getMaxAlignment()) {
    Align = AlignFromAttr;

    // __attribute__((aligned)) can increase or decrease alignment
    // *except* on a struct or struct member, where it only increases
    // alignment unless 'packed' is also specified.
    //
    // It is an error for alignas to decrease alignment, so we can
    // ignore that possibility;  Sema should diagnose it.
    if (isa<FieldDecl>(D)) {
      UseAlignAttrOnly = D->hasAttr<PackedAttr>() ||
        cast<FieldDecl>(D)->getParent()->hasAttr<PackedAttr>();
    } else {
      UseAlignAttrOnly = true;
    }
  }
  else if (isa<FieldDecl>(D))
      UseAlignAttrOnly =
        D->hasAttr<PackedAttr>() ||
        cast<FieldDecl>(D)->getParent()->hasAttr<PackedAttr>();

  // If we're using the align attribute only, just ignore everything
  // else about the declaration and its type.
  if (UseAlignAttrOnly) {
    // do nothing
  } else if (const auto *VD = dyn_cast<ValueDecl>(D)) {
    QualType T = VD->getType();
    if (const auto *RT = T->getAs<ReferenceType>()) {
      if (ForAlignof)
        T = RT->getPointeeType();
      else
        T = getPointerType(RT->getPointeeType());
    }
    QualType BaseT = getBaseElementType(T);
    if (T->isFunctionType())
      Align = getTypeInfoImpl(T.getTypePtr()).Align;
    else if (!BaseT->isIncompleteType()) {
      // Adjust alignments of declarations with array type by the
      // large-array alignment on the target.
      if (const ArrayType *arrayType = getAsArrayType(T)) {
        unsigned MinWidth = Target->getLargeArrayMinWidth();
        if (!ForAlignof && MinWidth) {
          if (isa<VariableArrayType>(arrayType))
            Align = std::max(Align, Target->getLargeArrayAlign());
          else if (isa<ConstantArrayType>(arrayType) &&
                   MinWidth <= getTypeSize(cast<ConstantArrayType>(arrayType)))
            Align = std::max(Align, Target->getLargeArrayAlign());
        }
      }
      Align = std::max(Align, getPreferredTypeAlign(T.getTypePtr()));
      if (BaseT.getQualifiers().hasUnaligned())
        Align = Target->getCharWidth();
      if (const auto *VD = dyn_cast<VarDecl>(D)) {
        if (VD->hasGlobalStorage() && !ForAlignof) {
          uint64_t TypeSize = getTypeSize(T.getTypePtr());
          Align = std::max(Align, getTargetInfo().getMinGlobalAlign(TypeSize));
        }
      }
    }

    // Fields can be subject to extra alignment constraints, like if
    // the field is packed, the struct is packed, or the struct has a
    // a max-field-alignment constraint (#pragma pack).  So calculate
    // the actual alignment of the field within the struct, and then
    // (as we're expected to) constrain that by the alignment of the type.
    if (const auto *Field = dyn_cast<FieldDecl>(VD)) {
      const RecordDecl *Parent = Field->getParent();
      // We can only produce a sensible answer if the record is valid.
      if (!Parent->isInvalidDecl()) {
        const ASTRecordLayout &Layout = getASTRecordLayout(Parent);

        // Start with the record's overall alignment.
        unsigned FieldAlign = toBits(Layout.getAlignment());

        // Use the GCD of that and the offset within the record.
        uint64_t Offset = Layout.getFieldOffset(Field->getFieldIndex());
        if (Offset > 0) {
          // Alignment is always a power of 2, so the GCD will be a power of 2,
          // which means we get to do this crazy thing instead of Euclid's.
          uint64_t LowBitOfOffset = Offset & (~Offset + 1);
          if (LowBitOfOffset < FieldAlign)
            FieldAlign = static_cast<unsigned>(LowBitOfOffset);
        }

        Align = std::min(Align, FieldAlign);
      }
    }
  }

  return toCharUnitsFromBits(Align);
}

// getTypeInfoDataSizeInChars - Return the size of a type, in
// chars. If the type is a record, its data size is returned.  This is
// the size of the memcpy that's performed when assigning this type
// using a trivial copy/move assignment operator.
std::pair<CharUnits, CharUnits>
ASTContext::getTypeInfoDataSizeInChars(QualType T) const {
  std::pair<CharUnits, CharUnits> sizeAndAlign = getTypeInfoInChars(T);

  // In C++, objects can sometimes be allocated into the tail padding
  // of a base-class subobject.  We decide whether that's possible
  // during class layout, so here we can just trust the layout results.
  if (getLangOpts().CPlusPlus) {
    if (const auto *RT = T->getAs<RecordType>()) {
      const ASTRecordLayout &layout = getASTRecordLayout(RT->getDecl());
      sizeAndAlign.first = layout.getDataSize();
    }
  }

  return sizeAndAlign;
}

/// getConstantArrayInfoInChars - Performing the computation in CharUnits
/// instead of in bits prevents overflowing the uint64_t for some large arrays.
std::pair<CharUnits, CharUnits>
static getConstantArrayInfoInChars(const ASTContext &Context,
                                   const ConstantArrayType *CAT) {
  std::pair<CharUnits, CharUnits> EltInfo =
      Context.getTypeInfoInChars(CAT->getElementType());
  uint64_t Size = CAT->getSize().getZExtValue();
  assert((Size == 0 || static_cast<uint64_t>(EltInfo.first.getQuantity()) <=
              (uint64_t)(-1)/Size) &&
         "Overflow in array type char size evaluation");
  uint64_t Width = EltInfo.first.getQuantity() * Size;
  unsigned Align = EltInfo.second.getQuantity();
  if (!Context.getTargetInfo().getCXXABI().isMicrosoft() ||
      Context.getTargetInfo().getPointerWidth(0) == 64)
    Width = llvm::alignTo(Width, Align);
  return std::make_pair(CharUnits::fromQuantity(Width),
                        CharUnits::fromQuantity(Align));
}

std::pair<CharUnits, CharUnits>
ASTContext::getTypeInfoInChars(const Type *T) const {
  if (const auto *CAT = dyn_cast<ConstantArrayType>(T))
    return getConstantArrayInfoInChars(*this, CAT);
  TypeInfo Info = getTypeInfo(T);
  return std::make_pair(toCharUnitsFromBits(Info.Width),
                        toCharUnitsFromBits(Info.Align));
}

std::pair<CharUnits, CharUnits>
ASTContext::getTypeInfoInChars(QualType T) const {
  return getTypeInfoInChars(T.getTypePtr());
}

bool ASTContext::isAlignmentRequired(const Type *T) const {
  return getTypeInfo(T).AlignIsRequired;
}

bool ASTContext::isAlignmentRequired(QualType T) const {
  return isAlignmentRequired(T.getTypePtr());
}

unsigned ASTContext::getTypeAlignIfKnown(QualType T) const {
  // An alignment on a typedef overrides anything else.
  if (const auto *TT = T->getAs<TypedefType>())
    if (unsigned Align = TT->getDecl()->getMaxAlignment())
      return Align;

  // If we have an (array of) complete type, we're done.
  T = getBaseElementType(T);
  if (!T->isIncompleteType())
    return getTypeAlign(T);

  // If we had an array type, its element type might be a typedef
  // type with an alignment attribute.
  if (const auto *TT = T->getAs<TypedefType>())
    if (unsigned Align = TT->getDecl()->getMaxAlignment())
      return Align;

  // Otherwise, see if the declaration of the type had an attribute.
  if (const auto *TT = T->getAs<TagType>())
    return TT->getDecl()->getMaxAlignment();

  return 0;
}

TypeInfo ASTContext::getTypeInfo(const Type *T) const {
  TypeInfoMap::iterator I = MemoizedTypeInfo.find(T);
  if (I != MemoizedTypeInfo.end())
    return I->second;

  // This call can invalidate MemoizedTypeInfo[T], so we need a second lookup.
  TypeInfo TI = getTypeInfoImpl(T);
  MemoizedTypeInfo[T] = TI;
  return TI;
}

/// getTypeInfoImpl - Return the size of the specified type, in bits.  This
/// method does not work on incomplete types.
///
/// FIXME: Pointers into different addr spaces could have different sizes and
/// alignment requirements: getPointerInfo should take an AddrSpace, this
/// should take a QualType, &c.
TypeInfo ASTContext::getTypeInfoImpl(const Type *T) const {
  uint64_t Width = 0;
  unsigned Align = 8;
  bool AlignIsRequired = false;
  unsigned AS = 0;
  switch (T->getTypeClass()) {
#define TYPE(Class, Base)
#define ABSTRACT_TYPE(Class, Base)
#define NON_CANONICAL_TYPE(Class, Base)
#define DEPENDENT_TYPE(Class, Base) case Type::Class:
#define NON_CANONICAL_UNLESS_DEPENDENT_TYPE(Class, Base)                       \
  case Type::Class:                                                            \
  assert(!T->isDependentType() && "should not see dependent types here");      \
  return getTypeInfo(cast<Class##Type>(T)->desugar().getTypePtr());
#include "clang/AST/TypeNodes.def"
    llvm_unreachable("Should not see dependent types");

  case Type::FunctionNoProto:
  case Type::FunctionProto:
    // GCC extension: alignof(function) = 32 bits
    Width = 0;
    Align = 32;
    break;

  case Type::IncompleteArray:
  case Type::VariableArray:
    Width = 0;
    Align = getTypeAlign(cast<ArrayType>(T)->getElementType());
    break;

  case Type::ConstantArray: {
    const auto *CAT = cast<ConstantArrayType>(T);

    TypeInfo EltInfo = getTypeInfo(CAT->getElementType());
    uint64_t Size = CAT->getSize().getZExtValue();
    assert((Size == 0 || EltInfo.Width <= (uint64_t)(-1) / Size) &&
           "Overflow in array type bit size evaluation");
    Width = EltInfo.Width * Size;
    Align = EltInfo.Align;
    if (!getTargetInfo().getCXXABI().isMicrosoft() ||
        getTargetInfo().getPointerWidth(0) == 64)
      Width = llvm::alignTo(Width, Align);
    break;
  }
  case Type::ExtVector:
  case Type::Vector: {
    const auto *VT = cast<VectorType>(T);
    TypeInfo EltInfo = getTypeInfo(VT->getElementType());
    Width = EltInfo.Width * VT->getNumElements();
    Align = Width;
    // If the alignment is not a power of 2, round up to the next power of 2.
    // This happens for non-power-of-2 length vectors.
    if (Align & (Align-1)) {
      Align = llvm::NextPowerOf2(Align);
      Width = llvm::alignTo(Width, Align);
    }
    // Adjust the alignment based on the target max.
    uint64_t TargetVectorAlign = Target->getMaxVectorAlign();
    if (TargetVectorAlign && TargetVectorAlign < Align)
      Align = TargetVectorAlign;
    break;
  }

  case Type::Builtin:
    switch (cast<BuiltinType>(T)->getKind()) {
    default: llvm_unreachable("Unknown builtin type!");
    case BuiltinType::Void:
      // GCC extension: alignof(void) = 8 bits.
      Width = 0;
      Align = 8;
      break;
    case BuiltinType::Bool:
      Width = Target->getBoolWidth();
      Align = Target->getBoolAlign();
      break;
    case BuiltinType::Char_S:
    case BuiltinType::Char_U:
    case BuiltinType::UChar:
    case BuiltinType::SChar:
    case BuiltinType::Char8:
      Width = Target->getCharWidth();
      Align = Target->getCharAlign();
      break;
    case BuiltinType::WChar_S:
    case BuiltinType::WChar_U:
      Width = Target->getWCharWidth();
      Align = Target->getWCharAlign();
      break;
    case BuiltinType::Char16:
      Width = Target->getChar16Width();
      Align = Target->getChar16Align();
      break;
    case BuiltinType::Char32:
      Width = Target->getChar32Width();
      Align = Target->getChar32Align();
      break;
    case BuiltinType::UShort:
    case BuiltinType::Short:
      Width = Target->getShortWidth();
      Align = Target->getShortAlign();
      break;
    case BuiltinType::UInt:
    case BuiltinType::Int:
      Width = Target->getIntWidth();
      Align = Target->getIntAlign();
      break;
    case BuiltinType::ULong:
    case BuiltinType::Long:
      Width = Target->getLongWidth();
      Align = Target->getLongAlign();
      break;
    case BuiltinType::ULongLong:
    case BuiltinType::LongLong:
      Width = Target->getLongLongWidth();
      Align = Target->getLongLongAlign();
      break;
    case BuiltinType::Int128:
    case BuiltinType::UInt128:
      Width = 128;
      Align = 128; // int128_t is 128-bit aligned on all targets.
      break;
    case BuiltinType::ShortAccum:
    case BuiltinType::UShortAccum:
    case BuiltinType::SatShortAccum:
    case BuiltinType::SatUShortAccum:
      Width = Target->getShortAccumWidth();
      Align = Target->getShortAccumAlign();
      break;
    case BuiltinType::Accum:
    case BuiltinType::UAccum:
    case BuiltinType::SatAccum:
    case BuiltinType::SatUAccum:
      Width = Target->getAccumWidth();
      Align = Target->getAccumAlign();
      break;
    case BuiltinType::LongAccum:
    case BuiltinType::ULongAccum:
    case BuiltinType::SatLongAccum:
    case BuiltinType::SatULongAccum:
      Width = Target->getLongAccumWidth();
      Align = Target->getLongAccumAlign();
      break;
    case BuiltinType::ShortFract:
    case BuiltinType::UShortFract:
    case BuiltinType::SatShortFract:
    case BuiltinType::SatUShortFract:
      Width = Target->getShortFractWidth();
      Align = Target->getShortFractAlign();
      break;
    case BuiltinType::Fract:
    case BuiltinType::UFract:
    case BuiltinType::SatFract:
    case BuiltinType::SatUFract:
      Width = Target->getFractWidth();
      Align = Target->getFractAlign();
      break;
    case BuiltinType::LongFract:
    case BuiltinType::ULongFract:
    case BuiltinType::SatLongFract:
    case BuiltinType::SatULongFract:
      Width = Target->getLongFractWidth();
      Align = Target->getLongFractAlign();
      break;
    case BuiltinType::Float16:
    case BuiltinType::Half:
      if (Target->hasFloat16Type() || !getLangOpts().OpenMP ||
          !getLangOpts().OpenMPIsDevice) {
        Width = Target->getHalfWidth();
        Align = Target->getHalfAlign();
      } else {
        assert(getLangOpts().OpenMP && getLangOpts().OpenMPIsDevice &&
               "Expected OpenMP device compilation.");
        Width = AuxTarget->getHalfWidth();
        Align = AuxTarget->getHalfAlign();
      }
      break;
    case BuiltinType::Float:
      Width = Target->getFloatWidth();
      Align = Target->getFloatAlign();
      break;
    case BuiltinType::Double:
      Width = Target->getDoubleWidth();
      Align = Target->getDoubleAlign();
      break;
    case BuiltinType::LongDouble:
      if (getLangOpts().OpenMP && getLangOpts().OpenMPIsDevice &&
          (Target->getLongDoubleWidth() != AuxTarget->getLongDoubleWidth() ||
           Target->getLongDoubleAlign() != AuxTarget->getLongDoubleAlign())) {
        Width = AuxTarget->getLongDoubleWidth();
        Align = AuxTarget->getLongDoubleAlign();
      } else {
        Width = Target->getLongDoubleWidth();
        Align = Target->getLongDoubleAlign();
      }
      break;
    case BuiltinType::Float128:
      if (Target->hasFloat128Type() || !getLangOpts().OpenMP ||
          !getLangOpts().OpenMPIsDevice) {
        Width = Target->getFloat128Width();
        Align = Target->getFloat128Align();
      } else {
        assert(getLangOpts().OpenMP && getLangOpts().OpenMPIsDevice &&
               "Expected OpenMP device compilation.");
        Width = AuxTarget->getFloat128Width();
        Align = AuxTarget->getFloat128Align();
      }
      break;
    case BuiltinType::NullPtr:
      Width = Target->getPointerWidth(0); // C++ 3.9.1p11: sizeof(nullptr_t)
      Align = Target->getPointerAlign(0); //   == sizeof(void*)
      break;
    case BuiltinType::ObjCId:
    case BuiltinType::ObjCClass:
    case BuiltinType::ObjCSel:
      Width = Target->getPointerWidth(0);
      Align = Target->getPointerAlign(0);
      break;
    case BuiltinType::OCLSampler:
    case BuiltinType::OCLEvent:
    case BuiltinType::OCLClkEvent:
    case BuiltinType::OCLQueue:
    case BuiltinType::OCLReserveID:
#define IMAGE_TYPE(ImgType, Id, SingletonId, Access, Suffix) \
    case BuiltinType::Id:
#include "clang/Basic/OpenCLImageTypes.def"
#define EXT_OPAQUE_TYPE(ExtType, Id, Ext) \
  case BuiltinType::Id:
#include "clang/Basic/OpenCLExtensionTypes.def"
      AS = getTargetAddressSpace(
          Target->getOpenCLTypeAddrSpace(getOpenCLTypeKind(T)));
      Width = Target->getPointerWidth(AS);
      Align = Target->getPointerAlign(AS);
      break;
    }
    break;
  case Type::ObjCObjectPointer:
    Width = Target->getPointerWidth(0);
    Align = Target->getPointerAlign(0);
    break;
  case Type::BlockPointer:
    AS = getTargetAddressSpace(cast<BlockPointerType>(T)->getPointeeType());
    Width = Target->getPointerWidth(AS);
    Align = Target->getPointerAlign(AS);
    break;
  case Type::LValueReference:
  case Type::RValueReference:
    // alignof and sizeof should never enter this code path here, so we go
    // the pointer route.
    AS = getTargetAddressSpace(cast<ReferenceType>(T)->getPointeeType());
    Width = Target->getPointerWidth(AS);
    Align = Target->getPointerAlign(AS);
    break;
  case Type::Pointer:
    AS = getTargetAddressSpace(cast<PointerType>(T)->getPointeeType());
    Width = Target->getPointerWidth(AS);
    Align = Target->getPointerAlign(AS);
    break;
  case Type::MemberPointer: {
    const auto *MPT = cast<MemberPointerType>(T);
    CXXABI::MemberPointerInfo MPI = ABI->getMemberPointerInfo(MPT);
    Width = MPI.Width;
    Align = MPI.Align;
    break;
  }
  case Type::Complex: {
    // Complex types have the same alignment as their elements, but twice the
    // size.
    TypeInfo EltInfo = getTypeInfo(cast<ComplexType>(T)->getElementType());
    Width = EltInfo.Width * 2;
    Align = EltInfo.Align;
    break;
  }
  case Type::ObjCObject:
    return getTypeInfo(cast<ObjCObjectType>(T)->getBaseType().getTypePtr());
  case Type::Adjusted:
  case Type::Decayed:
    return getTypeInfo(cast<AdjustedType>(T)->getAdjustedType().getTypePtr());
  case Type::ObjCInterface: {
    const auto *ObjCI = cast<ObjCInterfaceType>(T);
    const ASTRecordLayout &Layout = getASTObjCInterfaceLayout(ObjCI->getDecl());
    Width = toBits(Layout.getSize());
    Align = toBits(Layout.getAlignment());
    break;
  }
  case Type::Record:
  case Type::Enum: {
    const auto *TT = cast<TagType>(T);

    if (TT->getDecl()->isInvalidDecl()) {
      Width = 8;
      Align = 8;
      break;
    }

    if (const auto *ET = dyn_cast<EnumType>(TT)) {
      const EnumDecl *ED = ET->getDecl();
      TypeInfo Info =
          getTypeInfo(ED->getIntegerType()->getUnqualifiedDesugaredType());
      if (unsigned AttrAlign = ED->getMaxAlignment()) {
        Info.Align = AttrAlign;
        Info.AlignIsRequired = true;
      }
      return Info;
    }

    const auto *RT = cast<RecordType>(TT);
    const RecordDecl *RD = RT->getDecl();
    const ASTRecordLayout &Layout = getASTRecordLayout(RD);
    Width = toBits(Layout.getSize());
    Align = toBits(Layout.getAlignment());
    AlignIsRequired = RD->hasAttr<AlignedAttr>();
    break;
  }

  case Type::SubstTemplateTypeParm:
    return getTypeInfo(cast<SubstTemplateTypeParmType>(T)->
                       getReplacementType().getTypePtr());

  case Type::Auto:
  case Type::DeducedTemplateSpecialization: {
    const auto *A = cast<DeducedType>(T);
    assert(!A->getDeducedType().isNull() &&
           "cannot request the size of an undeduced or dependent auto type");
    return getTypeInfo(A->getDeducedType().getTypePtr());
  }

  case Type::Paren:
    return getTypeInfo(cast<ParenType>(T)->getInnerType().getTypePtr());

  case Type::MacroQualified:
    return getTypeInfo(
        cast<MacroQualifiedType>(T)->getUnderlyingType().getTypePtr());

  case Type::ObjCTypeParam:
    return getTypeInfo(cast<ObjCTypeParamType>(T)->desugar().getTypePtr());

  case Type::Typedef: {
    const TypedefNameDecl *Typedef = cast<TypedefType>(T)->getDecl();
    TypeInfo Info = getTypeInfo(Typedef->getUnderlyingType().getTypePtr());
    // If the typedef has an aligned attribute on it, it overrides any computed
    // alignment we have.  This violates the GCC documentation (which says that
    // attribute(aligned) can only round up) but matches its implementation.
    if (unsigned AttrAlign = Typedef->getMaxAlignment()) {
      Align = AttrAlign;
      AlignIsRequired = true;
    } else {
      Align = Info.Align;
      AlignIsRequired = Info.AlignIsRequired;
    }
    Width = Info.Width;
    break;
  }    
  
  case Type::TypeVariable:
    Width = 0;
    Align = 8;
    break;

  case Type::Existential:
    // '_Exists(T, struct Foo<T>)' is represented at runtime as 'struct Foo', so to calculate
    // the type info just punt to the inner type.
    return getTypeInfo(cast<ExistentialType>(T)->innerType().getTypePtr());

  case Type::Elaborated:
    return getTypeInfo(cast<ElaboratedType>(T)->getNamedType().getTypePtr());

  case Type::Attributed:
    return getTypeInfo(
                  cast<AttributedType>(T)->getEquivalentType().getTypePtr());

  case Type::Atomic: {
    // Start with the base type information.
    TypeInfo Info = getTypeInfo(cast<AtomicType>(T)->getValueType());
    Width = Info.Width;
    Align = Info.Align;

    if (!Width) {
      // An otherwise zero-sized type should still generate an
      // atomic operation.
      Width = Target->getCharWidth();
      assert(Align);
    } else if (Width <= Target->getMaxAtomicPromoteWidth()) {
      // If the size of the type doesn't exceed the platform's max
      // atomic promotion width, make the size and alignment more
      // favorable to atomic operations:

      // Round the size up to a power of 2.
      if (!llvm::isPowerOf2_64(Width))
        Width = llvm::NextPowerOf2(Width);

      // Set the alignment equal to the size.
      Align = static_cast<unsigned>(Width);
    }
  }
  break;

  case Type::Pipe:
    Width = Target->getPointerWidth(getTargetAddressSpace(LangAS::opencl_global));
    Align = Target->getPointerAlign(getTargetAddressSpace(LangAS::opencl_global));
    break;
  }

  assert(llvm::isPowerOf2_32(Align) && "Alignment must be power of 2");
  return TypeInfo(Width, Align, AlignIsRequired);
}

unsigned ASTContext::getTypeUnadjustedAlign(const Type *T) const {
  UnadjustedAlignMap::iterator I = MemoizedUnadjustedAlign.find(T);
  if (I != MemoizedUnadjustedAlign.end())
    return I->second;

  unsigned UnadjustedAlign;
  if (const auto *RT = T->getAs<RecordType>()) {
    const RecordDecl *RD = RT->getDecl();
    const ASTRecordLayout &Layout = getASTRecordLayout(RD);
    UnadjustedAlign = toBits(Layout.getUnadjustedAlignment());
  } else if (const auto *ObjCI = T->getAs<ObjCInterfaceType>()) {
    const ASTRecordLayout &Layout = getASTObjCInterfaceLayout(ObjCI->getDecl());
    UnadjustedAlign = toBits(Layout.getUnadjustedAlignment());
  } else {
    UnadjustedAlign = getTypeAlign(T->getUnqualifiedDesugaredType());
  }

  MemoizedUnadjustedAlign[T] = UnadjustedAlign;
  return UnadjustedAlign;
}

unsigned ASTContext::getOpenMPDefaultSimdAlign(QualType T) const {
  unsigned SimdAlign = getTargetInfo().getSimdDefaultAlign();
  // Target ppc64 with QPX: simd default alignment for pointer to double is 32.
  if ((getTargetInfo().getTriple().getArch() == llvm::Triple::ppc64 ||
       getTargetInfo().getTriple().getArch() == llvm::Triple::ppc64le) &&
      getTargetInfo().getABI() == "elfv1-qpx" &&
      T->isSpecificBuiltinType(BuiltinType::Double))
    SimdAlign = 256;
  return SimdAlign;
}

/// toCharUnitsFromBits - Convert a size in bits to a size in characters.
CharUnits ASTContext::toCharUnitsFromBits(int64_t BitSize) const {
  return CharUnits::fromQuantity(BitSize / getCharWidth());
}

/// toBits - Convert a size in characters to a size in characters.
int64_t ASTContext::toBits(CharUnits CharSize) const {
  return CharSize.getQuantity() * getCharWidth();
}

/// getTypeSizeInChars - Return the size of the specified type, in characters.
/// This method does not work on incomplete types.
CharUnits ASTContext::getTypeSizeInChars(QualType T) const {
  return getTypeInfoInChars(T).first;
}
CharUnits ASTContext::getTypeSizeInChars(const Type *T) const {
  return getTypeInfoInChars(T).first;
}

/// getTypeAlignInChars - Return the ABI-specified alignment of a type, in
/// characters. This method does not work on incomplete types.
CharUnits ASTContext::getTypeAlignInChars(QualType T) const {
  return toCharUnitsFromBits(getTypeAlign(T));
}
CharUnits ASTContext::getTypeAlignInChars(const Type *T) const {
  return toCharUnitsFromBits(getTypeAlign(T));
}

/// getTypeUnadjustedAlignInChars - Return the ABI-specified alignment of a
/// type, in characters, before alignment adustments. This method does
/// not work on incomplete types.
CharUnits ASTContext::getTypeUnadjustedAlignInChars(QualType T) const {
  return toCharUnitsFromBits(getTypeUnadjustedAlign(T));
}
CharUnits ASTContext::getTypeUnadjustedAlignInChars(const Type *T) const {
  return toCharUnitsFromBits(getTypeUnadjustedAlign(T));
}

/// getPreferredTypeAlign - Return the "preferred" alignment of the specified
/// type for the current target in bits.  This can be different than the ABI
/// alignment in cases where it is beneficial for performance to overalign
/// a data type.
unsigned ASTContext::getPreferredTypeAlign(const Type *T) const {
  TypeInfo TI = getTypeInfo(T);
  unsigned ABIAlign = TI.Align;

  T = T->getBaseElementTypeUnsafe();

  // The preferred alignment of member pointers is that of a pointer.
  if (T->isMemberPointerType())
    return getPreferredTypeAlign(getPointerDiffType().getTypePtr());

  if (!Target->allowsLargerPreferedTypeAlignment())
    return ABIAlign;

  // Double and long long should be naturally aligned if possible.
  if (const auto *CT = T->getAs<ComplexType>())
    T = CT->getElementType().getTypePtr();
  if (const auto *ET = T->getAs<EnumType>())
    T = ET->getDecl()->getIntegerType().getTypePtr();
  if (T->isSpecificBuiltinType(BuiltinType::Double) ||
      T->isSpecificBuiltinType(BuiltinType::LongLong) ||
      T->isSpecificBuiltinType(BuiltinType::ULongLong))
    // Don't increase the alignment if an alignment attribute was specified on a
    // typedef declaration.
    if (!TI.AlignIsRequired)
      return std::max(ABIAlign, (unsigned)getTypeSize(T));

  return ABIAlign;
}

/// getTargetDefaultAlignForAttributeAligned - Return the default alignment
/// for __attribute__((aligned)) on this target, to be used if no alignment
/// value is specified.
unsigned ASTContext::getTargetDefaultAlignForAttributeAligned() const {
  return getTargetInfo().getDefaultAlignForAttributeAligned();
}

/// getAlignOfGlobalVar - Return the alignment in bits that should be given
/// to a global variable of the specified type.
unsigned ASTContext::getAlignOfGlobalVar(QualType T) const {
  uint64_t TypeSize = getTypeSize(T.getTypePtr());
  return std::max(getTypeAlign(T), getTargetInfo().getMinGlobalAlign(TypeSize));
}

/// getAlignOfGlobalVarInChars - Return the alignment in characters that
/// should be given to a global variable of the specified type.
CharUnits ASTContext::getAlignOfGlobalVarInChars(QualType T) const {
  return toCharUnitsFromBits(getAlignOfGlobalVar(T));
}

CharUnits ASTContext::getOffsetOfBaseWithVBPtr(const CXXRecordDecl *RD) const {
  CharUnits Offset = CharUnits::Zero();
  const ASTRecordLayout *Layout = &getASTRecordLayout(RD);
  while (const CXXRecordDecl *Base = Layout->getBaseSharingVBPtr()) {
    Offset += Layout->getBaseClassOffset(Base);
    Layout = &getASTRecordLayout(Base);
  }
  return Offset;
}

/// DeepCollectObjCIvars -
/// This routine first collects all declared, but not synthesized, ivars in
/// super class and then collects all ivars, including those synthesized for
/// current class. This routine is used for implementation of current class
/// when all ivars, declared and synthesized are known.
void ASTContext::DeepCollectObjCIvars(const ObjCInterfaceDecl *OI,
                                      bool leafClass,
                            SmallVectorImpl<const ObjCIvarDecl*> &Ivars) const {
  if (const ObjCInterfaceDecl *SuperClass = OI->getSuperClass())
    DeepCollectObjCIvars(SuperClass, false, Ivars);
  if (!leafClass) {
    for (const auto *I : OI->ivars())
      Ivars.push_back(I);
  } else {
    auto *IDecl = const_cast<ObjCInterfaceDecl *>(OI);
    for (const ObjCIvarDecl *Iv = IDecl->all_declared_ivar_begin(); Iv;
         Iv= Iv->getNextIvar())
      Ivars.push_back(Iv);
  }
}

/// CollectInheritedProtocols - Collect all protocols in current class and
/// those inherited by it.
void ASTContext::CollectInheritedProtocols(const Decl *CDecl,
                          llvm::SmallPtrSet<ObjCProtocolDecl*, 8> &Protocols) {
  if (const auto *OI = dyn_cast<ObjCInterfaceDecl>(CDecl)) {
    // We can use protocol_iterator here instead of
    // all_referenced_protocol_iterator since we are walking all categories.
    for (auto *Proto : OI->all_referenced_protocols()) {
      CollectInheritedProtocols(Proto, Protocols);
    }

    // Categories of this Interface.
    for (const auto *Cat : OI->visible_categories())
      CollectInheritedProtocols(Cat, Protocols);

    if (ObjCInterfaceDecl *SD = OI->getSuperClass())
      while (SD) {
        CollectInheritedProtocols(SD, Protocols);
        SD = SD->getSuperClass();
      }
  } else if (const auto *OC = dyn_cast<ObjCCategoryDecl>(CDecl)) {
    for (auto *Proto : OC->protocols()) {
      CollectInheritedProtocols(Proto, Protocols);
    }
  } else if (const auto *OP = dyn_cast<ObjCProtocolDecl>(CDecl)) {
    // Insert the protocol.
    if (!Protocols.insert(
          const_cast<ObjCProtocolDecl *>(OP->getCanonicalDecl())).second)
      return;

    for (auto *Proto : OP->protocols())
      CollectInheritedProtocols(Proto, Protocols);
  }
}

static bool unionHasUniqueObjectRepresentations(const ASTContext &Context,
                                                const RecordDecl *RD) {
  assert(RD->isUnion() && "Must be union type");
  CharUnits UnionSize = Context.getTypeSizeInChars(RD->getTypeForDecl());

  for (const auto *Field : RD->fields()) {
    if (!Context.hasUniqueObjectRepresentations(Field->getType()))
      return false;
    CharUnits FieldSize = Context.getTypeSizeInChars(Field->getType());
    if (FieldSize != UnionSize)
      return false;
  }
  return !RD->field_empty();
}

static bool isStructEmpty(QualType Ty) {
  const RecordDecl *RD = Ty->castAs<RecordType>()->getDecl();

  if (!RD->field_empty())
    return false;

  if (const auto *ClassDecl = dyn_cast<CXXRecordDecl>(RD))
    return ClassDecl->isEmpty();

  return true;
}

static llvm::Optional<int64_t>
structHasUniqueObjectRepresentations(const ASTContext &Context,
                                     const RecordDecl *RD) {
  assert(!RD->isUnion() && "Must be struct/class type");
  const auto &Layout = Context.getASTRecordLayout(RD);

  int64_t CurOffsetInBits = 0;
  if (const auto *ClassDecl = dyn_cast<CXXRecordDecl>(RD)) {
    if (ClassDecl->isDynamicClass())
      return llvm::None;

    SmallVector<std::pair<QualType, int64_t>, 4> Bases;
    for (const auto Base : ClassDecl->bases()) {
      // Empty types can be inherited from, and non-empty types can potentially
      // have tail padding, so just make sure there isn't an error.
      if (!isStructEmpty(Base.getType())) {
        llvm::Optional<int64_t> Size = structHasUniqueObjectRepresentations(
            Context, Base.getType()->getAs<RecordType>()->getDecl());
        if (!Size)
          return llvm::None;
        Bases.emplace_back(Base.getType(), Size.getValue());
      }
    }

    llvm::sort(Bases, [&](const std::pair<QualType, int64_t> &L,
                          const std::pair<QualType, int64_t> &R) {
      return Layout.getBaseClassOffset(L.first->getAsCXXRecordDecl()) <
             Layout.getBaseClassOffset(R.first->getAsCXXRecordDecl());
    });

    for (const auto Base : Bases) {
      int64_t BaseOffset = Context.toBits(
          Layout.getBaseClassOffset(Base.first->getAsCXXRecordDecl()));
      int64_t BaseSize = Base.second;
      if (BaseOffset != CurOffsetInBits)
        return llvm::None;
      CurOffsetInBits = BaseOffset + BaseSize;
    }
  }

  for (const auto *Field : RD->fields()) {
    if (!Field->getType()->isReferenceType() &&
        !Context.hasUniqueObjectRepresentations(Field->getType()))
      return llvm::None;

    int64_t FieldSizeInBits =
        Context.toBits(Context.getTypeSizeInChars(Field->getType()));
    if (Field->isBitField()) {
      int64_t BitfieldSize = Field->getBitWidthValue(Context);

      if (BitfieldSize > FieldSizeInBits)
        return llvm::None;
      FieldSizeInBits = BitfieldSize;
    }

    int64_t FieldOffsetInBits = Context.getFieldOffset(Field);

    if (FieldOffsetInBits != CurOffsetInBits)
      return llvm::None;

    CurOffsetInBits = FieldSizeInBits + FieldOffsetInBits;
  }

  return CurOffsetInBits;
}

bool ASTContext::hasUniqueObjectRepresentations(QualType Ty) const {
  // C++17 [meta.unary.prop]:
  //   The predicate condition for a template specialization
  //   has_unique_object_representations<T> shall be
  //   satisfied if and only if:
  //     (9.1) - T is trivially copyable, and
  //     (9.2) - any two objects of type T with the same value have the same
  //     object representation, where two objects
  //   of array or non-union class type are considered to have the same value
  //   if their respective sequences of
  //   direct subobjects have the same values, and two objects of union type
  //   are considered to have the same
  //   value if they have the same active member and the corresponding members
  //   have the same value.
  //   The set of scalar types for which this condition holds is
  //   implementation-defined. [ Note: If a type has padding
  //   bits, the condition does not hold; otherwise, the condition holds true
  //   for unsigned integral types. -- end note ]
  assert(!Ty.isNull() && "Null QualType sent to unique object rep check");

  // Arrays are unique only if their element type is unique.
  if (Ty->isArrayType())
    return hasUniqueObjectRepresentations(getBaseElementType(Ty));

  // (9.1) - T is trivially copyable...
  if (!Ty.isTriviallyCopyableType(*this))
    return false;

  // All integrals and enums are unique.
  if (Ty->isIntegralOrEnumerationType())
    return true;

  // All other pointers are unique.
  if (Ty->isPointerType())
    return true;

  if (Ty->isMemberPointerType()) {
    const auto *MPT = Ty->getAs<MemberPointerType>();
    return !ABI->getMemberPointerInfo(MPT).HasPadding;
  }

  if (Ty->isRecordType()) {
    const RecordDecl *Record = Ty->getAs<RecordType>()->getDecl();

    if (Record->isInvalidDecl())
      return false;

    if (Record->isUnion())
      return unionHasUniqueObjectRepresentations(*this, Record);

    Optional<int64_t> StructSize =
        structHasUniqueObjectRepresentations(*this, Record);

    return StructSize &&
           StructSize.getValue() == static_cast<int64_t>(getTypeSize(Ty));
  }

  // FIXME: More cases to handle here (list by rsmith):
  // vectors (careful about, eg, vector of 3 foo)
  // _Complex int and friends
  // _Atomic T
  // Obj-C block pointers
  // Obj-C object pointers
  // and perhaps OpenCL's various builtin types (pipe, sampler_t, event_t,
  // clk_event_t, queue_t, reserve_id_t)
  // There're also Obj-C class types and the Obj-C selector type, but I think it
  // makes sense for those to return false here.

  return false;
}

unsigned ASTContext::CountNonClassIvars(const ObjCInterfaceDecl *OI) const {
  unsigned count = 0;
  // Count ivars declared in class extension.
  for (const auto *Ext : OI->known_extensions())
    count += Ext->ivar_size();

  // Count ivar defined in this class's implementation.  This
  // includes synthesized ivars.
  if (ObjCImplementationDecl *ImplDecl = OI->getImplementation())
    count += ImplDecl->ivar_size();

  return count;
}

bool ASTContext::isSentinelNullExpr(const Expr *E) {
  if (!E)
    return false;

  // nullptr_t is always treated as null.
  if (E->getType()->isNullPtrType()) return true;

  if (E->getType()->isAnyPointerType() &&
      E->IgnoreParenCasts()->isNullPointerConstant(*this,
                                                Expr::NPC_ValueDependentIsNull))
    return true;

  // Unfortunately, __null has type 'int'.
  if (isa<GNUNullExpr>(E)) return true;

  return false;
}

/// Get the implementation of ObjCInterfaceDecl, or nullptr if none
/// exists.
ObjCImplementationDecl *ASTContext::getObjCImplementation(ObjCInterfaceDecl *D) {
  llvm::DenseMap<ObjCContainerDecl*, ObjCImplDecl*>::iterator
    I = ObjCImpls.find(D);
  if (I != ObjCImpls.end())
    return cast<ObjCImplementationDecl>(I->second);
  return nullptr;
}

/// Get the implementation of ObjCCategoryDecl, or nullptr if none
/// exists.
ObjCCategoryImplDecl *ASTContext::getObjCImplementation(ObjCCategoryDecl *D) {
  llvm::DenseMap<ObjCContainerDecl*, ObjCImplDecl*>::iterator
    I = ObjCImpls.find(D);
  if (I != ObjCImpls.end())
    return cast<ObjCCategoryImplDecl>(I->second);
  return nullptr;
}

/// Set the implementation of ObjCInterfaceDecl.
void ASTContext::setObjCImplementation(ObjCInterfaceDecl *IFaceD,
                           ObjCImplementationDecl *ImplD) {
  assert(IFaceD && ImplD && "Passed null params");
  ObjCImpls[IFaceD] = ImplD;
}

/// Set the implementation of ObjCCategoryDecl.
void ASTContext::setObjCImplementation(ObjCCategoryDecl *CatD,
                           ObjCCategoryImplDecl *ImplD) {
  assert(CatD && ImplD && "Passed null params");
  ObjCImpls[CatD] = ImplD;
}

const ObjCMethodDecl *
ASTContext::getObjCMethodRedeclaration(const ObjCMethodDecl *MD) const {
  return ObjCMethodRedecls.lookup(MD);
}

void ASTContext::setObjCMethodRedeclaration(const ObjCMethodDecl *MD,
                                            const ObjCMethodDecl *Redecl) {
  assert(!getObjCMethodRedeclaration(MD) && "MD already has a redeclaration");
  ObjCMethodRedecls[MD] = Redecl;
}

const ObjCInterfaceDecl *ASTContext::getObjContainingInterface(
                                              const NamedDecl *ND) const {
  if (const auto *ID = dyn_cast<ObjCInterfaceDecl>(ND->getDeclContext()))
    return ID;
  if (const auto *CD = dyn_cast<ObjCCategoryDecl>(ND->getDeclContext()))
    return CD->getClassInterface();
  if (const auto *IMD = dyn_cast<ObjCImplDecl>(ND->getDeclContext()))
    return IMD->getClassInterface();

  return nullptr;
}

/// Get the copy initialization expression of VarDecl, or nullptr if
/// none exists.
ASTContext::BlockVarCopyInit
ASTContext::getBlockVarCopyInit(const VarDecl*VD) const {
  assert(VD && "Passed null params");
  assert(VD->hasAttr<BlocksAttr>() &&
         "getBlockVarCopyInits - not __block var");
  auto I = BlockVarCopyInits.find(VD);
  if (I != BlockVarCopyInits.end())
    return I->second;
  return {nullptr, false};
}

/// Set the copy initialization expression of a block var decl.
void ASTContext::setBlockVarCopyInit(const VarDecl*VD, Expr *CopyExpr,
                                     bool CanThrow) {
  assert(VD && CopyExpr && "Passed null params");
  assert(VD->hasAttr<BlocksAttr>() &&
         "setBlockVarCopyInits - not __block var");
  BlockVarCopyInits[VD].setExprAndFlag(CopyExpr, CanThrow);
}

TypeSourceInfo *ASTContext::CreateTypeSourceInfo(QualType T,
                                                 unsigned DataSize) const {
  if (!DataSize)
    DataSize = TypeLoc::getFullDataSizeForType(T);
  else
    assert(DataSize == TypeLoc::getFullDataSizeForType(T) &&
           "incorrect data size provided to CreateTypeSourceInfo!");

  auto *TInfo =
    (TypeSourceInfo*)BumpAlloc.Allocate(sizeof(TypeSourceInfo) + DataSize, 8);
  new (TInfo) TypeSourceInfo(T);
  return TInfo;
}

TypeSourceInfo *ASTContext::getTrivialTypeSourceInfo(QualType T,
                                                     SourceLocation L) const {
  TypeSourceInfo *DI = CreateTypeSourceInfo(T);
  DI->getTypeLoc().initialize(const_cast<ASTContext &>(*this), L);
  return DI;
}

const ASTRecordLayout &
ASTContext::getASTObjCInterfaceLayout(const ObjCInterfaceDecl *D) const {
  return getObjCLayout(D, nullptr);
}

const ASTRecordLayout &
ASTContext::getASTObjCImplementationLayout(
                                        const ObjCImplementationDecl *D) const {
  return getObjCLayout(D->getClassInterface(), D);
}

//===----------------------------------------------------------------------===//
//                   Type creation/memoization methods
//===----------------------------------------------------------------------===//

QualType
ASTContext::getExtQualType(const Type *baseType, Qualifiers quals) const {
  unsigned fastQuals = quals.getFastQualifiers();
  quals.removeFastQualifiers();

  // Check if we've already instantiated this type.
  llvm::FoldingSetNodeID ID;
  ExtQuals::Profile(ID, baseType, quals);
  void *insertPos = nullptr;
  if (ExtQuals *eq = ExtQualNodes.FindNodeOrInsertPos(ID, insertPos)) {
    assert(eq->getQualifiers() == quals);
    return QualType(eq, fastQuals);
  }

  // If the base type is not canonical, make the appropriate canonical type.
  QualType canon;
  if (!baseType->isCanonicalUnqualified()) {
    SplitQualType canonSplit = baseType->getCanonicalTypeInternal().split();
    canonSplit.Quals.addConsistentQualifiers(quals);
    canon = getExtQualType(canonSplit.Ty, canonSplit.Quals);

    // Re-find the insert position.
    (void) ExtQualNodes.FindNodeOrInsertPos(ID, insertPos);
  }

  auto *eq = new (*this, TypeAlignment) ExtQuals(baseType, canon, quals);
  ExtQualNodes.InsertNode(eq, insertPos);
  return QualType(eq, fastQuals);
}

QualType ASTContext::getAddrSpaceQualType(QualType T,
                                          LangAS AddressSpace) const {
  QualType CanT = getCanonicalType(T);
  if (CanT.getAddressSpace() == AddressSpace)
    return T;

  // If we are composing extended qualifiers together, merge together
  // into one ExtQuals node.
  QualifierCollector Quals;
  const Type *TypeNode = Quals.strip(T);

  // If this type already has an address space specified, it cannot get
  // another one.
  assert(!Quals.hasAddressSpace() &&
         "Type cannot be in multiple addr spaces!");
  Quals.addAddressSpace(AddressSpace);

  return getExtQualType(TypeNode, Quals);
}

QualType ASTContext::removeAddrSpaceQualType(QualType T) const {
  // If we are composing extended qualifiers together, merge together
  // into one ExtQuals node.
  QualifierCollector Quals;
  const Type *TypeNode = Quals.strip(T);

  // If the qualifier doesn't have an address space just return it.
  if (!Quals.hasAddressSpace())
    return T;

  Quals.removeAddressSpace();

  // Removal of the address space can mean there are no longer any
  // non-fast qualifiers, so creating an ExtQualType isn't possible (asserts)
  // or required.
  if (Quals.hasNonFastQualifiers())
    return getExtQualType(TypeNode, Quals);
  else
    return QualType(TypeNode, Quals.getFastQualifiers());
}

QualType ASTContext::getObjCGCQualType(QualType T,
                                       Qualifiers::GC GCAttr) const {
  QualType CanT = getCanonicalType(T);
  if (CanT.getObjCGCAttr() == GCAttr)
    return T;

  if (const auto *ptr = T->getAs<PointerType>()) {
    QualType Pointee = ptr->getPointeeType();
    if (Pointee->isAnyPointerType()) {
      QualType ResultType = getObjCGCQualType(Pointee, GCAttr);
      return getPointerType(ResultType);
    }
  }

  // If we are composing extended qualifiers together, merge together
  // into one ExtQuals node.
  QualifierCollector Quals;
  const Type *TypeNode = Quals.strip(T);

  // If this type already has an ObjCGC specified, it cannot get
  // another one.
  assert(!Quals.hasObjCGCAttr() &&
         "Type cannot have multiple ObjCGCs!");
  Quals.addObjCGCAttr(GCAttr);

  return getExtQualType(TypeNode, Quals);
}

const FunctionType *ASTContext::adjustFunctionType(const FunctionType *T,
                                                   FunctionType::ExtInfo Info) {
  if (T->getExtInfo() == Info)
    return T;

  QualType Result;
  if (const auto *FNPT = dyn_cast<FunctionNoProtoType>(T)) {
    Result = getFunctionNoProtoType(FNPT->getReturnType(), Info);
  } else {
    const auto *FPT = cast<FunctionProtoType>(T);
    FunctionProtoType::ExtProtoInfo EPI = FPT->getExtProtoInfo();
    EPI.ExtInfo = Info;
    Result = getFunctionType(FPT->getReturnType(), FPT->getParamTypes(), EPI);
  }

  return cast<FunctionType>(Result.getTypePtr());
}

void ASTContext::adjustDeducedFunctionResultType(FunctionDecl *FD,
                                                 QualType ResultType) {
  FD = FD->getMostRecentDecl();
  while (true) {
    const auto *FPT = FD->getType()->castAs<FunctionProtoType>();
    FunctionProtoType::ExtProtoInfo EPI = FPT->getExtProtoInfo();
    FD->setType(getFunctionType(ResultType, FPT->getParamTypes(), EPI));
    if (FunctionDecl *Next = FD->getPreviousDecl())
      FD = Next;
    else
      break;
  }
  if (ASTMutationListener *L = getASTMutationListener())
    L->DeducedReturnType(FD, ResultType);
}

/// Get a function type and produce the equivalent function type with the
/// specified exception specification. Type sugar that can be present on a
/// declaration of a function with an exception specification is permitted
/// and preserved. Other type sugar (for instance, typedefs) is not.
QualType ASTContext::getFunctionTypeWithExceptionSpec(
    QualType Orig, const FunctionProtoType::ExceptionSpecInfo &ESI) {
  // Might have some parens.
  if (const auto *PT = dyn_cast<ParenType>(Orig))
    return getParenType(
        getFunctionTypeWithExceptionSpec(PT->getInnerType(), ESI));

  // Might be wrapped in a macro qualified type.
  if (const auto *MQT = dyn_cast<MacroQualifiedType>(Orig))
    return getMacroQualifiedType(
        getFunctionTypeWithExceptionSpec(MQT->getUnderlyingType(), ESI),
        MQT->getMacroIdentifier());

  // Might have a calling-convention attribute.
  if (const auto *AT = dyn_cast<AttributedType>(Orig))
    return getAttributedType(
        AT->getAttrKind(),
        getFunctionTypeWithExceptionSpec(AT->getModifiedType(), ESI),
        getFunctionTypeWithExceptionSpec(AT->getEquivalentType(), ESI));

  // Anything else must be a function type. Rebuild it with the new exception
  // specification.
  const auto *Proto = Orig->getAs<FunctionProtoType>();
  return getFunctionType(
      Proto->getReturnType(), Proto->getParamTypes(),
      Proto->getExtProtoInfo().withExceptionSpec(ESI));
}

bool ASTContext::hasSameFunctionTypeIgnoringExceptionSpec(QualType T,
                                                          QualType U) {
  return hasSameType(T, U) ||
         (getLangOpts().CPlusPlus17 &&
          hasSameType(getFunctionTypeWithExceptionSpec(T, EST_None),
                      getFunctionTypeWithExceptionSpec(U, EST_None)));
}

void ASTContext::adjustExceptionSpec(
    FunctionDecl *FD, const FunctionProtoType::ExceptionSpecInfo &ESI,
    bool AsWritten) {
  // Update the type.
  QualType Updated =
      getFunctionTypeWithExceptionSpec(FD->getType(), ESI);
  FD->setType(Updated);

  if (!AsWritten)
    return;

  // Update the type in the type source information too.
  if (TypeSourceInfo *TSInfo = FD->getTypeSourceInfo()) {
    // If the type and the type-as-written differ, we may need to update
    // the type-as-written too.
    if (TSInfo->getType() != FD->getType())
      Updated = getFunctionTypeWithExceptionSpec(TSInfo->getType(), ESI);

    // FIXME: When we get proper type location information for exceptions,
    // we'll also have to rebuild the TypeSourceInfo. For now, we just patch
    // up the TypeSourceInfo;
    assert(TypeLoc::getFullDataSizeForType(Updated) ==
               TypeLoc::getFullDataSizeForType(TSInfo->getType()) &&
           "TypeLoc size mismatch from updating exception specification");
    TSInfo->overrideType(Updated);
  }
}

/// getComplexType - Return the uniqued reference to the type for a complex
/// number with the specified element type.
QualType ASTContext::getComplexType(QualType T) const {
  // Unique pointers, to guarantee there is only one pointer of a particular
  // structure.
  llvm::FoldingSetNodeID ID;
  ComplexType::Profile(ID, T);

  void *InsertPos = nullptr;
  if (ComplexType *CT = ComplexTypes.FindNodeOrInsertPos(ID, InsertPos))
    return QualType(CT, 0);

  // If the pointee type isn't canonical, this won't be a canonical type either,
  // so fill in the canonical type field.
  QualType Canonical;
  if (!T.isCanonical()) {
    Canonical = getComplexType(getCanonicalType(T));

    // Get the new insert position for the node we care about.
    ComplexType *NewIP = ComplexTypes.FindNodeOrInsertPos(ID, InsertPos);
    assert(!NewIP && "Shouldn't be in the map!"); (void)NewIP;
  }
  auto *New = new (*this, TypeAlignment) ComplexType(T, Canonical);
  Types.push_back(New);
  ComplexTypes.InsertNode(New, InsertPos);
  return QualType(New, 0);
}

/// getPointerType - Return the uniqued reference to the type for a pointer to
/// the specified type.
QualType ASTContext::getPointerType(QualType T, CheckedPointerKind kind) const {
  // Unique pointers, to guarantee there is only one pointer of a particular
  // structure.
  llvm::FoldingSetNodeID ID;
  PointerType::Profile(ID, T, kind);

  void *InsertPos = nullptr;
  if (PointerType *PT = PointerTypes.FindNodeOrInsertPos(ID, InsertPos))
    return QualType(PT, 0);

  // If the pointee type isn't canonical, this won't be a canonical type either,
  // so fill in the canonical type field.
  QualType Canonical;
  if (!T.isCanonical()) {
    Canonical = getPointerType(getCanonicalType(T), kind);

    // Get the new insert position for the node we care about.
    PointerType *NewIP = PointerTypes.FindNodeOrInsertPos(ID, InsertPos);
    assert(!NewIP && "Shouldn't be in the map!"); (void)NewIP;
  }
  auto *New = new (*this, TypeAlignment) PointerType(T, Canonical, kind);
  Types.push_back(New);
  PointerTypes.InsertNode(New, InsertPos);
  return QualType(New, 0);
}

QualType ASTContext::getTypeVariableType(unsigned int inDepth, unsigned int inIndex, 
                                          const bool isInBoundsSafeInterface) const {
  llvm::FoldingSetNodeID ID;
  TypeVariableType::Profile(ID, inDepth, inIndex, isInBoundsSafeInterface);

  void *InsertPos = nullptr;
  if (TypeVariableType *PT = TypeVariableTypes.FindNodeOrInsertPos(ID, InsertPos))
    return QualType(PT, 0);

  TypeVariableType *New = new (*this, TypeAlignment) TypeVariableType(inDepth, inIndex, isInBoundsSafeInterface);
  Types.push_back(New);
  TypeVariableTypes.InsertNode(New, InsertPos);
  return QualType(New, 0);
}

QualType ASTContext::getAdjustedType(QualType Orig, QualType New) const {
  llvm::FoldingSetNodeID ID;
  AdjustedType::Profile(ID, Orig, New);
  void *InsertPos = nullptr;
  AdjustedType *AT = AdjustedTypes.FindNodeOrInsertPos(ID, InsertPos);
  if (AT)
    return QualType(AT, 0);

  QualType Canonical = getCanonicalType(New);

  // Get the new insert position for the node we care about.
  AT = AdjustedTypes.FindNodeOrInsertPos(ID, InsertPos);
  assert(!AT && "Shouldn't be in the map!");

  AT = new (*this, TypeAlignment)
      AdjustedType(Type::Adjusted, Orig, New, Canonical);
  Types.push_back(AT);
  AdjustedTypes.InsertNode(AT, InsertPos);
  return QualType(AT, 0);
}

QualType ASTContext::getDecayedType(QualType T) const {
  assert((T->isArrayType() || T->isFunctionType()) && "T does not decay");

  QualType Decayed;

  // C99 6.7.5.3p7:
  //   A declaration of a parameter as "array of type" shall be
  //   adjusted to "qualified pointer to type", where the type
  //   qualifiers (if any) are those specified within the [ and ] of
  //   the array type derivation.
  if (T->isArrayType())
    Decayed = getArrayDecayedType(T);

  // C99 6.7.5.3p8:
  //   A declaration of a parameter as "function returning type"
  //   shall be adjusted to "pointer to function returning type", as
  //   in 6.3.2.1.
  if (T->isFunctionType())
    Decayed = getPointerType(T);

  llvm::FoldingSetNodeID ID;
  AdjustedType::Profile(ID, T, Decayed);
  void *InsertPos = nullptr;
  AdjustedType *AT = AdjustedTypes.FindNodeOrInsertPos(ID, InsertPos);
  if (AT)
    return QualType(AT, 0);

  QualType Canonical = getCanonicalType(Decayed);

  // Get the new insert position for the node we care about.
  AT = AdjustedTypes.FindNodeOrInsertPos(ID, InsertPos);
  assert(!AT && "Shouldn't be in the map!");

  AT = new (*this, TypeAlignment) DecayedType(T, Decayed, Canonical);
  Types.push_back(AT);
  AdjustedTypes.InsertNode(AT, InsertPos);
  return QualType(AT, 0);
}

/// getBlockPointerType - Return the uniqued reference to the type for
/// a pointer to the specified block.
QualType ASTContext::getBlockPointerType(QualType T) const {
  assert(T->isFunctionType() && "block of function types only");
  // Unique pointers, to guarantee there is only one block of a particular
  // structure.
  llvm::FoldingSetNodeID ID;
  BlockPointerType::Profile(ID, T);

  void *InsertPos = nullptr;
  if (BlockPointerType *PT =
        BlockPointerTypes.FindNodeOrInsertPos(ID, InsertPos))
    return QualType(PT, 0);

  // If the block pointee type isn't canonical, this won't be a canonical
  // type either so fill in the canonical type field.
  QualType Canonical;
  if (!T.isCanonical()) {
    Canonical = getBlockPointerType(getCanonicalType(T));

    // Get the new insert position for the node we care about.
    BlockPointerType *NewIP =
      BlockPointerTypes.FindNodeOrInsertPos(ID, InsertPos);
    assert(!NewIP && "Shouldn't be in the map!"); (void)NewIP;
  }
  auto *New = new (*this, TypeAlignment) BlockPointerType(T, Canonical);
  Types.push_back(New);
  BlockPointerTypes.InsertNode(New, InsertPos);
  return QualType(New, 0);
}

/// getLValueReferenceType - Return the uniqued reference to the type for an
/// lvalue reference to the specified type.
QualType
ASTContext::getLValueReferenceType(QualType T, bool SpelledAsLValue) const {
  assert(getCanonicalType(T) != OverloadTy &&
         "Unresolved overloaded function type");

  // Unique pointers, to guarantee there is only one pointer of a particular
  // structure.
  llvm::FoldingSetNodeID ID;
  ReferenceType::Profile(ID, T, SpelledAsLValue);

  void *InsertPos = nullptr;
  if (LValueReferenceType *RT =
        LValueReferenceTypes.FindNodeOrInsertPos(ID, InsertPos))
    return QualType(RT, 0);

  const auto *InnerRef = T->getAs<ReferenceType>();

  // If the referencee type isn't canonical, this won't be a canonical type
  // either, so fill in the canonical type field.
  QualType Canonical;
  if (!SpelledAsLValue || InnerRef || !T.isCanonical()) {
    QualType PointeeType = (InnerRef ? InnerRef->getPointeeType() : T);
    Canonical = getLValueReferenceType(getCanonicalType(PointeeType));

    // Get the new insert position for the node we care about.
    LValueReferenceType *NewIP =
      LValueReferenceTypes.FindNodeOrInsertPos(ID, InsertPos);
    assert(!NewIP && "Shouldn't be in the map!"); (void)NewIP;
  }

  auto *New = new (*this, TypeAlignment) LValueReferenceType(T, Canonical,
                                                             SpelledAsLValue);
  Types.push_back(New);
  LValueReferenceTypes.InsertNode(New, InsertPos);

  return QualType(New, 0);
}

/// getRValueReferenceType - Return the uniqued reference to the type for an
/// rvalue reference to the specified type.
QualType ASTContext::getRValueReferenceType(QualType T) const {
  // Unique pointers, to guarantee there is only one pointer of a particular
  // structure.
  llvm::FoldingSetNodeID ID;
  ReferenceType::Profile(ID, T, false);

  void *InsertPos = nullptr;
  if (RValueReferenceType *RT =
        RValueReferenceTypes.FindNodeOrInsertPos(ID, InsertPos))
    return QualType(RT, 0);

  const auto *InnerRef = T->getAs<ReferenceType>();

  // If the referencee type isn't canonical, this won't be a canonical type
  // either, so fill in the canonical type field.
  QualType Canonical;
  if (InnerRef || !T.isCanonical()) {
    QualType PointeeType = (InnerRef ? InnerRef->getPointeeType() : T);
    Canonical = getRValueReferenceType(getCanonicalType(PointeeType));

    // Get the new insert position for the node we care about.
    RValueReferenceType *NewIP =
      RValueReferenceTypes.FindNodeOrInsertPos(ID, InsertPos);
    assert(!NewIP && "Shouldn't be in the map!"); (void)NewIP;
  }

  auto *New = new (*this, TypeAlignment) RValueReferenceType(T, Canonical);
  Types.push_back(New);
  RValueReferenceTypes.InsertNode(New, InsertPos);
  return QualType(New, 0);
}

/// getMemberPointerType - Return the uniqued reference to the type for a
/// member pointer to the specified type, in the specified class.
QualType ASTContext::getMemberPointerType(QualType T, const Type *Cls) const {
  // Unique pointers, to guarantee there is only one pointer of a particular
  // structure.
  llvm::FoldingSetNodeID ID;
  MemberPointerType::Profile(ID, T, Cls);

  void *InsertPos = nullptr;
  if (MemberPointerType *PT =
      MemberPointerTypes.FindNodeOrInsertPos(ID, InsertPos))
    return QualType(PT, 0);

  // If the pointee or class type isn't canonical, this won't be a canonical
  // type either, so fill in the canonical type field.
  QualType Canonical;
  if (!T.isCanonical() || !Cls->isCanonicalUnqualified()) {
    Canonical = getMemberPointerType(getCanonicalType(T),getCanonicalType(Cls));

    // Get the new insert position for the node we care about.
    MemberPointerType *NewIP =
      MemberPointerTypes.FindNodeOrInsertPos(ID, InsertPos);
    assert(!NewIP && "Shouldn't be in the map!"); (void)NewIP;
  }
  auto *New = new (*this, TypeAlignment) MemberPointerType(T, Cls, Canonical);
  Types.push_back(New);
  MemberPointerTypes.InsertNode(New, InsertPos);
  return QualType(New, 0);
}

/// getConstantArrayType - Return the unique reference to the type for an
/// array of the specified element type.
QualType ASTContext::getConstantArrayType(QualType EltTy,
                                          const llvm::APInt &ArySizeIn,
                                          ArrayType::ArraySizeModifier ASM,
                                          unsigned IndexTypeQuals,
                                          CheckedArrayKind Kind) const {
  assert((EltTy->isDependentType() ||
          EltTy->isIncompleteType() || EltTy->isConstantSizeType()) &&
         "Constant array of VLAs is illegal!");

  // Convert the array size into a canonical width matching the pointer size for
  // the target.
  llvm::APInt ArySize(ArySizeIn);
  ArySize = ArySize.zextOrTrunc(Target->getMaxPointerWidth());

  llvm::FoldingSetNodeID ID;
  ConstantArrayType::Profile(ID, EltTy, ArySize, ASM, IndexTypeQuals,
                             Kind);

  void *InsertPos = nullptr;
  if (ConstantArrayType *ATP =
      ConstantArrayTypes.FindNodeOrInsertPos(ID, InsertPos))
    return QualType(ATP, 0);

  // If the element type isn't canonical or has qualifiers, this won't
  // be a canonical type either, so fill in the canonical type field.
  QualType Canon;
  if (!EltTy.isCanonical() || EltTy.hasLocalQualifiers()) {
    SplitQualType canonSplit = getCanonicalType(EltTy).split();
    Canon = getConstantArrayType(QualType(canonSplit.Ty, 0), ArySize,
                                 ASM, IndexTypeQuals, Kind);
    Canon = getQualifiedType(Canon, canonSplit.Quals);

    // Get the new insert position for the node we care about.
    ConstantArrayType *NewIP =
      ConstantArrayTypes.FindNodeOrInsertPos(ID, InsertPos);
    assert(!NewIP && "Shouldn't be in the map!"); (void)NewIP;
  }

  auto *New = new (*this,TypeAlignment)
    ConstantArrayType(EltTy, Canon, ArySize, ASM, IndexTypeQuals, Kind);
  ConstantArrayTypes.InsertNode(New, InsertPos);
  Types.push_back(New);
  return QualType(New, 0);
}

/// getVariableArrayDecayedType - Turns the given type, which may be
/// variably-modified, into the corresponding type with all the known
/// sizes replaced with [*].
QualType ASTContext::getVariableArrayDecayedType(QualType type) const {
  // Vastly most common case.
  if (!type->isVariablyModifiedType()) return type;

  QualType result;

  SplitQualType split = type.getSplitDesugaredType();
  const Type *ty = split.Ty;
  switch (ty->getTypeClass()) {
#define TYPE(Class, Base)
#define ABSTRACT_TYPE(Class, Base)
#define NON_CANONICAL_TYPE(Class, Base) case Type::Class:
#include "clang/AST/TypeNodes.def"
    llvm_unreachable("didn't desugar past all non-canonical types?");

  // These types should never be variably-modified.
  case Type::Builtin:
  case Type::Complex:
  case Type::Vector:
  case Type::DependentVector:
  case Type::ExtVector:
  case Type::DependentSizedExtVector:
  case Type::DependentAddressSpace:
  case Type::ObjCObject:
  case Type::ObjCInterface:
  case Type::ObjCObjectPointer:
  case Type::Record:
  case Type::Enum:
  case Type::UnresolvedUsing:
  case Type::TypeOfExpr:
  case Type::TypeOf:
  case Type::Decltype:
  case Type::UnaryTransform:
  case Type::DependentName:
  case Type::InjectedClassName:
  case Type::TemplateSpecialization:
  case Type::DependentTemplateSpecialization:
  case Type::TemplateTypeParm:
  case Type::SubstTemplateTypeParmPack:
  case Type::Auto:
  case Type::DeducedTemplateSpecialization:
  case Type::PackExpansion:
  case Type::Existential:
    llvm_unreachable("type should never be variably-modified");

  // These types can be variably-modified but should never need to
  // further decay.
  case Type::FunctionNoProto:
  case Type::FunctionProto:
  case Type::BlockPointer:
  case Type::MemberPointer:
  case Type::Pipe:
  case Type::TypeVariable:
    return type;

  // These types can be variably-modified.  All these modifications
  // preserve structure except as noted by comments.
  // TODO: if we ever care about optimizing VLAs, there are no-op
  // optimizations available here.
  case Type::Pointer:
    result = getPointerType(getVariableArrayDecayedType(
                              cast<PointerType>(ty)->getPointeeType()));
    break;

  case Type::LValueReference: {
    const auto *lv = cast<LValueReferenceType>(ty);
    result = getLValueReferenceType(
                 getVariableArrayDecayedType(lv->getPointeeType()),
                                    lv->isSpelledAsLValue());
    break;
  }

  case Type::RValueReference: {
    const auto *lv = cast<RValueReferenceType>(ty);
    result = getRValueReferenceType(
                 getVariableArrayDecayedType(lv->getPointeeType()));
    break;
  }

  case Type::Atomic: {
    const auto *at = cast<AtomicType>(ty);
    result = getAtomicType(getVariableArrayDecayedType(at->getValueType()));
    break;
  }

  case Type::ConstantArray: {
    const auto *cat = cast<ConstantArrayType>(ty);
    result = getConstantArrayType(
                 getVariableArrayDecayedType(cat->getElementType()),
                                  cat->getSize(),
                                  cat->getSizeModifier(),
                                  cat->getIndexTypeCVRQualifiers(),
                                  cat->getKind());
    break;
  }

  case Type::DependentSizedArray: {
    const auto *dat = cast<DependentSizedArrayType>(ty);
    result = getDependentSizedArrayType(
                 getVariableArrayDecayedType(dat->getElementType()),
                                        dat->getSizeExpr(),
                                        dat->getSizeModifier(),
                                        dat->getIndexTypeCVRQualifiers(),
                                        dat->getBracketsRange());
    break;
  }

  // Turn incomplete types into [*] types.
  case Type::IncompleteArray: {
    const auto *iat = cast<IncompleteArrayType>(ty);
    result = getVariableArrayType(
                 getVariableArrayDecayedType(iat->getElementType()),
                                  /*size*/ nullptr,
                                  ArrayType::Normal,
                                  iat->getIndexTypeCVRQualifiers(),
                                  SourceRange());
    break;
  }

  // Turn VLA types into [*] types.
  case Type::VariableArray: {
    const auto *vat = cast<VariableArrayType>(ty);
    result = getVariableArrayType(
                 getVariableArrayDecayedType(vat->getElementType()),
                                  /*size*/ nullptr,
                                  ArrayType::Star,
                                  vat->getIndexTypeCVRQualifiers(),
                                  vat->getBracketsRange());
    break;
  }
  }

  // Apply the top-level qualifiers from the original.
  return getQualifiedType(result, split.Quals);
}

/// getVariableArrayType - Returns a non-unique reference to the type for a
/// variable array of the specified element type.
QualType ASTContext::getVariableArrayType(QualType EltTy,
                                          Expr *NumElts,
                                          ArrayType::ArraySizeModifier ASM,
                                          unsigned IndexTypeQuals,
                                          SourceRange Brackets) const {
  // Since we don't unique expressions, it isn't possible to unique VLA's
  // that have an expression provided for their size.
  QualType Canon;

  // Be sure to pull qualifiers off the element type.
  if (!EltTy.isCanonical() || EltTy.hasLocalQualifiers()) {
    SplitQualType canonSplit = getCanonicalType(EltTy).split();
    Canon = getVariableArrayType(QualType(canonSplit.Ty, 0), NumElts, ASM,
                                 IndexTypeQuals, Brackets);
    Canon = getQualifiedType(Canon, canonSplit.Quals);
  }

  auto *New = new (*this, TypeAlignment)
    VariableArrayType(EltTy, Canon, NumElts, ASM, IndexTypeQuals, Brackets);

  VariableArrayTypes.push_back(New);
  Types.push_back(New);
  return QualType(New, 0);
}

/// getDependentSizedArrayType - Returns a non-unique reference to
/// the type for a dependently-sized array of the specified element
/// type.
QualType ASTContext::getDependentSizedArrayType(QualType elementType,
                                                Expr *numElements,
                                                ArrayType::ArraySizeModifier ASM,
                                                unsigned elementTypeQuals,
                                                SourceRange brackets) const {
  assert((!numElements || numElements->isTypeDependent() ||
          numElements->isValueDependent()) &&
         "Size must be type- or value-dependent!");

  // Dependently-sized array types that do not have a specified number
  // of elements will have their sizes deduced from a dependent
  // initializer.  We do no canonicalization here at all, which is okay
  // because they can't be used in most locations.
  if (!numElements) {
    auto *newType
      = new (*this, TypeAlignment)
          DependentSizedArrayType(*this, elementType, QualType(),
                                  numElements, ASM, elementTypeQuals,
                                  brackets);
    Types.push_back(newType);
    return QualType(newType, 0);
  }

  // Otherwise, we actually build a new type every time, but we
  // also build a canonical type.

  SplitQualType canonElementType = getCanonicalType(elementType).split();

  void *insertPos = nullptr;
  llvm::FoldingSetNodeID ID;
  DependentSizedArrayType::Profile(ID, *this,
                                   QualType(canonElementType.Ty, 0),
                                   ASM, elementTypeQuals, numElements);

  // Look for an existing type with these properties.
  DependentSizedArrayType *canonTy =
    DependentSizedArrayTypes.FindNodeOrInsertPos(ID, insertPos);

  // If we don't have one, build one.
  if (!canonTy) {
    canonTy = new (*this, TypeAlignment)
      DependentSizedArrayType(*this, QualType(canonElementType.Ty, 0),
                              QualType(), numElements, ASM, elementTypeQuals,
                              brackets);
    DependentSizedArrayTypes.InsertNode(canonTy, insertPos);
    Types.push_back(canonTy);
  }

  // Apply qualifiers from the element type to the array.
  QualType canon = getQualifiedType(QualType(canonTy,0),
                                    canonElementType.Quals);

  // If we didn't need extra canonicalization for the element type or the size
  // expression, then just use that as our result.
  if (QualType(canonElementType.Ty, 0) == elementType &&
      canonTy->getSizeExpr() == numElements)
    return canon;

  // Otherwise, we need to build a type which follows the spelling
  // of the element type.
  auto *sugaredType
    = new (*this, TypeAlignment)
        DependentSizedArrayType(*this, elementType, canon, numElements,
                                ASM, elementTypeQuals, brackets);
  Types.push_back(sugaredType);
  return QualType(sugaredType, 0);
}

QualType ASTContext::getIncompleteArrayType(QualType elementType,
                                            ArrayType::ArraySizeModifier ASM,
                                            unsigned elementTypeQuals,
                                            CheckedArrayKind Kind) const {
  llvm::FoldingSetNodeID ID;
  IncompleteArrayType::Profile(ID, elementType, ASM, elementTypeQuals,
                               Kind);

  void *insertPos = nullptr;
  if (IncompleteArrayType *iat =
       IncompleteArrayTypes.FindNodeOrInsertPos(ID, insertPos))
    return QualType(iat, 0);

  // If the element type isn't canonical, this won't be a canonical type
  // either, so fill in the canonical type field.  We also have to pull
  // qualifiers off the element type.
  QualType canon;

  if (!elementType.isCanonical() || elementType.hasLocalQualifiers()) {
    SplitQualType canonSplit = getCanonicalType(elementType).split();
    canon = getIncompleteArrayType(QualType(canonSplit.Ty, 0),
                                   ASM, elementTypeQuals, Kind);
    canon = getQualifiedType(canon, canonSplit.Quals);

    // Get the new insert position for the node we care about.
    IncompleteArrayType *existing =
      IncompleteArrayTypes.FindNodeOrInsertPos(ID, insertPos);
    assert(!existing && "Shouldn't be in the map!"); (void) existing;
  }

  auto *newType = new (*this, TypeAlignment)
    IncompleteArrayType(elementType, canon, ASM, elementTypeQuals, Kind);

  IncompleteArrayTypes.InsertNode(newType, insertPos);
  Types.push_back(newType);
  return QualType(newType, 0);
}

/// getVectorType - Return the unique reference to a vector type of
/// the specified element type and size. VectorType must be a built-in type.
QualType ASTContext::getVectorType(QualType vecType, unsigned NumElts,
                                   VectorType::VectorKind VecKind) const {
  assert(vecType->isBuiltinType());

  // Check if we've already instantiated a vector of this type.
  llvm::FoldingSetNodeID ID;
  VectorType::Profile(ID, vecType, NumElts, Type::Vector, VecKind);

  void *InsertPos = nullptr;
  if (VectorType *VTP = VectorTypes.FindNodeOrInsertPos(ID, InsertPos))
    return QualType(VTP, 0);

  // If the element type isn't canonical, this won't be a canonical type either,
  // so fill in the canonical type field.
  QualType Canonical;
  if (!vecType.isCanonical()) {
    Canonical = getVectorType(getCanonicalType(vecType), NumElts, VecKind);

    // Get the new insert position for the node we care about.
    VectorType *NewIP = VectorTypes.FindNodeOrInsertPos(ID, InsertPos);
    assert(!NewIP && "Shouldn't be in the map!"); (void)NewIP;
  }
  auto *New = new (*this, TypeAlignment)
    VectorType(vecType, NumElts, Canonical, VecKind);
  VectorTypes.InsertNode(New, InsertPos);
  Types.push_back(New);
  return QualType(New, 0);
}

QualType
ASTContext::getDependentVectorType(QualType VecType, Expr *SizeExpr,
                                   SourceLocation AttrLoc,
                                   VectorType::VectorKind VecKind) const {
  llvm::FoldingSetNodeID ID;
  DependentVectorType::Profile(ID, *this, getCanonicalType(VecType), SizeExpr,
                               VecKind);
  void *InsertPos = nullptr;
  DependentVectorType *Canon =
      DependentVectorTypes.FindNodeOrInsertPos(ID, InsertPos);
  DependentVectorType *New;

  if (Canon) {
    New = new (*this, TypeAlignment) DependentVectorType(
        *this, VecType, QualType(Canon, 0), SizeExpr, AttrLoc, VecKind);
  } else {
    QualType CanonVecTy = getCanonicalType(VecType);
    if (CanonVecTy == VecType) {
      New = new (*this, TypeAlignment) DependentVectorType(
          *this, VecType, QualType(), SizeExpr, AttrLoc, VecKind);

      DependentVectorType *CanonCheck =
          DependentVectorTypes.FindNodeOrInsertPos(ID, InsertPos);
      assert(!CanonCheck &&
             "Dependent-sized vector_size canonical type broken");
      (void)CanonCheck;
      DependentVectorTypes.InsertNode(New, InsertPos);
    } else {
      QualType Canon = getDependentSizedExtVectorType(CanonVecTy, SizeExpr,
                                                      SourceLocation());
      New = new (*this, TypeAlignment) DependentVectorType(
          *this, VecType, Canon, SizeExpr, AttrLoc, VecKind);
    }
  }

  Types.push_back(New);
  return QualType(New, 0);
}

/// getExtVectorType - Return the unique reference to an extended vector type of
/// the specified element type and size. VectorType must be a built-in type.
QualType
ASTContext::getExtVectorType(QualType vecType, unsigned NumElts) const {
  assert(vecType->isBuiltinType() || vecType->isDependentType());

  // Check if we've already instantiated a vector of this type.
  llvm::FoldingSetNodeID ID;
  VectorType::Profile(ID, vecType, NumElts, Type::ExtVector,
                      VectorType::GenericVector);
  void *InsertPos = nullptr;
  if (VectorType *VTP = VectorTypes.FindNodeOrInsertPos(ID, InsertPos))
    return QualType(VTP, 0);

  // If the element type isn't canonical, this won't be a canonical type either,
  // so fill in the canonical type field.
  QualType Canonical;
  if (!vecType.isCanonical()) {
    Canonical = getExtVectorType(getCanonicalType(vecType), NumElts);

    // Get the new insert position for the node we care about.
    VectorType *NewIP = VectorTypes.FindNodeOrInsertPos(ID, InsertPos);
    assert(!NewIP && "Shouldn't be in the map!"); (void)NewIP;
  }
  auto *New = new (*this, TypeAlignment)
    ExtVectorType(vecType, NumElts, Canonical);
  VectorTypes.InsertNode(New, InsertPos);
  Types.push_back(New);
  return QualType(New, 0);
}

QualType
ASTContext::getDependentSizedExtVectorType(QualType vecType,
                                           Expr *SizeExpr,
                                           SourceLocation AttrLoc) const {
  llvm::FoldingSetNodeID ID;
  DependentSizedExtVectorType::Profile(ID, *this, getCanonicalType(vecType),
                                       SizeExpr);

  void *InsertPos = nullptr;
  DependentSizedExtVectorType *Canon
    = DependentSizedExtVectorTypes.FindNodeOrInsertPos(ID, InsertPos);
  DependentSizedExtVectorType *New;
  if (Canon) {
    // We already have a canonical version of this array type; use it as
    // the canonical type for a newly-built type.
    New = new (*this, TypeAlignment)
      DependentSizedExtVectorType(*this, vecType, QualType(Canon, 0),
                                  SizeExpr, AttrLoc);
  } else {
    QualType CanonVecTy = getCanonicalType(vecType);
    if (CanonVecTy == vecType) {
      New = new (*this, TypeAlignment)
        DependentSizedExtVectorType(*this, vecType, QualType(), SizeExpr,
                                    AttrLoc);

      DependentSizedExtVectorType *CanonCheck
        = DependentSizedExtVectorTypes.FindNodeOrInsertPos(ID, InsertPos);
      assert(!CanonCheck && "Dependent-sized ext_vector canonical type broken");
      (void)CanonCheck;
      DependentSizedExtVectorTypes.InsertNode(New, InsertPos);
    } else {
      QualType Canon = getDependentSizedExtVectorType(CanonVecTy, SizeExpr,
                                                      SourceLocation());
      New = new (*this, TypeAlignment)
        DependentSizedExtVectorType(*this, vecType, Canon, SizeExpr, AttrLoc);
    }
  }

  Types.push_back(New);
  return QualType(New, 0);
}

QualType ASTContext::getDependentAddressSpaceType(QualType PointeeType,
                                                  Expr *AddrSpaceExpr,
                                                  SourceLocation AttrLoc) const {
  assert(AddrSpaceExpr->isInstantiationDependent());

  QualType canonPointeeType = getCanonicalType(PointeeType);

  void *insertPos = nullptr;
  llvm::FoldingSetNodeID ID;
  DependentAddressSpaceType::Profile(ID, *this, canonPointeeType,
                                     AddrSpaceExpr);

  DependentAddressSpaceType *canonTy =
    DependentAddressSpaceTypes.FindNodeOrInsertPos(ID, insertPos);

  if (!canonTy) {
    canonTy = new (*this, TypeAlignment)
      DependentAddressSpaceType(*this, canonPointeeType,
                                QualType(), AddrSpaceExpr, AttrLoc);
    DependentAddressSpaceTypes.InsertNode(canonTy, insertPos);
    Types.push_back(canonTy);
  }

  if (canonPointeeType == PointeeType &&
      canonTy->getAddrSpaceExpr() == AddrSpaceExpr)
    return QualType(canonTy, 0);

  auto *sugaredType
    = new (*this, TypeAlignment)
        DependentAddressSpaceType(*this, PointeeType, QualType(canonTy, 0),
                                  AddrSpaceExpr, AttrLoc);
  Types.push_back(sugaredType);
  return QualType(sugaredType, 0);
}

/// Determine whether \p T is canonical as the result type of a function.
static bool isCanonicalResultType(QualType T) {
  return T.isCanonical() &&
         (T.getObjCLifetime() == Qualifiers::OCL_None ||
          T.getObjCLifetime() == Qualifiers::OCL_ExplicitNone);
}

/// getFunctionNoProtoType - Return a K&R style C function type like 'int()'.
QualType
ASTContext::getFunctionNoProtoType(QualType ResultTy,
                                   const FunctionType::ExtInfo &Info) const {
  // Unique functions, to guarantee there is only one function of a particular
  // structure.
  llvm::FoldingSetNodeID ID;
  FunctionNoProtoType::Profile(ID, ResultTy, Info);

  void *InsertPos = nullptr;
  if (FunctionNoProtoType *FT =
        FunctionNoProtoTypes.FindNodeOrInsertPos(ID, InsertPos))
    return QualType(FT, 0);

  QualType Canonical;
  if (!isCanonicalResultType(ResultTy)) {
    Canonical =
      getFunctionNoProtoType(getCanonicalFunctionResultType(ResultTy), Info);

    // Get the new insert position for the node we care about.
    FunctionNoProtoType *NewIP =
      FunctionNoProtoTypes.FindNodeOrInsertPos(ID, InsertPos);
    assert(!NewIP && "Shouldn't be in the map!"); (void)NewIP;
  }

  auto *New = new (*this, TypeAlignment)
    FunctionNoProtoType(ResultTy, Canonical, Info);
  Types.push_back(New);
  FunctionNoProtoTypes.InsertNode(New, InsertPos);
  return QualType(New, 0);
}

CanQualType
ASTContext::getCanonicalFunctionResultType(QualType ResultType) const {
  CanQualType CanResultType = getCanonicalType(ResultType);

  // Canonical result types do not have ARC lifetime qualifiers.
  if (CanResultType.getQualifiers().hasObjCLifetime()) {
    Qualifiers Qs = CanResultType.getQualifiers();
    Qs.removeObjCLifetime();
    return CanQualType::CreateUnsafe(
             getQualifiedType(CanResultType.getUnqualifiedType(), Qs));
  }

  return CanResultType;
}

static bool isCanonicalExceptionSpecification(
    const FunctionProtoType::ExceptionSpecInfo &ESI, bool NoexceptInType) {
  if (ESI.Type == EST_None)
    return true;
  if (!NoexceptInType)
    return false;

  // C++17 onwards: exception specification is part of the type, as a simple
  // boolean "can this function type throw".
  if (ESI.Type == EST_BasicNoexcept)
    return true;

  // A noexcept(expr) specification is (possibly) canonical if expr is
  // value-dependent.
  if (ESI.Type == EST_DependentNoexcept)
    return true;

  // A dynamic exception specification is canonical if it only contains pack
  // expansions (so we can't tell whether it's non-throwing) and all its
  // contained types are canonical.
  if (ESI.Type == EST_Dynamic) {
    bool AnyPackExpansions = false;
    for (QualType ET : ESI.Exceptions) {
      if (!ET.isCanonical())
        return false;
      if (ET->getAs<PackExpansionType>())
        AnyPackExpansions = true;
    }
    return AnyPackExpansions;
  }

  return false;
}

QualType ASTContext::getFunctionTypeInternal(
    QualType ResultTy, ArrayRef<QualType> ArgArray,
    const FunctionProtoType::ExtProtoInfo &EPI, bool OnlyWantCanonical) const {
  size_t NumArgs = ArgArray.size();

  // Unique functions, to guarantee there is only one function of a particular
  // structure.
  llvm::FoldingSetNodeID ID;
  FunctionProtoType::Profile(ID, ResultTy, ArgArray.begin(), NumArgs, EPI,
                             *this, true);

  QualType Canonical;
  bool Unique = false;

  void *InsertPos = nullptr;
  if (FunctionProtoType *FPT =
        FunctionProtoTypes.FindNodeOrInsertPos(ID, InsertPos)) {
    QualType Existing = QualType(FPT, 0);

    // If we find a pre-existing equivalent FunctionProtoType, we can just reuse
    // it so long as our exception specification doesn't contain a dependent
    // noexcept expression, or we're just looking for a canonical type.
    // Otherwise, we're going to need to create a type
    // sugar node to hold the concrete expression.
    if (OnlyWantCanonical || !isComputedNoexcept(EPI.ExceptionSpec.Type) ||
        EPI.ExceptionSpec.NoexceptExpr == FPT->getNoexceptExpr())
      return Existing;

    // We need a new type sugar node for this one, to hold the new noexcept
    // expression. We do no canonicalization here, but that's OK since we don't
    // expect to see the same noexcept expression much more than once.
    Canonical = getCanonicalType(Existing);
    Unique = true;
  }

  bool NoexceptInType = getLangOpts().CPlusPlus17;
  bool IsCanonicalExceptionSpec =
      isCanonicalExceptionSpecification(EPI.ExceptionSpec, NoexceptInType);

  // Determine whether the type being created is already canonical or not.
  bool isCanonical = !Unique && IsCanonicalExceptionSpec &&
                     isCanonicalResultType(ResultTy) && !EPI.HasTrailingReturn;
  for (unsigned i = 0; i != NumArgs && isCanonical; ++i)
    if (!ArgArray[i].isCanonicalAsParam())
      isCanonical = false;

  if (OnlyWantCanonical)
    assert(isCanonical &&
           "given non-canonical parameters constructing canonical type");

  // If this type isn't canonical, get the canonical version of it if we don't
  // already have it. The exception spec is only partially part of the
  // canonical type, and only in C++17 onwards.
  if (!isCanonical && Canonical.isNull()) {
    SmallVector<QualType, 16> CanonicalArgs;
    CanonicalArgs.reserve(NumArgs);
    for (unsigned i = 0; i != NumArgs; ++i)
      CanonicalArgs.push_back(getCanonicalParamType(ArgArray[i]));

    llvm::SmallVector<QualType, 8> ExceptionTypeStorage;
    FunctionProtoType::ExtProtoInfo CanonicalEPI = EPI;
    CanonicalEPI.HasTrailingReturn = false;

    if (IsCanonicalExceptionSpec) {
      // Exception spec is already OK.
    } else if (NoexceptInType) {
      switch (EPI.ExceptionSpec.Type) {
      case EST_Unparsed: case EST_Unevaluated: case EST_Uninstantiated:
        // We don't know yet. It shouldn't matter what we pick here; no-one
        // should ever look at this.
        LLVM_FALLTHROUGH;
      case EST_None: case EST_MSAny: case EST_NoexceptFalse:
        CanonicalEPI.ExceptionSpec.Type = EST_None;
        break;

        // A dynamic exception specification is almost always "not noexcept",
        // with the exception that a pack expansion might expand to no types.
      case EST_Dynamic: {
        bool AnyPacks = false;
        for (QualType ET : EPI.ExceptionSpec.Exceptions) {
          if (ET->getAs<PackExpansionType>())
            AnyPacks = true;
          ExceptionTypeStorage.push_back(getCanonicalType(ET));
        }
        if (!AnyPacks)
          CanonicalEPI.ExceptionSpec.Type = EST_None;
        else {
          CanonicalEPI.ExceptionSpec.Type = EST_Dynamic;
          CanonicalEPI.ExceptionSpec.Exceptions = ExceptionTypeStorage;
        }
        break;
      }

      case EST_DynamicNone:
      case EST_BasicNoexcept:
      case EST_NoexceptTrue:
      case EST_NoThrow:
        CanonicalEPI.ExceptionSpec.Type = EST_BasicNoexcept;
        break;

      case EST_DependentNoexcept:
        llvm_unreachable("dependent noexcept is already canonical");
      }
    } else {
      CanonicalEPI.ExceptionSpec = FunctionProtoType::ExceptionSpecInfo();
    }

    // Adjust the canonical function result type.
    CanQualType CanResultTy = getCanonicalFunctionResultType(ResultTy);
    Canonical =
        getFunctionTypeInternal(CanResultTy, CanonicalArgs, CanonicalEPI, true);

    // Get the new insert position for the node we care about.
    FunctionProtoType *NewIP =
      FunctionProtoTypes.FindNodeOrInsertPos(ID, InsertPos);
    assert(!NewIP && "Shouldn't be in the map!"); (void)NewIP;
  }

  // Compute the needed size to hold this FunctionProtoType and the
  // various trailing objects.
  auto ESH = FunctionProtoType::getExceptionSpecSize(
      EPI.ExceptionSpec.Type, EPI.ExceptionSpec.Exceptions.size());
  size_t Size = FunctionProtoType::totalSizeToAlloc<
      QualType, BoundsAnnotations, FunctionType::FunctionTypeExtraBitfields,
      FunctionType::ExceptionType, Expr *, FunctionDecl *,
      FunctionProtoType::ExtParameterInfo, Qualifiers>(
      NumArgs,
      EPI.ParamAnnots ? NumArgs : 0,
      FunctionProtoType::hasExtraBitfields(EPI.ExceptionSpec.Type),
      ESH.NumExceptionType, ESH.NumExprPtr, ESH.NumFunctionDeclPtr,
      EPI.ExtParameterInfos ? NumArgs : 0,
      EPI.TypeQuals.hasNonFastQualifiers() ? 1 : 0);

  auto *FTP = (FunctionProtoType *)Allocate(Size, TypeAlignment);
  FunctionProtoType::ExtProtoInfo newEPI = EPI;
  new (FTP) FunctionProtoType(ResultTy, ArgArray, Canonical, newEPI);
  Types.push_back(FTP);
  if (!Unique)
    FunctionProtoTypes.InsertNode(FTP, InsertPos);
  return QualType(FTP, 0);
}

QualType ASTContext::getPipeType(QualType T, bool ReadOnly) const {
  llvm::FoldingSetNodeID ID;
  PipeType::Profile(ID, T, ReadOnly);

  void *InsertPos = nullptr;
  if (PipeType *PT = PipeTypes.FindNodeOrInsertPos(ID, InsertPos))
    return QualType(PT, 0);

  // If the pipe element type isn't canonical, this won't be a canonical type
  // either, so fill in the canonical type field.
  QualType Canonical;
  if (!T.isCanonical()) {
    Canonical = getPipeType(getCanonicalType(T), ReadOnly);

    // Get the new insert position for the node we care about.
    PipeType *NewIP = PipeTypes.FindNodeOrInsertPos(ID, InsertPos);
    assert(!NewIP && "Shouldn't be in the map!");
    (void)NewIP;
  }
  auto *New = new (*this, TypeAlignment) PipeType(T, Canonical, ReadOnly);
  Types.push_back(New);
  PipeTypes.InsertNode(New, InsertPos);
  return QualType(New, 0);
}

QualType ASTContext::adjustStringLiteralBaseType(QualType Ty) const {
  // OpenCL v1.1 s6.5.3: a string literal is in the constant address space.
  return LangOpts.OpenCL ? getAddrSpaceQualType(Ty, LangAS::opencl_constant)
                         : Ty;
}

QualType ASTContext::getReadPipeType(QualType T) const {
  return getPipeType(T, true);
}

QualType ASTContext::getWritePipeType(QualType T) const {
  return getPipeType(T, false);
}

#ifndef NDEBUG
static bool NeedsInjectedClassNameType(const RecordDecl *D) {
  if (!isa<CXXRecordDecl>(D)) return false;
  const auto *RD = cast<CXXRecordDecl>(D);
  if (isa<ClassTemplatePartialSpecializationDecl>(RD))
    return true;
  if (RD->getDescribedClassTemplate() &&
      !isa<ClassTemplateSpecializationDecl>(RD))
    return true;
  return false;
}
#endif

/// getInjectedClassNameType - Return the unique reference to the
/// injected class name type for the specified templated declaration.
QualType ASTContext::getInjectedClassNameType(CXXRecordDecl *Decl,
                                              QualType TST) const {
  assert(NeedsInjectedClassNameType(Decl));
  if (Decl->TypeForDecl) {
    assert(isa<InjectedClassNameType>(Decl->TypeForDecl));
  } else if (CXXRecordDecl *PrevDecl = Decl->getPreviousDecl()) {
    assert(PrevDecl->TypeForDecl && "previous declaration has no type");
    Decl->TypeForDecl = PrevDecl->TypeForDecl;
    assert(isa<InjectedClassNameType>(Decl->TypeForDecl));
  } else {
    Type *newType =
      new (*this, TypeAlignment) InjectedClassNameType(Decl, TST);
    Decl->TypeForDecl = newType;
    Types.push_back(newType);
  }
  return QualType(Decl->TypeForDecl, 0);
}

/// getTypeDeclType - Return the unique reference to the type for the
/// specified type declaration.
QualType ASTContext::getTypeDeclTypeSlow(const TypeDecl *Decl) const {
  assert(Decl && "Passed null for Decl param");
  assert(!Decl->TypeForDecl && "TypeForDecl present in slow case");

  if (const auto *Typedef = dyn_cast<TypedefNameDecl>(Decl))
    return getTypedefType(Typedef);

  assert(!isa<TemplateTypeParmDecl>(Decl) &&
         "Template type parameter types are always available.");

  if (const auto *Record = dyn_cast<RecordDecl>(Decl)) {
    assert(Record->isFirstDecl() && "struct/union has previous declaration");
    assert(!NeedsInjectedClassNameType(Record));
    return getRecordType(Record);
  } else if (const auto *Enum = dyn_cast<EnumDecl>(Decl)) {
    assert(Enum->isFirstDecl() && "enum has previous declaration");
    return getEnumType(Enum);
  } else if (const auto *Using = dyn_cast<UnresolvedUsingTypenameDecl>(Decl)) {
    Type *newType = new (*this, TypeAlignment) UnresolvedUsingType(Using);
    Decl->TypeForDecl = newType;
    Types.push_back(newType);
  } else
    llvm_unreachable("TypeDecl without a type?");

  return QualType(Decl->TypeForDecl, 0);
}

/// getTypedefType - Return the unique reference to the type for the
/// specified typedef name decl.
QualType
ASTContext::getTypedefType(const TypedefNameDecl *Decl,
                           QualType Canonical) const {
  if (Decl->TypeForDecl) return QualType(Decl->TypeForDecl, 0);

  if (Canonical.isNull())
    Canonical = getCanonicalType(Decl->getUnderlyingType());
  auto *newType = new (*this, TypeAlignment)
    TypedefType(Type::Typedef, Decl, Canonical);
  Decl->TypeForDecl = newType;
  Types.push_back(newType);
  return QualType(newType, 0);
}

QualType ASTContext::getRecordType(const RecordDecl *Decl) const {
  if (Decl->TypeForDecl) return QualType(Decl->TypeForDecl, 0);

  if (const RecordDecl *PrevDecl = Decl->getPreviousDecl())
    if (PrevDecl->TypeForDecl)
      return QualType(Decl->TypeForDecl = PrevDecl->TypeForDecl, 0);

  auto *newType = new (*this, TypeAlignment) RecordType(Decl);
  Decl->TypeForDecl = newType;
  Types.push_back(newType);
  return QualType(newType, 0);
}

QualType ASTContext::getEnumType(const EnumDecl *Decl) const {
  if (Decl->TypeForDecl) return QualType(Decl->TypeForDecl, 0);

  if (const EnumDecl *PrevDecl = Decl->getPreviousDecl())
    if (PrevDecl->TypeForDecl)
      return QualType(Decl->TypeForDecl = PrevDecl->TypeForDecl, 0);

  auto *newType = new (*this, TypeAlignment) EnumType(Decl);
  Decl->TypeForDecl = newType;
  Types.push_back(newType);
  return QualType(newType, 0);
}

QualType ASTContext::getAttributedType(attr::Kind attrKind,
                                       QualType modifiedType,
                                       QualType equivalentType) {
  llvm::FoldingSetNodeID id;
  AttributedType::Profile(id, attrKind, modifiedType, equivalentType);

  void *insertPos = nullptr;
  AttributedType *type = AttributedTypes.FindNodeOrInsertPos(id, insertPos);
  if (type) return QualType(type, 0);

  QualType canon = getCanonicalType(equivalentType);
  type = new (*this, TypeAlignment)
      AttributedType(canon, attrKind, modifiedType, equivalentType);

  Types.push_back(type);
  AttributedTypes.InsertNode(type, insertPos);

  return QualType(type, 0);
}

/// Retrieve a substitution-result type.
QualType
ASTContext::getSubstTemplateTypeParmType(const TemplateTypeParmType *Parm,
                                         QualType Replacement) const {
  assert(Replacement.isCanonical()
         && "replacement types must always be canonical");

  llvm::FoldingSetNodeID ID;
  SubstTemplateTypeParmType::Profile(ID, Parm, Replacement);
  void *InsertPos = nullptr;
  SubstTemplateTypeParmType *SubstParm
    = SubstTemplateTypeParmTypes.FindNodeOrInsertPos(ID, InsertPos);

  if (!SubstParm) {
    SubstParm = new (*this, TypeAlignment)
      SubstTemplateTypeParmType(Parm, Replacement);
    Types.push_back(SubstParm);
    SubstTemplateTypeParmTypes.InsertNode(SubstParm, InsertPos);
  }

  return QualType(SubstParm, 0);
}

/// Retrieve a
QualType ASTContext::getSubstTemplateTypeParmPackType(
                                          const TemplateTypeParmType *Parm,
                                              const TemplateArgument &ArgPack) {
#ifndef NDEBUG
  for (const auto &P : ArgPack.pack_elements()) {
    assert(P.getKind() == TemplateArgument::Type &&"Pack contains a non-type");
    assert(P.getAsType().isCanonical() && "Pack contains non-canonical type");
  }
#endif

  llvm::FoldingSetNodeID ID;
  SubstTemplateTypeParmPackType::Profile(ID, Parm, ArgPack);
  void *InsertPos = nullptr;
  if (SubstTemplateTypeParmPackType *SubstParm
        = SubstTemplateTypeParmPackTypes.FindNodeOrInsertPos(ID, InsertPos))
    return QualType(SubstParm, 0);

  QualType Canon;
  if (!Parm->isCanonicalUnqualified()) {
    Canon = getCanonicalType(QualType(Parm, 0));
    Canon = getSubstTemplateTypeParmPackType(cast<TemplateTypeParmType>(Canon),
                                             ArgPack);
    SubstTemplateTypeParmPackTypes.FindNodeOrInsertPos(ID, InsertPos);
  }

  auto *SubstParm
    = new (*this, TypeAlignment) SubstTemplateTypeParmPackType(Parm, Canon,
                                                               ArgPack);
  Types.push_back(SubstParm);
  SubstTemplateTypeParmPackTypes.InsertNode(SubstParm, InsertPos);
  return QualType(SubstParm, 0);
}

/// Retrieve the template type parameter type for a template
/// parameter or parameter pack with the given depth, index, and (optionally)
/// name.
QualType ASTContext::getTemplateTypeParmType(unsigned Depth, unsigned Index,
                                             bool ParameterPack,
                                             TemplateTypeParmDecl *TTPDecl) const {
  llvm::FoldingSetNodeID ID;
  TemplateTypeParmType::Profile(ID, Depth, Index, ParameterPack, TTPDecl);
  void *InsertPos = nullptr;
  TemplateTypeParmType *TypeParm
    = TemplateTypeParmTypes.FindNodeOrInsertPos(ID, InsertPos);

  if (TypeParm)
    return QualType(TypeParm, 0);

  if (TTPDecl) {
    QualType Canon = getTemplateTypeParmType(Depth, Index, ParameterPack);
    TypeParm = new (*this, TypeAlignment) TemplateTypeParmType(TTPDecl, Canon);

    TemplateTypeParmType *TypeCheck
      = TemplateTypeParmTypes.FindNodeOrInsertPos(ID, InsertPos);
    assert(!TypeCheck && "Template type parameter canonical type broken");
    (void)TypeCheck;
  } else
    TypeParm = new (*this, TypeAlignment)
      TemplateTypeParmType(Depth, Index, ParameterPack);

  Types.push_back(TypeParm);
  TemplateTypeParmTypes.InsertNode(TypeParm, InsertPos);

  return QualType(TypeParm, 0);
}

TypeSourceInfo *
ASTContext::getTemplateSpecializationTypeInfo(TemplateName Name,
                                              SourceLocation NameLoc,
                                        const TemplateArgumentListInfo &Args,
                                              QualType Underlying) const {
  assert(!Name.getAsDependentTemplateName() &&
         "No dependent template names here!");
  QualType TST = getTemplateSpecializationType(Name, Args, Underlying);

  TypeSourceInfo *DI = CreateTypeSourceInfo(TST);
  TemplateSpecializationTypeLoc TL =
      DI->getTypeLoc().castAs<TemplateSpecializationTypeLoc>();
  TL.setTemplateKeywordLoc(SourceLocation());
  TL.setTemplateNameLoc(NameLoc);
  TL.setLAngleLoc(Args.getLAngleLoc());
  TL.setRAngleLoc(Args.getRAngleLoc());
  for (unsigned i = 0, e = TL.getNumArgs(); i != e; ++i)
    TL.setArgLocInfo(i, Args[i].getLocInfo());
  return DI;
}

QualType
ASTContext::getTemplateSpecializationType(TemplateName Template,
                                          const TemplateArgumentListInfo &Args,
                                          QualType Underlying) const {
  assert(!Template.getAsDependentTemplateName() &&
         "No dependent template names here!");

  SmallVector<TemplateArgument, 4> ArgVec;
  ArgVec.reserve(Args.size());
  for (const TemplateArgumentLoc &Arg : Args.arguments())
    ArgVec.push_back(Arg.getArgument());

  return getTemplateSpecializationType(Template, ArgVec, Underlying);
}

#ifndef NDEBUG
static bool hasAnyPackExpansions(ArrayRef<TemplateArgument> Args) {
  for (const TemplateArgument &Arg : Args)
    if (Arg.isPackExpansion())
      return true;

  return true;
}
#endif

QualType
ASTContext::getTemplateSpecializationType(TemplateName Template,
                                          ArrayRef<TemplateArgument> Args,
                                          QualType Underlying) const {
  assert(!Template.getAsDependentTemplateName() &&
         "No dependent template names here!");
  // Look through qualified template names.
  if (QualifiedTemplateName *QTN = Template.getAsQualifiedTemplateName())
    Template = TemplateName(QTN->getTemplateDecl());

  bool IsTypeAlias =
    Template.getAsTemplateDecl() &&
    isa<TypeAliasTemplateDecl>(Template.getAsTemplateDecl());
  QualType CanonType;
  if (!Underlying.isNull())
    CanonType = getCanonicalType(Underlying);
  else {
    // We can get here with an alias template when the specialization contains
    // a pack expansion that does not match up with a parameter pack.
    assert((!IsTypeAlias || hasAnyPackExpansions(Args)) &&
           "Caller must compute aliased type");
    IsTypeAlias = false;
    CanonType = getCanonicalTemplateSpecializationType(Template, Args);
  }

  // Allocate the (non-canonical) template specialization type, but don't
  // try to unique it: these types typically have location information that
  // we don't unique and don't want to lose.
  void *Mem = Allocate(sizeof(TemplateSpecializationType) +
                       sizeof(TemplateArgument) * Args.size() +
                       (IsTypeAlias? sizeof(QualType) : 0),
                       TypeAlignment);
  auto *Spec
    = new (Mem) TemplateSpecializationType(Template, Args, CanonType,
                                         IsTypeAlias ? Underlying : QualType());

  Types.push_back(Spec);
  return QualType(Spec, 0);
}

QualType ASTContext::getCanonicalTemplateSpecializationType(
    TemplateName Template, ArrayRef<TemplateArgument> Args) const {
  assert(!Template.getAsDependentTemplateName() &&
         "No dependent template names here!");

  // Look through qualified template names.
  if (QualifiedTemplateName *QTN = Template.getAsQualifiedTemplateName())
    Template = TemplateName(QTN->getTemplateDecl());

  // Build the canonical template specialization type.
  TemplateName CanonTemplate = getCanonicalTemplateName(Template);
  SmallVector<TemplateArgument, 4> CanonArgs;
  unsigned NumArgs = Args.size();
  CanonArgs.reserve(NumArgs);
  for (const TemplateArgument &Arg : Args)
    CanonArgs.push_back(getCanonicalTemplateArgument(Arg));

  // Determine whether this canonical template specialization type already
  // exists.
  llvm::FoldingSetNodeID ID;
  TemplateSpecializationType::Profile(ID, CanonTemplate,
                                      CanonArgs, *this);

  void *InsertPos = nullptr;
  TemplateSpecializationType *Spec
    = TemplateSpecializationTypes.FindNodeOrInsertPos(ID, InsertPos);

  if (!Spec) {
    // Allocate a new canonical template specialization type.
    void *Mem = Allocate((sizeof(TemplateSpecializationType) +
                          sizeof(TemplateArgument) * NumArgs),
                         TypeAlignment);
    Spec = new (Mem) TemplateSpecializationType(CanonTemplate,
                                                CanonArgs,
                                                QualType(), QualType());
    Types.push_back(Spec);
    TemplateSpecializationTypes.InsertNode(Spec, InsertPos);
  }

  assert(Spec->isDependentType() &&
         "Non-dependent template-id type must have a canonical type");
  return QualType(Spec, 0);
}

QualType ASTContext::getElaboratedType(ElaboratedTypeKeyword Keyword,
                                       NestedNameSpecifier *NNS,
                                       QualType NamedType,
                                       TagDecl *OwnedTagDecl) const {
  llvm::FoldingSetNodeID ID;
  ElaboratedType::Profile(ID, Keyword, NNS, NamedType, OwnedTagDecl);

  void *InsertPos = nullptr;
  ElaboratedType *T = ElaboratedTypes.FindNodeOrInsertPos(ID, InsertPos);
  if (T)
    return QualType(T, 0);

  QualType Canon = NamedType;
  if (!Canon.isCanonical()) {
    Canon = getCanonicalType(NamedType);
    ElaboratedType *CheckT = ElaboratedTypes.FindNodeOrInsertPos(ID, InsertPos);
    assert(!CheckT && "Elaborated canonical type broken");
    (void)CheckT;
  }

  void *Mem = Allocate(ElaboratedType::totalSizeToAlloc<TagDecl *>(!!OwnedTagDecl),
                       TypeAlignment);
  T = new (Mem) ElaboratedType(Keyword, NNS, NamedType, Canon, OwnedTagDecl);

  Types.push_back(T);
  ElaboratedTypes.InsertNode(T, InsertPos);
  return QualType(T, 0);
}

QualType
ASTContext::getParenType(QualType InnerType) const {
  llvm::FoldingSetNodeID ID;
  ParenType::Profile(ID, InnerType);

  void *InsertPos = nullptr;
  ParenType *T = ParenTypes.FindNodeOrInsertPos(ID, InsertPos);
  if (T)
    return QualType(T, 0);

  QualType Canon = InnerType;
  if (!Canon.isCanonical()) {
    Canon = getCanonicalType(InnerType);
    ParenType *CheckT = ParenTypes.FindNodeOrInsertPos(ID, InsertPos);
    assert(!CheckT && "Paren canonical type broken");
    (void)CheckT;
  }

  T = new (*this, TypeAlignment) ParenType(InnerType, Canon);
  Types.push_back(T);
  ParenTypes.InsertNode(T, InsertPos);
  return QualType(T, 0);
}

QualType
ASTContext::getMacroQualifiedType(QualType UnderlyingTy,
                                  const IdentifierInfo *MacroII) const {
  QualType Canon = UnderlyingTy;
  if (!Canon.isCanonical())
    Canon = getCanonicalType(UnderlyingTy);

  auto *newType = new (*this, TypeAlignment)
      MacroQualifiedType(UnderlyingTy, Canon, MacroII);
  Types.push_back(newType);
  return QualType(newType, 0);
}

QualType ASTContext::getDependentNameType(ElaboratedTypeKeyword Keyword,
                                          NestedNameSpecifier *NNS,
                                          const IdentifierInfo *Name,
                                          QualType Canon) const {
  if (Canon.isNull()) {
    NestedNameSpecifier *CanonNNS = getCanonicalNestedNameSpecifier(NNS);
    if (CanonNNS != NNS)
      Canon = getDependentNameType(Keyword, CanonNNS, Name);
  }

  llvm::FoldingSetNodeID ID;
  DependentNameType::Profile(ID, Keyword, NNS, Name);

  void *InsertPos = nullptr;
  DependentNameType *T
    = DependentNameTypes.FindNodeOrInsertPos(ID, InsertPos);
  if (T)
    return QualType(T, 0);

  T = new (*this, TypeAlignment) DependentNameType(Keyword, NNS, Name, Canon);
  Types.push_back(T);
  DependentNameTypes.InsertNode(T, InsertPos);
  return QualType(T, 0);
}

QualType
ASTContext::getDependentTemplateSpecializationType(
                                 ElaboratedTypeKeyword Keyword,
                                 NestedNameSpecifier *NNS,
                                 const IdentifierInfo *Name,
                                 const TemplateArgumentListInfo &Args) const {
  // TODO: avoid this copy
  SmallVector<TemplateArgument, 16> ArgCopy;
  for (unsigned I = 0, E = Args.size(); I != E; ++I)
    ArgCopy.push_back(Args[I].getArgument());
  return getDependentTemplateSpecializationType(Keyword, NNS, Name, ArgCopy);
}

QualType
ASTContext::getDependentTemplateSpecializationType(
                                 ElaboratedTypeKeyword Keyword,
                                 NestedNameSpecifier *NNS,
                                 const IdentifierInfo *Name,
                                 ArrayRef<TemplateArgument> Args) const {
  assert((!NNS || NNS->isDependent()) &&
         "nested-name-specifier must be dependent");

  llvm::FoldingSetNodeID ID;
  DependentTemplateSpecializationType::Profile(ID, *this, Keyword, NNS,
                                               Name, Args);

  void *InsertPos = nullptr;
  DependentTemplateSpecializationType *T
    = DependentTemplateSpecializationTypes.FindNodeOrInsertPos(ID, InsertPos);
  if (T)
    return QualType(T, 0);

  NestedNameSpecifier *CanonNNS = getCanonicalNestedNameSpecifier(NNS);

  ElaboratedTypeKeyword CanonKeyword = Keyword;
  if (Keyword == ETK_None) CanonKeyword = ETK_Typename;

  bool AnyNonCanonArgs = false;
  unsigned NumArgs = Args.size();
  SmallVector<TemplateArgument, 16> CanonArgs(NumArgs);
  for (unsigned I = 0; I != NumArgs; ++I) {
    CanonArgs[I] = getCanonicalTemplateArgument(Args[I]);
    if (!CanonArgs[I].structurallyEquals(Args[I]))
      AnyNonCanonArgs = true;
  }

  QualType Canon;
  if (AnyNonCanonArgs || CanonNNS != NNS || CanonKeyword != Keyword) {
    Canon = getDependentTemplateSpecializationType(CanonKeyword, CanonNNS,
                                                   Name,
                                                   CanonArgs);

    // Find the insert position again.
    DependentTemplateSpecializationTypes.FindNodeOrInsertPos(ID, InsertPos);
  }

  void *Mem = Allocate((sizeof(DependentTemplateSpecializationType) +
                        sizeof(TemplateArgument) * NumArgs),
                       TypeAlignment);
  T = new (Mem) DependentTemplateSpecializationType(Keyword, NNS,
                                                    Name, Args, Canon);
  Types.push_back(T);
  DependentTemplateSpecializationTypes.InsertNode(T, InsertPos);
  return QualType(T, 0);
}

TemplateArgument ASTContext::getInjectedTemplateArg(NamedDecl *Param) {
  TemplateArgument Arg;
  if (const auto *TTP = dyn_cast<TemplateTypeParmDecl>(Param)) {
    QualType ArgType = getTypeDeclType(TTP);
    if (TTP->isParameterPack())
      ArgType = getPackExpansionType(ArgType, None);

    Arg = TemplateArgument(ArgType);
  } else if (auto *NTTP = dyn_cast<NonTypeTemplateParmDecl>(Param)) {
    Expr *E = new (*this) DeclRefExpr(
        *this, NTTP, /*enclosing*/ false,
        NTTP->getType().getNonLValueExprType(*this),
        Expr::getValueKindForType(NTTP->getType()), NTTP->getLocation());

    if (NTTP->isParameterPack())
      E = new (*this) PackExpansionExpr(DependentTy, E, NTTP->getLocation(),
                                        None);
    Arg = TemplateArgument(E);
  } else {
    auto *TTP = cast<TemplateTemplateParmDecl>(Param);
    if (TTP->isParameterPack())
      Arg = TemplateArgument(TemplateName(TTP), Optional<unsigned>());
    else
      Arg = TemplateArgument(TemplateName(TTP));
  }

  if (Param->isTemplateParameterPack())
    Arg = TemplateArgument::CreatePackCopy(*this, Arg);

  return Arg;
}

void
ASTContext::getInjectedTemplateArgs(const TemplateParameterList *Params,
                                    SmallVectorImpl<TemplateArgument> &Args) {
  Args.reserve(Args.size() + Params->size());

  for (NamedDecl *Param : *Params)
    Args.push_back(getInjectedTemplateArg(Param));
}

QualType ASTContext::getPackExpansionType(QualType Pattern,
                                          Optional<unsigned> NumExpansions) {
  llvm::FoldingSetNodeID ID;
  PackExpansionType::Profile(ID, Pattern, NumExpansions);

  // A deduced type can deduce to a pack, eg
  //   auto ...x = some_pack;
  // That declaration isn't (yet) valid, but is created as part of building an
  // init-capture pack:
  //   [...x = some_pack] {}
  assert((Pattern->containsUnexpandedParameterPack() ||
          Pattern->getContainedDeducedType()) &&
         "Pack expansions must expand one or more parameter packs");
  void *InsertPos = nullptr;
  PackExpansionType *T
    = PackExpansionTypes.FindNodeOrInsertPos(ID, InsertPos);
  if (T)
    return QualType(T, 0);

  QualType Canon;
  if (!Pattern.isCanonical()) {
    Canon = getCanonicalType(Pattern);
    // The canonical type might not contain an unexpanded parameter pack, if it
    // contains an alias template specialization which ignores one of its
    // parameters.
    if (Canon->containsUnexpandedParameterPack()) {
      Canon = getPackExpansionType(Canon, NumExpansions);

      // Find the insert position again, in case we inserted an element into
      // PackExpansionTypes and invalidated our insert position.
      PackExpansionTypes.FindNodeOrInsertPos(ID, InsertPos);
    }
  }

  T = new (*this, TypeAlignment)
      PackExpansionType(Pattern, Canon, NumExpansions);
  Types.push_back(T);
  PackExpansionTypes.InsertNode(T, InsertPos);
  return QualType(T, 0);
}

/// CmpProtocolNames - Comparison predicate for sorting protocols
/// alphabetically.
static int CmpProtocolNames(ObjCProtocolDecl *const *LHS,
                            ObjCProtocolDecl *const *RHS) {
  return DeclarationName::compare((*LHS)->getDeclName(), (*RHS)->getDeclName());
}

static bool areSortedAndUniqued(ArrayRef<ObjCProtocolDecl *> Protocols) {
  if (Protocols.empty()) return true;

  if (Protocols[0]->getCanonicalDecl() != Protocols[0])
    return false;

  for (unsigned i = 1; i != Protocols.size(); ++i)
    if (CmpProtocolNames(&Protocols[i - 1], &Protocols[i]) >= 0 ||
        Protocols[i]->getCanonicalDecl() != Protocols[i])
      return false;
  return true;
}

static void
SortAndUniqueProtocols(SmallVectorImpl<ObjCProtocolDecl *> &Protocols) {
  // Sort protocols, keyed by name.
  llvm::array_pod_sort(Protocols.begin(), Protocols.end(), CmpProtocolNames);

  // Canonicalize.
  for (ObjCProtocolDecl *&P : Protocols)
    P = P->getCanonicalDecl();

  // Remove duplicates.
  auto ProtocolsEnd = std::unique(Protocols.begin(), Protocols.end());
  Protocols.erase(ProtocolsEnd, Protocols.end());
}

QualType ASTContext::getObjCObjectType(QualType BaseType,
                                       ObjCProtocolDecl * const *Protocols,
                                       unsigned NumProtocols) const {
  return getObjCObjectType(BaseType, {},
                           llvm::makeArrayRef(Protocols, NumProtocols),
                           /*isKindOf=*/false);
}

QualType ASTContext::getObjCObjectType(
           QualType baseType,
           ArrayRef<QualType> typeArgs,
           ArrayRef<ObjCProtocolDecl *> protocols,
           bool isKindOf) const {
  // If the base type is an interface and there aren't any protocols or
  // type arguments to add, then the interface type will do just fine.
  if (typeArgs.empty() && protocols.empty() && !isKindOf &&
      isa<ObjCInterfaceType>(baseType))
    return baseType;

  // Look in the folding set for an existing type.
  llvm::FoldingSetNodeID ID;
  ObjCObjectTypeImpl::Profile(ID, baseType, typeArgs, protocols, isKindOf);
  void *InsertPos = nullptr;
  if (ObjCObjectType *QT = ObjCObjectTypes.FindNodeOrInsertPos(ID, InsertPos))
    return QualType(QT, 0);

  // Determine the type arguments to be used for canonicalization,
  // which may be explicitly specified here or written on the base
  // type.
  ArrayRef<QualType> effectiveTypeArgs = typeArgs;
  if (effectiveTypeArgs.empty()) {
    if (const auto *baseObject = baseType->getAs<ObjCObjectType>())
      effectiveTypeArgs = baseObject->getTypeArgs();
  }

  // Build the canonical type, which has the canonical base type and a
  // sorted-and-uniqued list of protocols and the type arguments
  // canonicalized.
  QualType canonical;
  bool typeArgsAreCanonical = std::all_of(effectiveTypeArgs.begin(),
                                          effectiveTypeArgs.end(),
                                          [&](QualType type) {
                                            return type.isCanonical();
                                          });
  bool protocolsSorted = areSortedAndUniqued(protocols);
  if (!typeArgsAreCanonical || !protocolsSorted || !baseType.isCanonical()) {
    // Determine the canonical type arguments.
    ArrayRef<QualType> canonTypeArgs;
    SmallVector<QualType, 4> canonTypeArgsVec;
    if (!typeArgsAreCanonical) {
      canonTypeArgsVec.reserve(effectiveTypeArgs.size());
      for (auto typeArg : effectiveTypeArgs)
        canonTypeArgsVec.push_back(getCanonicalType(typeArg));
      canonTypeArgs = canonTypeArgsVec;
    } else {
      canonTypeArgs = effectiveTypeArgs;
    }

    ArrayRef<ObjCProtocolDecl *> canonProtocols;
    SmallVector<ObjCProtocolDecl*, 8> canonProtocolsVec;
    if (!protocolsSorted) {
      canonProtocolsVec.append(protocols.begin(), protocols.end());
      SortAndUniqueProtocols(canonProtocolsVec);
      canonProtocols = canonProtocolsVec;
    } else {
      canonProtocols = protocols;
    }

    canonical = getObjCObjectType(getCanonicalType(baseType), canonTypeArgs,
                                  canonProtocols, isKindOf);

    // Regenerate InsertPos.
    ObjCObjectTypes.FindNodeOrInsertPos(ID, InsertPos);
  }

  unsigned size = sizeof(ObjCObjectTypeImpl);
  size += typeArgs.size() * sizeof(QualType);
  size += protocols.size() * sizeof(ObjCProtocolDecl *);
  void *mem = Allocate(size, TypeAlignment);
  auto *T =
    new (mem) ObjCObjectTypeImpl(canonical, baseType, typeArgs, protocols,
                                 isKindOf);

  Types.push_back(T);
  ObjCObjectTypes.InsertNode(T, InsertPos);
  return QualType(T, 0);
}

/// Apply Objective-C protocol qualifiers to the given type.
/// If this is for the canonical type of a type parameter, we can apply
/// protocol qualifiers on the ObjCObjectPointerType.
QualType
ASTContext::applyObjCProtocolQualifiers(QualType type,
                  ArrayRef<ObjCProtocolDecl *> protocols, bool &hasError,
                  bool allowOnPointerType) const {
  hasError = false;

  if (const auto *objT = dyn_cast<ObjCTypeParamType>(type.getTypePtr())) {
    return getObjCTypeParamType(objT->getDecl(), protocols);
  }

  // Apply protocol qualifiers to ObjCObjectPointerType.
  if (allowOnPointerType) {
    if (const auto *objPtr =
            dyn_cast<ObjCObjectPointerType>(type.getTypePtr())) {
      const ObjCObjectType *objT = objPtr->getObjectType();
      // Merge protocol lists and construct ObjCObjectType.
      SmallVector<ObjCProtocolDecl*, 8> protocolsVec;
      protocolsVec.append(objT->qual_begin(),
                          objT->qual_end());
      protocolsVec.append(protocols.begin(), protocols.end());
      ArrayRef<ObjCProtocolDecl *> protocols = protocolsVec;
      type = getObjCObjectType(
             objT->getBaseType(),
             objT->getTypeArgsAsWritten(),
             protocols,
             objT->isKindOfTypeAsWritten());
      return getObjCObjectPointerType(type);
    }
  }

  // Apply protocol qualifiers to ObjCObjectType.
  if (const auto *objT = dyn_cast<ObjCObjectType>(type.getTypePtr())){
    // FIXME: Check for protocols to which the class type is already
    // known to conform.

    return getObjCObjectType(objT->getBaseType(),
                             objT->getTypeArgsAsWritten(),
                             protocols,
                             objT->isKindOfTypeAsWritten());
  }

  // If the canonical type is ObjCObjectType, ...
  if (type->isObjCObjectType()) {
    // Silently overwrite any existing protocol qualifiers.
    // TODO: determine whether that's the right thing to do.

    // FIXME: Check for protocols to which the class type is already
    // known to conform.
    return getObjCObjectType(type, {}, protocols, false);
  }

  // id<protocol-list>
  if (type->isObjCIdType()) {
    const auto *objPtr = type->castAs<ObjCObjectPointerType>();
    type = getObjCObjectType(ObjCBuiltinIdTy, {}, protocols,
                                 objPtr->isKindOfType());
    return getObjCObjectPointerType(type);
  }

  // Class<protocol-list>
  if (type->isObjCClassType()) {
    const auto *objPtr = type->castAs<ObjCObjectPointerType>();
    type = getObjCObjectType(ObjCBuiltinClassTy, {}, protocols,
                                 objPtr->isKindOfType());
    return getObjCObjectPointerType(type);
  }

  hasError = true;
  return type;
}

QualType
ASTContext::getObjCTypeParamType(const ObjCTypeParamDecl *Decl,
                           ArrayRef<ObjCProtocolDecl *> protocols,
                           QualType Canonical) const {
  // Look in the folding set for an existing type.
  llvm::FoldingSetNodeID ID;
  ObjCTypeParamType::Profile(ID, Decl, protocols);
  void *InsertPos = nullptr;
  if (ObjCTypeParamType *TypeParam =
      ObjCTypeParamTypes.FindNodeOrInsertPos(ID, InsertPos))
    return QualType(TypeParam, 0);

  if (Canonical.isNull()) {
    // We canonicalize to the underlying type.
    Canonical = getCanonicalType(Decl->getUnderlyingType());
    if (!protocols.empty()) {
      // Apply the protocol qualifers.
      bool hasError;
      Canonical = getCanonicalType(applyObjCProtocolQualifiers(
          Canonical, protocols, hasError, true /*allowOnPointerType*/));
      assert(!hasError && "Error when apply protocol qualifier to bound type");
    }
  }

  unsigned size = sizeof(ObjCTypeParamType);
  size += protocols.size() * sizeof(ObjCProtocolDecl *);
  void *mem = Allocate(size, TypeAlignment);
  auto *newType = new (mem) ObjCTypeParamType(Decl, Canonical, protocols);

  Types.push_back(newType);
  ObjCTypeParamTypes.InsertNode(newType, InsertPos);
  return QualType(newType, 0);
}

/// ObjCObjectAdoptsQTypeProtocols - Checks that protocols in IC's
/// protocol list adopt all protocols in QT's qualified-id protocol
/// list.
bool ASTContext::ObjCObjectAdoptsQTypeProtocols(QualType QT,
                                                ObjCInterfaceDecl *IC) {
  if (!QT->isObjCQualifiedIdType())
    return false;

  if (const auto *OPT = QT->getAs<ObjCObjectPointerType>()) {
    // If both the right and left sides have qualifiers.
    for (auto *Proto : OPT->quals()) {
      if (!IC->ClassImplementsProtocol(Proto, false))
        return false;
    }
    return true;
  }
  return false;
}

/// QIdProtocolsAdoptObjCObjectProtocols - Checks that protocols in
/// QT's qualified-id protocol list adopt all protocols in IDecl's list
/// of protocols.
bool ASTContext::QIdProtocolsAdoptObjCObjectProtocols(QualType QT,
                                                ObjCInterfaceDecl *IDecl) {
  if (!QT->isObjCQualifiedIdType())
    return false;
  const auto *OPT = QT->getAs<ObjCObjectPointerType>();
  if (!OPT)
    return false;
  if (!IDecl->hasDefinition())
    return false;
  llvm::SmallPtrSet<ObjCProtocolDecl *, 8> InheritedProtocols;
  CollectInheritedProtocols(IDecl, InheritedProtocols);
  if (InheritedProtocols.empty())
    return false;
  // Check that if every protocol in list of id<plist> conforms to a protocol
  // of IDecl's, then bridge casting is ok.
  bool Conforms = false;
  for (auto *Proto : OPT->quals()) {
    Conforms = false;
    for (auto *PI : InheritedProtocols) {
      if (ProtocolCompatibleWithProtocol(Proto, PI)) {
        Conforms = true;
        break;
      }
    }
    if (!Conforms)
      break;
  }
  if (Conforms)
    return true;

  for (auto *PI : InheritedProtocols) {
    // If both the right and left sides have qualifiers.
    bool Adopts = false;
    for (auto *Proto : OPT->quals()) {
      // return 'true' if 'PI' is in the inheritance hierarchy of Proto
      if ((Adopts = ProtocolCompatibleWithProtocol(PI, Proto)))
        break;
    }
    if (!Adopts)
      return false;
  }
  return true;
}

/// getObjCObjectPointerType - Return a ObjCObjectPointerType type for
/// the given object type.
QualType ASTContext::getObjCObjectPointerType(QualType ObjectT) const {
  llvm::FoldingSetNodeID ID;
  ObjCObjectPointerType::Profile(ID, ObjectT);

  void *InsertPos = nullptr;
  if (ObjCObjectPointerType *QT =
              ObjCObjectPointerTypes.FindNodeOrInsertPos(ID, InsertPos))
    return QualType(QT, 0);

  // Find the canonical object type.
  QualType Canonical;
  if (!ObjectT.isCanonical()) {
    Canonical = getObjCObjectPointerType(getCanonicalType(ObjectT));

    // Regenerate InsertPos.
    ObjCObjectPointerTypes.FindNodeOrInsertPos(ID, InsertPos);
  }

  // No match.
  void *Mem = Allocate(sizeof(ObjCObjectPointerType), TypeAlignment);
  auto *QType =
    new (Mem) ObjCObjectPointerType(Canonical, ObjectT);

  Types.push_back(QType);
  ObjCObjectPointerTypes.InsertNode(QType, InsertPos);
  return QualType(QType, 0);
}

/// getObjCInterfaceType - Return the unique reference to the type for the
/// specified ObjC interface decl. The list of protocols is optional.
QualType ASTContext::getObjCInterfaceType(const ObjCInterfaceDecl *Decl,
                                          ObjCInterfaceDecl *PrevDecl) const {
  if (Decl->TypeForDecl)
    return QualType(Decl->TypeForDecl, 0);

  if (PrevDecl) {
    assert(PrevDecl->TypeForDecl && "previous decl has no TypeForDecl");
    Decl->TypeForDecl = PrevDecl->TypeForDecl;
    return QualType(PrevDecl->TypeForDecl, 0);
  }

  // Prefer the definition, if there is one.
  if (const ObjCInterfaceDecl *Def = Decl->getDefinition())
    Decl = Def;

  void *Mem = Allocate(sizeof(ObjCInterfaceType), TypeAlignment);
  auto *T = new (Mem) ObjCInterfaceType(Decl);
  Decl->TypeForDecl = T;
  Types.push_back(T);
  return QualType(T, 0);
}

/// getTypeOfExprType - Unlike many "get<Type>" functions, we can't unique
/// TypeOfExprType AST's (since expression's are never shared). For example,
/// multiple declarations that refer to "typeof(x)" all contain different
/// DeclRefExpr's. This doesn't effect the type checker, since it operates
/// on canonical type's (which are always unique).
QualType ASTContext::getTypeOfExprType(Expr *tofExpr) const {
  TypeOfExprType *toe;
  if (tofExpr->isTypeDependent()) {
    llvm::FoldingSetNodeID ID;
    DependentTypeOfExprType::Profile(ID, *this, tofExpr);

    void *InsertPos = nullptr;
    DependentTypeOfExprType *Canon
      = DependentTypeOfExprTypes.FindNodeOrInsertPos(ID, InsertPos);
    if (Canon) {
      // We already have a "canonical" version of an identical, dependent
      // typeof(expr) type. Use that as our canonical type.
      toe = new (*this, TypeAlignment) TypeOfExprType(tofExpr,
                                          QualType((TypeOfExprType*)Canon, 0));
    } else {
      // Build a new, canonical typeof(expr) type.
      Canon
        = new (*this, TypeAlignment) DependentTypeOfExprType(*this, tofExpr);
      DependentTypeOfExprTypes.InsertNode(Canon, InsertPos);
      toe = Canon;
    }
  } else {
    QualType Canonical = getCanonicalType(tofExpr->getType());
    toe = new (*this, TypeAlignment) TypeOfExprType(tofExpr, Canonical);
  }
  Types.push_back(toe);
  return QualType(toe, 0);
}

/// getTypeOfType -  Unlike many "get<Type>" functions, we don't unique
/// TypeOfType nodes. The only motivation to unique these nodes would be
/// memory savings. Since typeof(t) is fairly uncommon, space shouldn't be
/// an issue. This doesn't affect the type checker, since it operates
/// on canonical types (which are always unique).
QualType ASTContext::getTypeOfType(QualType tofType) const {
  QualType Canonical = getCanonicalType(tofType);
  auto *tot = new (*this, TypeAlignment) TypeOfType(tofType, Canonical);
  Types.push_back(tot);
  return QualType(tot, 0);
}

/// Unlike many "get<Type>" functions, we don't unique DecltypeType
/// nodes. This would never be helpful, since each such type has its own
/// expression, and would not give a significant memory saving, since there
/// is an Expr tree under each such type.
QualType ASTContext::getDecltypeType(Expr *e, QualType UnderlyingType) const {
  DecltypeType *dt;

  // C++11 [temp.type]p2:
  //   If an expression e involves a template parameter, decltype(e) denotes a
  //   unique dependent type. Two such decltype-specifiers refer to the same
  //   type only if their expressions are equivalent (14.5.6.1).
  if (e->isInstantiationDependent()) {
    llvm::FoldingSetNodeID ID;
    DependentDecltypeType::Profile(ID, *this, e);

    void *InsertPos = nullptr;
    DependentDecltypeType *Canon
      = DependentDecltypeTypes.FindNodeOrInsertPos(ID, InsertPos);
    if (!Canon) {
      // Build a new, canonical decltype(expr) type.
      Canon = new (*this, TypeAlignment) DependentDecltypeType(*this, e);
      DependentDecltypeTypes.InsertNode(Canon, InsertPos);
    }
    dt = new (*this, TypeAlignment)
        DecltypeType(e, UnderlyingType, QualType((DecltypeType *)Canon, 0));
  } else {
    dt = new (*this, TypeAlignment)
        DecltypeType(e, UnderlyingType, getCanonicalType(UnderlyingType));
  }
  Types.push_back(dt);
  return QualType(dt, 0);
}

/// getUnaryTransformationType - We don't unique these, since the memory
/// savings are minimal and these are rare.
QualType ASTContext::getUnaryTransformType(QualType BaseType,
                                           QualType UnderlyingType,
                                           UnaryTransformType::UTTKind Kind)
    const {
  UnaryTransformType *ut = nullptr;

  if (BaseType->isDependentType()) {
    // Look in the folding set for an existing type.
    llvm::FoldingSetNodeID ID;
    DependentUnaryTransformType::Profile(ID, getCanonicalType(BaseType), Kind);

    void *InsertPos = nullptr;
    DependentUnaryTransformType *Canon
      = DependentUnaryTransformTypes.FindNodeOrInsertPos(ID, InsertPos);

    if (!Canon) {
      // Build a new, canonical __underlying_type(type) type.
      Canon = new (*this, TypeAlignment)
             DependentUnaryTransformType(*this, getCanonicalType(BaseType),
                                         Kind);
      DependentUnaryTransformTypes.InsertNode(Canon, InsertPos);
    }
    ut = new (*this, TypeAlignment) UnaryTransformType (BaseType,
                                                        QualType(), Kind,
                                                        QualType(Canon, 0));
  } else {
    QualType CanonType = getCanonicalType(UnderlyingType);
    ut = new (*this, TypeAlignment) UnaryTransformType (BaseType,
                                                        UnderlyingType, Kind,
                                                        CanonType);
  }
  Types.push_back(ut);
  return QualType(ut, 0);
}

/// getAutoType - Return the uniqued reference to the 'auto' type which has been
/// deduced to the given type, or to the canonical undeduced 'auto' type, or the
/// canonical deduced-but-dependent 'auto' type.
QualType ASTContext::getAutoType(QualType DeducedType, AutoTypeKeyword Keyword,
                                 bool IsDependent, bool IsPack) const {
  assert((!IsPack || IsDependent) && "only use IsPack for a dependent pack");
  if (DeducedType.isNull() && Keyword == AutoTypeKeyword::Auto && !IsDependent)
    return getAutoDeductType();

  // Look in the folding set for an existing type.
  void *InsertPos = nullptr;
  llvm::FoldingSetNodeID ID;
  AutoType::Profile(ID, DeducedType, Keyword, IsDependent, IsPack);
  if (AutoType *AT = AutoTypes.FindNodeOrInsertPos(ID, InsertPos))
    return QualType(AT, 0);

  auto *AT = new (*this, TypeAlignment)
      AutoType(DeducedType, Keyword, IsDependent, IsPack);
  Types.push_back(AT);
  if (InsertPos)
    AutoTypes.InsertNode(AT, InsertPos);
  return QualType(AT, 0);
}

/// Return the uniqued reference to the deduced template specialization type
/// which has been deduced to the given type, or to the canonical undeduced
/// such type, or the canonical deduced-but-dependent such type.
QualType ASTContext::getDeducedTemplateSpecializationType(
    TemplateName Template, QualType DeducedType, bool IsDependent) const {
  // Look in the folding set for an existing type.
  void *InsertPos = nullptr;
  llvm::FoldingSetNodeID ID;
  DeducedTemplateSpecializationType::Profile(ID, Template, DeducedType,
                                             IsDependent);
  if (DeducedTemplateSpecializationType *DTST =
          DeducedTemplateSpecializationTypes.FindNodeOrInsertPos(ID, InsertPos))
    return QualType(DTST, 0);

  auto *DTST = new (*this, TypeAlignment)
      DeducedTemplateSpecializationType(Template, DeducedType, IsDependent);
  Types.push_back(DTST);
  if (InsertPos)
    DeducedTemplateSpecializationTypes.InsertNode(DTST, InsertPos);
  return QualType(DTST, 0);
}

/// getAtomicType - Return the uniqued reference to the atomic type for
/// the given value type.
QualType ASTContext::getAtomicType(QualType T) const {
  // Unique pointers, to guarantee there is only one pointer of a particular
  // structure.
  llvm::FoldingSetNodeID ID;
  AtomicType::Profile(ID, T);

  void *InsertPos = nullptr;
  if (AtomicType *AT = AtomicTypes.FindNodeOrInsertPos(ID, InsertPos))
    return QualType(AT, 0);

  // If the atomic value type isn't canonical, this won't be a canonical type
  // either, so fill in the canonical type field.
  QualType Canonical;
  if (!T.isCanonical()) {
    Canonical = getAtomicType(getCanonicalType(T));

    // Get the new insert position for the node we care about.
    AtomicType *NewIP = AtomicTypes.FindNodeOrInsertPos(ID, InsertPos);
    assert(!NewIP && "Shouldn't be in the map!"); (void)NewIP;
  }
  auto *New = new (*this, TypeAlignment) AtomicType(T, Canonical);
  Types.push_back(New);
  AtomicTypes.InsertNode(New, InsertPos);
  return QualType(New, 0);
}

/// getAutoDeductType - Get type pattern for deducing against 'auto'.
QualType ASTContext::getAutoDeductType() const {
  if (AutoDeductTy.isNull())
    AutoDeductTy = QualType(
      new (*this, TypeAlignment) AutoType(QualType(), AutoTypeKeyword::Auto,
                                          /*dependent*/false, /*pack*/false),
      0);
  return AutoDeductTy;
}

/// getAutoRRefDeductType - Get type pattern for deducing against 'auto &&'.
QualType ASTContext::getAutoRRefDeductType() const {
  if (AutoRRefDeductTy.isNull())
    AutoRRefDeductTy = getRValueReferenceType(getAutoDeductType());
  assert(!AutoRRefDeductTy.isNull() && "can't build 'auto &&' pattern");
  return AutoRRefDeductTy;
}

/// getTagDeclType - Return the unique reference to the type for the
/// specified TagDecl (struct/union/class/enum) decl.
QualType ASTContext::getTagDeclType(const TagDecl *Decl) const {
  assert(Decl);
  // FIXME: What is the design on getTagDeclType when it requires casting
  // away const?  mutable?
  return getTypeDeclType(const_cast<TagDecl*>(Decl));
}

/// getSizeType - Return the unique type for "size_t" (C99 7.17), the result
/// of the sizeof operator (C99 6.5.3.4p4). The value is target dependent and
/// needs to agree with the definition in <stddef.h>.
CanQualType ASTContext::getSizeType() const {
  return getFromTargetType(Target->getSizeType());
}

/// Return the unique signed counterpart of the integer type
/// corresponding to size_t.
CanQualType ASTContext::getSignedSizeType() const {
  return getFromTargetType(Target->getSignedSizeType());
}

/// getIntMaxType - Return the unique type for "intmax_t" (C99 7.18.1.5).
CanQualType ASTContext::getIntMaxType() const {
  return getFromTargetType(Target->getIntMaxType());
}

/// getUIntMaxType - Return the unique type for "uintmax_t" (C99 7.18.1.5).
CanQualType ASTContext::getUIntMaxType() const {
  return getFromTargetType(Target->getUIntMaxType());
}

/// getSignedWCharType - Return the type of "signed wchar_t".
/// Used when in C++, as a GCC extension.
QualType ASTContext::getSignedWCharType() const {
  // FIXME: derive from "Target" ?
  return WCharTy;
}

/// getUnsignedWCharType - Return the type of "unsigned wchar_t".
/// Used when in C++, as a GCC extension.
QualType ASTContext::getUnsignedWCharType() const {
  // FIXME: derive from "Target" ?
  return UnsignedIntTy;
}

QualType ASTContext::getIntPtrType() const {
  return getFromTargetType(Target->getIntPtrType());
}

QualType ASTContext::getUIntPtrType() const {
  return getCorrespondingUnsignedType(getIntPtrType());
}

/// getPointerDiffType - Return the unique type for "ptrdiff_t" (C99 7.17)
/// defined in <stddef.h>. Pointer - pointer requires this (C99 6.5.6p9).
QualType ASTContext::getPointerDiffType() const {
  return getFromTargetType(Target->getPtrDiffType(0));
}

/// Return the unique unsigned counterpart of "ptrdiff_t"
/// integer type. The standard (C11 7.21.6.1p7) refers to this type
/// in the definition of %tu format specifier.
QualType ASTContext::getUnsignedPointerDiffType() const {
  return getFromTargetType(Target->getUnsignedPtrDiffType(0));
}

/// Return the unique type for "pid_t" defined in
/// <sys/types.h>. We need this to compute the correct type for vfork().
QualType ASTContext::getProcessIDType() const {
  return getFromTargetType(Target->getProcessIDType());
}

//===----------------------------------------------------------------------===//
//                              Type Operators
//===----------------------------------------------------------------------===//

CanQualType ASTContext::getCanonicalParamType(QualType T) const {
  // Push qualifiers into arrays, and then discard any remaining
  // qualifiers.
  T = getCanonicalType(T);
  T = getVariableArrayDecayedType(T);
  const Type *Ty = T.getTypePtr();
  QualType Result;
  if (isa<ArrayType>(Ty)) {
    Result = getArrayDecayedType(QualType(Ty,0));
  } else if (isa<FunctionType>(Ty)) {
    Result = getPointerType(QualType(Ty, 0));
  } else {
    Result = QualType(Ty, 0);
  }

  return CanQualType::CreateUnsafe(Result);
}

QualType ASTContext::getUnqualifiedArrayType(QualType type,
                                             Qualifiers &quals) {
  SplitQualType splitType = type.getSplitUnqualifiedType();

  // FIXME: getSplitUnqualifiedType() actually walks all the way to
  // the unqualified desugared type and then drops it on the floor.
  // We then have to strip that sugar back off with
  // getUnqualifiedDesugaredType(), which is silly.
  const auto *AT =
      dyn_cast<ArrayType>(splitType.Ty->getUnqualifiedDesugaredType());

  // If we don't have an array, just use the results in splitType.
  if (!AT) {
    quals = splitType.Quals;
    return QualType(splitType.Ty, 0);
  }

  // Otherwise, recurse on the array's element type.
  QualType elementType = AT->getElementType();
  QualType unqualElementType = getUnqualifiedArrayType(elementType, quals);

  // If that didn't change the element type, AT has no qualifiers, so we
  // can just use the results in splitType.
  if (elementType == unqualElementType) {
    assert(quals.empty()); // from the recursive call
    quals = splitType.Quals;
    return QualType(splitType.Ty, 0);
  }

  // Otherwise, add in the qualifiers from the outermost type, then
  // build the type back up.
  quals.addConsistentQualifiers(splitType.Quals);

  if (const auto *CAT = dyn_cast<ConstantArrayType>(AT)) {
    return getConstantArrayType(unqualElementType, CAT->getSize(),
                                CAT->getSizeModifier(), 0, CAT->getKind());
  }

  if (const auto *IAT = dyn_cast<IncompleteArrayType>(AT)) {
    return getIncompleteArrayType(unqualElementType, IAT->getSizeModifier(), 0,
                                  IAT->getKind());
  }

  if (const auto *VAT = dyn_cast<VariableArrayType>(AT)) {
    return getVariableArrayType(unqualElementType,
                                VAT->getSizeExpr(),
                                VAT->getSizeModifier(),
                                VAT->getIndexTypeCVRQualifiers(),
                                VAT->getBracketsRange());
  }

  const auto *DSAT = cast<DependentSizedArrayType>(AT);
  return getDependentSizedArrayType(unqualElementType, DSAT->getSizeExpr(),
                                    DSAT->getSizeModifier(), 0,
                                    SourceRange());
}

/// Attempt to unwrap two types that may both be array types with the same bound
/// (or both be array types of unknown bound) for the purpose of comparing the
/// cv-decomposition of two types per C++ [conv.qual].
bool ASTContext::UnwrapSimilarArrayTypes(QualType &T1, QualType &T2) {
  bool UnwrappedAny = false;
  while (true) {
    auto *AT1 = getAsArrayType(T1);
    if (!AT1) return UnwrappedAny;

    auto *AT2 = getAsArrayType(T2);
    if (!AT2) return UnwrappedAny;

    // If we don't have two array types with the same constant bound nor two
    // incomplete array types, we've unwrapped everything we can.
    if (auto *CAT1 = dyn_cast<ConstantArrayType>(AT1)) {
      auto *CAT2 = dyn_cast<ConstantArrayType>(AT2);
      if (!CAT2 || CAT1->getSize() != CAT2->getSize())
        return UnwrappedAny;
    } else if (!isa<IncompleteArrayType>(AT1) ||
               !isa<IncompleteArrayType>(AT2)) {
      return UnwrappedAny;
    }

    T1 = AT1->getElementType();
    T2 = AT2->getElementType();
    UnwrappedAny = true;
  }
}

/// Attempt to unwrap two types that may be similar (C++ [conv.qual]).
///
/// If T1 and T2 are both pointer types of the same kind, or both array types
/// with the same bound, unwraps layers from T1 and T2 until a pointer type is
/// unwrapped. Top-level qualifiers on T1 and T2 are ignored.
///
/// This function will typically be called in a loop that successively
/// "unwraps" pointer and pointer-to-member types to compare them at each
/// level.
///
/// \return \c true if a pointer type was unwrapped, \c false if we reached a
/// pair of types that can't be unwrapped further.
bool ASTContext::UnwrapSimilarTypes(QualType &T1, QualType &T2) {
  UnwrapSimilarArrayTypes(T1, T2);

  const auto *T1PtrType = T1->getAs<PointerType>();
  const auto *T2PtrType = T2->getAs<PointerType>();
  // Checked C: also make sure that they have the same checked kind.
  if (T1PtrType && T2PtrType &&
      T1PtrType->getKind() == T2PtrType->getKind()) {
    T1 = T1PtrType->getPointeeType();
    T2 = T2PtrType->getPointeeType();
    return true;
  }

  const auto *T1MPType = T1->getAs<MemberPointerType>();
  const auto *T2MPType = T2->getAs<MemberPointerType>();
  if (T1MPType && T2MPType &&
      hasSameUnqualifiedType(QualType(T1MPType->getClass(), 0),
                             QualType(T2MPType->getClass(), 0))) {
    T1 = T1MPType->getPointeeType();
    T2 = T2MPType->getPointeeType();
    return true;
  }

  if (getLangOpts().ObjC) {
    const auto *T1OPType = T1->getAs<ObjCObjectPointerType>();
    const auto *T2OPType = T2->getAs<ObjCObjectPointerType>();
    if (T1OPType && T2OPType) {
      T1 = T1OPType->getPointeeType();
      T2 = T2OPType->getPointeeType();
      return true;
    }
  }

  // FIXME: Block pointers, too?

  return false;
}

bool ASTContext::hasSimilarType(QualType T1, QualType T2) {
  while (true) {
    Qualifiers Quals;
    T1 = getUnqualifiedArrayType(T1, Quals);
    T2 = getUnqualifiedArrayType(T2, Quals);
    if (hasSameType(T1, T2))
      return true;
    if (!UnwrapSimilarTypes(T1, T2))
      return false;
  }
}

bool ASTContext::hasCvrSimilarType(QualType T1, QualType T2) {
  while (true) {
    Qualifiers Quals1, Quals2;
    T1 = getUnqualifiedArrayType(T1, Quals1);
    T2 = getUnqualifiedArrayType(T2, Quals2);

    Quals1.removeCVRQualifiers();
    Quals2.removeCVRQualifiers();
    if (Quals1 != Quals2)
      return false;

    if (hasSameType(T1, T2))
      return true;

    if (!UnwrapSimilarTypes(T1, T2))
      return false;
  }
}

DeclarationNameInfo
ASTContext::getNameForTemplate(TemplateName Name,
                               SourceLocation NameLoc) const {
  switch (Name.getKind()) {
  case TemplateName::QualifiedTemplate:
  case TemplateName::Template:
    // DNInfo work in progress: CHECKME: what about DNLoc?
    return DeclarationNameInfo(Name.getAsTemplateDecl()->getDeclName(),
                               NameLoc);

  case TemplateName::OverloadedTemplate: {
    OverloadedTemplateStorage *Storage = Name.getAsOverloadedTemplate();
    // DNInfo work in progress: CHECKME: what about DNLoc?
    return DeclarationNameInfo((*Storage->begin())->getDeclName(), NameLoc);
  }

  case TemplateName::AssumedTemplate: {
    AssumedTemplateStorage *Storage = Name.getAsAssumedTemplateName();
    return DeclarationNameInfo(Storage->getDeclName(), NameLoc);
  }

  case TemplateName::DependentTemplate: {
    DependentTemplateName *DTN = Name.getAsDependentTemplateName();
    DeclarationName DName;
    if (DTN->isIdentifier()) {
      DName = DeclarationNames.getIdentifier(DTN->getIdentifier());
      return DeclarationNameInfo(DName, NameLoc);
    } else {
      DName = DeclarationNames.getCXXOperatorName(DTN->getOperator());
      // DNInfo work in progress: FIXME: source locations?
      DeclarationNameLoc DNLoc;
      DNLoc.CXXOperatorName.BeginOpNameLoc = SourceLocation().getRawEncoding();
      DNLoc.CXXOperatorName.EndOpNameLoc = SourceLocation().getRawEncoding();
      return DeclarationNameInfo(DName, NameLoc, DNLoc);
    }
  }

  case TemplateName::SubstTemplateTemplateParm: {
    SubstTemplateTemplateParmStorage *subst
      = Name.getAsSubstTemplateTemplateParm();
    return DeclarationNameInfo(subst->getParameter()->getDeclName(),
                               NameLoc);
  }

  case TemplateName::SubstTemplateTemplateParmPack: {
    SubstTemplateTemplateParmPackStorage *subst
      = Name.getAsSubstTemplateTemplateParmPack();
    return DeclarationNameInfo(subst->getParameterPack()->getDeclName(),
                               NameLoc);
  }
  }

  llvm_unreachable("bad template name kind!");
}

TemplateName ASTContext::getCanonicalTemplateName(TemplateName Name) const {
  switch (Name.getKind()) {
  case TemplateName::QualifiedTemplate:
  case TemplateName::Template: {
    TemplateDecl *Template = Name.getAsTemplateDecl();
    if (auto *TTP  = dyn_cast<TemplateTemplateParmDecl>(Template))
      Template = getCanonicalTemplateTemplateParmDecl(TTP);

    // The canonical template name is the canonical template declaration.
    return TemplateName(cast<TemplateDecl>(Template->getCanonicalDecl()));
  }

  case TemplateName::OverloadedTemplate:
  case TemplateName::AssumedTemplate:
    llvm_unreachable("cannot canonicalize unresolved template");

  case TemplateName::DependentTemplate: {
    DependentTemplateName *DTN = Name.getAsDependentTemplateName();
    assert(DTN && "Non-dependent template names must refer to template decls.");
    return DTN->CanonicalTemplateName;
  }

  case TemplateName::SubstTemplateTemplateParm: {
    SubstTemplateTemplateParmStorage *subst
      = Name.getAsSubstTemplateTemplateParm();
    return getCanonicalTemplateName(subst->getReplacement());
  }

  case TemplateName::SubstTemplateTemplateParmPack: {
    SubstTemplateTemplateParmPackStorage *subst
                                  = Name.getAsSubstTemplateTemplateParmPack();
    TemplateTemplateParmDecl *canonParameter
      = getCanonicalTemplateTemplateParmDecl(subst->getParameterPack());
    TemplateArgument canonArgPack
      = getCanonicalTemplateArgument(subst->getArgumentPack());
    return getSubstTemplateTemplateParmPack(canonParameter, canonArgPack);
  }
  }

  llvm_unreachable("bad template name!");
}

bool ASTContext::hasSameTemplateName(TemplateName X, TemplateName Y) {
  X = getCanonicalTemplateName(X);
  Y = getCanonicalTemplateName(Y);
  return X.getAsVoidPointer() == Y.getAsVoidPointer();
}

TemplateArgument
ASTContext::getCanonicalTemplateArgument(const TemplateArgument &Arg) const {
  switch (Arg.getKind()) {
    case TemplateArgument::Null:
      return Arg;

    case TemplateArgument::Expression:
      return Arg;

    case TemplateArgument::Declaration: {
      auto *D = cast<ValueDecl>(Arg.getAsDecl()->getCanonicalDecl());
      return TemplateArgument(D, Arg.getParamTypeForDecl());
    }

    case TemplateArgument::NullPtr:
      return TemplateArgument(getCanonicalType(Arg.getNullPtrType()),
                              /*isNullPtr*/true);

    case TemplateArgument::Template:
      return TemplateArgument(getCanonicalTemplateName(Arg.getAsTemplate()));

    case TemplateArgument::TemplateExpansion:
      return TemplateArgument(getCanonicalTemplateName(
                                         Arg.getAsTemplateOrTemplatePattern()),
                              Arg.getNumTemplateExpansions());

    case TemplateArgument::Integral:
      return TemplateArgument(Arg, getCanonicalType(Arg.getIntegralType()));

    case TemplateArgument::Type:
      return TemplateArgument(getCanonicalType(Arg.getAsType()));

    case TemplateArgument::Pack: {
      if (Arg.pack_size() == 0)
        return Arg;

      auto *CanonArgs = new (*this) TemplateArgument[Arg.pack_size()];
      unsigned Idx = 0;
      for (TemplateArgument::pack_iterator A = Arg.pack_begin(),
                                        AEnd = Arg.pack_end();
           A != AEnd; (void)++A, ++Idx)
        CanonArgs[Idx] = getCanonicalTemplateArgument(*A);

      return TemplateArgument(llvm::makeArrayRef(CanonArgs, Arg.pack_size()));
    }
  }

  // Silence GCC warning
  llvm_unreachable("Unhandled template argument kind");
}

NestedNameSpecifier *
ASTContext::getCanonicalNestedNameSpecifier(NestedNameSpecifier *NNS) const {
  if (!NNS)
    return nullptr;

  switch (NNS->getKind()) {
  case NestedNameSpecifier::Identifier:
    // Canonicalize the prefix but keep the identifier the same.
    return NestedNameSpecifier::Create(*this,
                         getCanonicalNestedNameSpecifier(NNS->getPrefix()),
                                       NNS->getAsIdentifier());

  case NestedNameSpecifier::Namespace:
    // A namespace is canonical; build a nested-name-specifier with
    // this namespace and no prefix.
    return NestedNameSpecifier::Create(*this, nullptr,
                                 NNS->getAsNamespace()->getOriginalNamespace());

  case NestedNameSpecifier::NamespaceAlias:
    // A namespace is canonical; build a nested-name-specifier with
    // this namespace and no prefix.
    return NestedNameSpecifier::Create(*this, nullptr,
                                    NNS->getAsNamespaceAlias()->getNamespace()
                                                      ->getOriginalNamespace());

  case NestedNameSpecifier::TypeSpec:
  case NestedNameSpecifier::TypeSpecWithTemplate: {
    QualType T = getCanonicalType(QualType(NNS->getAsType(), 0));

    // If we have some kind of dependent-named type (e.g., "typename T::type"),
    // break it apart into its prefix and identifier, then reconsititute those
    // as the canonical nested-name-specifier. This is required to canonicalize
    // a dependent nested-name-specifier involving typedefs of dependent-name
    // types, e.g.,
    //   typedef typename T::type T1;
    //   typedef typename T1::type T2;
    if (const auto *DNT = T->getAs<DependentNameType>())
      return NestedNameSpecifier::Create(*this, DNT->getQualifier(),
                           const_cast<IdentifierInfo *>(DNT->getIdentifier()));

    // Otherwise, just canonicalize the type, and force it to be a TypeSpec.
    // FIXME: Why are TypeSpec and TypeSpecWithTemplate distinct in the
    // first place?
    return NestedNameSpecifier::Create(*this, nullptr, false,
                                       const_cast<Type *>(T.getTypePtr()));
  }

  case NestedNameSpecifier::Global:
  case NestedNameSpecifier::Super:
    // The global specifier and __super specifer are canonical and unique.
    return NNS;
  }

  llvm_unreachable("Invalid NestedNameSpecifier::Kind!");
}

const ArrayType *ASTContext::getAsArrayType(QualType T) const {
  // Handle the non-qualified case efficiently.
  if (!T.hasLocalQualifiers()) {
    // Handle the common positive case fast.
    if (const auto *AT = dyn_cast<ArrayType>(T))
      return AT;
  }

  // Handle the common negative case fast.
  if (!isa<ArrayType>(T.getCanonicalType()))
    return nullptr;

  // Apply any qualifiers from the array type to the element type.  This
  // implements C99 6.7.3p8: "If the specification of an array type includes
  // any type qualifiers, the element type is so qualified, not the array type."

  // If we get here, we either have type qualifiers on the type, or we have
  // sugar such as a typedef in the way.  If we have type qualifiers on the type
  // we must propagate them down into the element type.

  SplitQualType split = T.getSplitDesugaredType();
  Qualifiers qs = split.Quals;

  // If we have a simple case, just return now.
  const auto *ATy = dyn_cast<ArrayType>(split.Ty);
  if (!ATy || qs.empty())
    return ATy;

  // Otherwise, we have an array and we have qualifiers on it.  Push the
  // qualifiers into the array element type and return a new array type.
  QualType NewEltTy = getQualifiedType(ATy->getElementType(), qs);

  if (const auto *CAT = dyn_cast<ConstantArrayType>(ATy))
    return cast<ArrayType>(getConstantArrayType(NewEltTy, CAT->getSize(),
                                                CAT->getSizeModifier(),
                                           CAT->getIndexTypeCVRQualifiers(),
                                           CAT->getKind()));
  if (const auto *IAT = dyn_cast<IncompleteArrayType>(ATy))
    return cast<ArrayType>(getIncompleteArrayType(NewEltTy,
                                                  IAT->getSizeModifier(),
                                           IAT->getIndexTypeCVRQualifiers(),
                                                  IAT->getKind()));

  if (const auto *DSAT = dyn_cast<DependentSizedArrayType>(ATy))
    return cast<ArrayType>(
                     getDependentSizedArrayType(NewEltTy,
                                                DSAT->getSizeExpr(),
                                                DSAT->getSizeModifier(),
                                              DSAT->getIndexTypeCVRQualifiers(),
                                                DSAT->getBracketsRange()));

  const auto *VAT = cast<VariableArrayType>(ATy);
  return cast<ArrayType>(getVariableArrayType(NewEltTy,
                                              VAT->getSizeExpr(),
                                              VAT->getSizeModifier(),
                                              VAT->getIndexTypeCVRQualifiers(),
                                              VAT->getBracketsRange()));
}

QualType ASTContext::getAdjustedParameterType(QualType T) const {
  if (T->isArrayType() || T->isFunctionType())
    return getDecayedType(T);
  return T;
}

QualType ASTContext::getSignatureParameterType(QualType T) const {
  T = getVariableArrayDecayedType(T);
  T = getAdjustedParameterType(T);
  return T.getUnqualifiedType();
}

QualType ASTContext::getExceptionObjectType(QualType T) const {
  // C++ [except.throw]p3:
  //   A throw-expression initializes a temporary object, called the exception
  //   object, the type of which is determined by removing any top-level
  //   cv-qualifiers from the static type of the operand of throw and adjusting
  //   the type from "array of T" or "function returning T" to "pointer to T"
  //   or "pointer to function returning T", [...]
  T = getVariableArrayDecayedType(T);
  if (T->isArrayType() || T->isFunctionType())
    T = getDecayedType(T);
  return T.getUnqualifiedType();
}

/// getArrayDecayedType - Return the properly qualified result of decaying the
/// specified array type to a pointer.  This operation is non-trivial when
/// handling typedefs etc.  The canonical type of "T" must be an array type,
/// this returns a pointer to a properly qualified element of the array.
///
/// See C99 6.7.5.3p7 and C99 6.3.2.1p3.
///
/// For Checked C, a checked array type can decay to an _Array_ptr type or
/// an Nt_array_ptr type.
QualType ASTContext::getArrayDecayedType(QualType Ty) const {
  // Get the element type with 'getAsArrayType' so that we don't lose any
  // typedefs in the element type of the array.  This also handles propagation
  // of type qualifiers from the array type into the element type if present
  // (C99 6.7.3p8).
  const ArrayType *PrettyArrayType = getAsArrayType(Ty);
  assert(PrettyArrayType && "Not an array type!");

  CheckedArrayKind Kind = PrettyArrayType->getKind();
  CheckedPointerKind checkedKind = CheckedPointerKind::Unchecked;
  switch (Kind) {
    case CheckedArrayKind::Unchecked:
      checkedKind = CheckedPointerKind::Unchecked;
      break;
    case CheckedArrayKind::Checked:
      checkedKind = CheckedPointerKind::Array;
      break;
    case CheckedArrayKind::NtChecked:
      checkedKind = CheckedPointerKind::NtArray;
  }
  QualType PtrTy = getPointerType(PrettyArrayType->getElementType(),
                                  checkedKind);

  // int x[restrict 4] ->  int *restrict
  QualType Result = getQualifiedType(PtrTy,
                                     PrettyArrayType->getIndexTypeQualifiers());

  // int x[_Nullable] -> int * _Nullable
  if (auto Nullability = Ty->getNullability(*this)) {
    Result = const_cast<ASTContext *>(this)->getAttributedType(
        AttributedType::getNullabilityAttrKind(*Nullability), Result, Result);
  }
  return Result;
}

QualType ASTContext::getBaseElementType(const ArrayType *array) const {
  return getBaseElementType(array->getElementType());
}

QualType ASTContext::getBaseElementType(QualType type) const {
  Qualifiers qs;
  while (true) {
    SplitQualType split = type.getSplitDesugaredType();
    const ArrayType *array = split.Ty->getAsArrayTypeUnsafe();
    if (!array) break;

    type = array->getElementType();
    qs.addConsistentQualifiers(split.Quals);
  }

  return getQualifiedType(type, qs);
}

/// getConstantArrayElementCount - Returns number of constant array elements.
uint64_t
ASTContext::getConstantArrayElementCount(const ConstantArrayType *CA)  const {
  uint64_t ElementCount = 1;
  do {
    ElementCount *= CA->getSize().getZExtValue();
    CA = dyn_cast_or_null<ConstantArrayType>(
      CA->getElementType()->getAsArrayTypeUnsafe());
  } while (CA);
  return ElementCount;
}

/// getFloatingRank - Return a relative rank for floating point types.
/// This routine will assert if passed a built-in type that isn't a float.
static FloatingRank getFloatingRank(QualType T) {
  if (const auto *CT = T->getAs<ComplexType>())
    return getFloatingRank(CT->getElementType());

  assert(T->getAs<BuiltinType>() && "getFloatingRank(): not a floating type");
  switch (T->getAs<BuiltinType>()->getKind()) {
  default: llvm_unreachable("getFloatingRank(): not a floating type");
  case BuiltinType::Float16:    return Float16Rank;
  case BuiltinType::Half:       return HalfRank;
  case BuiltinType::Float:      return FloatRank;
  case BuiltinType::Double:     return DoubleRank;
  case BuiltinType::LongDouble: return LongDoubleRank;
  case BuiltinType::Float128:   return Float128Rank;
  }
}

/// getFloatingTypeOfSizeWithinDomain - Returns a real floating
/// point or a complex type (based on typeDomain/typeSize).
/// 'typeDomain' is a real floating point or complex type.
/// 'typeSize' is a real floating point or complex type.
QualType ASTContext::getFloatingTypeOfSizeWithinDomain(QualType Size,
                                                       QualType Domain) const {
  FloatingRank EltRank = getFloatingRank(Size);
  if (Domain->isComplexType()) {
    switch (EltRank) {
    case Float16Rank:
    case HalfRank: llvm_unreachable("Complex half is not supported");
    case FloatRank:      return FloatComplexTy;
    case DoubleRank:     return DoubleComplexTy;
    case LongDoubleRank: return LongDoubleComplexTy;
    case Float128Rank:   return Float128ComplexTy;
    }
  }

  assert(Domain->isRealFloatingType() && "Unknown domain!");
  switch (EltRank) {
  case Float16Rank:    return HalfTy;
  case HalfRank:       return HalfTy;
  case FloatRank:      return FloatTy;
  case DoubleRank:     return DoubleTy;
  case LongDoubleRank: return LongDoubleTy;
  case Float128Rank:   return Float128Ty;
  }
  llvm_unreachable("getFloatingRank(): illegal value for rank");
}

/// getFloatingTypeOrder - Compare the rank of the two specified floating
/// point types, ignoring the domain of the type (i.e. 'double' ==
/// '_Complex double').  If LHS > RHS, return 1.  If LHS == RHS, return 0. If
/// LHS < RHS, return -1.
int ASTContext::getFloatingTypeOrder(QualType LHS, QualType RHS) const {
  FloatingRank LHSR = getFloatingRank(LHS);
  FloatingRank RHSR = getFloatingRank(RHS);

  if (LHSR == RHSR)
    return 0;
  if (LHSR > RHSR)
    return 1;
  return -1;
}

int ASTContext::getFloatingTypeSemanticOrder(QualType LHS, QualType RHS) const {
  if (&getFloatTypeSemantics(LHS) == &getFloatTypeSemantics(RHS))
    return 0;
  return getFloatingTypeOrder(LHS, RHS);
}

/// getIntegerRank - Return an integer conversion rank (C99 6.3.1.1p1). This
/// routine will assert if passed a built-in type that isn't an integer or enum,
/// or if it is not canonicalized.
unsigned ASTContext::getIntegerRank(const Type *T) const {
  assert(T->isCanonicalUnqualified() && "T should be canonicalized");

  switch (cast<BuiltinType>(T)->getKind()) {
  default: llvm_unreachable("getIntegerRank(): not a built-in integer");
  case BuiltinType::Bool:
    return 1 + (getIntWidth(BoolTy) << 3);
  case BuiltinType::Char_S:
  case BuiltinType::Char_U:
  case BuiltinType::SChar:
  case BuiltinType::UChar:
    return 2 + (getIntWidth(CharTy) << 3);
  case BuiltinType::Short:
  case BuiltinType::UShort:
    return 3 + (getIntWidth(ShortTy) << 3);
  case BuiltinType::Int:
  case BuiltinType::UInt:
    return 4 + (getIntWidth(IntTy) << 3);
  case BuiltinType::Long:
  case BuiltinType::ULong:
    return 5 + (getIntWidth(LongTy) << 3);
  case BuiltinType::LongLong:
  case BuiltinType::ULongLong:
    return 6 + (getIntWidth(LongLongTy) << 3);
  case BuiltinType::Int128:
  case BuiltinType::UInt128:
    return 7 + (getIntWidth(Int128Ty) << 3);
  }
}

/// Whether this is a promotable bitfield reference according
/// to C99 6.3.1.1p2, bullet 2 (and GCC extensions).
///
/// \returns the type this bit-field will promote to, or NULL if no
/// promotion occurs.
QualType ASTContext::isPromotableBitField(Expr *E) const {
  if (E->isTypeDependent() || E->isValueDependent())
    return {};

  // C++ [conv.prom]p5:
  //    If the bit-field has an enumerated type, it is treated as any other
  //    value of that type for promotion purposes.
  if (getLangOpts().CPlusPlus && E->getType()->isEnumeralType())
    return {};

  // FIXME: We should not do this unless E->refersToBitField() is true. This
  // matters in C where getSourceBitField() will find bit-fields for various
  // cases where the source expression is not a bit-field designator.

  FieldDecl *Field = E->getSourceBitField(); // FIXME: conditional bit-fields?
  if (!Field)
    return {};

  QualType FT = Field->getType();

  uint64_t BitWidth = Field->getBitWidthValue(*this);
  uint64_t IntSize = getTypeSize(IntTy);
  // C++ [conv.prom]p5:
  //   A prvalue for an integral bit-field can be converted to a prvalue of type
  //   int if int can represent all the values of the bit-field; otherwise, it
  //   can be converted to unsigned int if unsigned int can represent all the
  //   values of the bit-field. If the bit-field is larger yet, no integral
  //   promotion applies to it.
  // C11 6.3.1.1/2:
  //   [For a bit-field of type _Bool, int, signed int, or unsigned int:]
  //   If an int can represent all values of the original type (as restricted by
  //   the width, for a bit-field), the value is converted to an int; otherwise,
  //   it is converted to an unsigned int.
  //
  // FIXME: C does not permit promotion of a 'long : 3' bitfield to int.
  //        We perform that promotion here to match GCC and C++.
  // FIXME: C does not permit promotion of an enum bit-field whose rank is
  //        greater than that of 'int'. We perform that promotion to match GCC.
  if (BitWidth < IntSize)
    return IntTy;

  if (BitWidth == IntSize)
    return FT->isSignedIntegerType() ? IntTy : UnsignedIntTy;

  // Bit-fields wider than int are not subject to promotions, and therefore act
  // like the base type. GCC has some weird bugs in this area that we
  // deliberately do not follow (GCC follows a pre-standard resolution to
  // C's DR315 which treats bit-width as being part of the type, and this leaks
  // into their semantics in some cases).
  return {};
}

/// getPromotedIntegerType - Returns the type that Promotable will
/// promote to: C99 6.3.1.1p2, assuming that Promotable is a promotable
/// integer type.
QualType ASTContext::getPromotedIntegerType(QualType Promotable) const {
  assert(!Promotable.isNull());
  assert(Promotable->isPromotableIntegerType());
  if (const auto *ET = Promotable->getAs<EnumType>())
    return ET->getDecl()->getPromotionType();

  if (const auto *BT = Promotable->getAs<BuiltinType>()) {
    // C++ [conv.prom]: A prvalue of type char16_t, char32_t, or wchar_t
    // (3.9.1) can be converted to a prvalue of the first of the following
    // types that can represent all the values of its underlying type:
    // int, unsigned int, long int, unsigned long int, long long int, or
    // unsigned long long int [...]
    // FIXME: Is there some better way to compute this?
    if (BT->getKind() == BuiltinType::WChar_S ||
        BT->getKind() == BuiltinType::WChar_U ||
        BT->getKind() == BuiltinType::Char8 ||
        BT->getKind() == BuiltinType::Char16 ||
        BT->getKind() == BuiltinType::Char32) {
      bool FromIsSigned = BT->getKind() == BuiltinType::WChar_S;
      uint64_t FromSize = getTypeSize(BT);
      QualType PromoteTypes[] = { IntTy, UnsignedIntTy, LongTy, UnsignedLongTy,
                                  LongLongTy, UnsignedLongLongTy };
      for (size_t Idx = 0; Idx < llvm::array_lengthof(PromoteTypes); ++Idx) {
        uint64_t ToSize = getTypeSize(PromoteTypes[Idx]);
        if (FromSize < ToSize ||
            (FromSize == ToSize &&
             FromIsSigned == PromoteTypes[Idx]->isSignedIntegerType()))
          return PromoteTypes[Idx];
      }
      llvm_unreachable("char type should fit into long long");
    }
  }

  // At this point, we should have a signed or unsigned integer type.
  if (Promotable->isSignedIntegerType())
    return IntTy;
  uint64_t PromotableSize = getIntWidth(Promotable);
  uint64_t IntSize = getIntWidth(IntTy);
  assert(Promotable->isUnsignedIntegerType() && PromotableSize <= IntSize);
  return (PromotableSize != IntSize) ? IntTy : UnsignedIntTy;
}

/// Recurses in pointer/array types until it finds an objc retainable
/// type and returns its ownership.
Qualifiers::ObjCLifetime ASTContext::getInnerObjCOwnership(QualType T) const {
  while (!T.isNull()) {
    if (T.getObjCLifetime() != Qualifiers::OCL_None)
      return T.getObjCLifetime();
    if (T->isArrayType())
      T = getBaseElementType(T);
    else if (const auto *PT = T->getAs<PointerType>())
      T = PT->getPointeeType();
    else if (const auto *RT = T->getAs<ReferenceType>())
      T = RT->getPointeeType();
    else
      break;
  }

  return Qualifiers::OCL_None;
}

static const Type *getIntegerTypeForEnum(const EnumType *ET) {
  // Incomplete enum types are not treated as integer types.
  // FIXME: In C++, enum types are never integer types.
  if (ET->getDecl()->isComplete() && !ET->getDecl()->isScoped())
    return ET->getDecl()->getIntegerType().getTypePtr();
  return nullptr;
}

/// getIntegerTypeOrder - Returns the highest ranked integer type:
/// C99 6.3.1.8p1.  If LHS > RHS, return 1.  If LHS == RHS, return 0. If
/// LHS < RHS, return -1.
int ASTContext::getIntegerTypeOrder(QualType LHS, QualType RHS) const {
  const Type *LHSC = getCanonicalType(LHS).getTypePtr();
  const Type *RHSC = getCanonicalType(RHS).getTypePtr();

  // Unwrap enums to their underlying type.
  if (const auto *ET = dyn_cast<EnumType>(LHSC))
    LHSC = getIntegerTypeForEnum(ET);
  if (const auto *ET = dyn_cast<EnumType>(RHSC))
    RHSC = getIntegerTypeForEnum(ET);

  if (LHSC == RHSC) return 0;

  bool LHSUnsigned = LHSC->isUnsignedIntegerType();
  bool RHSUnsigned = RHSC->isUnsignedIntegerType();

  unsigned LHSRank = getIntegerRank(LHSC);
  unsigned RHSRank = getIntegerRank(RHSC);

  if (LHSUnsigned == RHSUnsigned) {  // Both signed or both unsigned.
    if (LHSRank == RHSRank) return 0;
    return LHSRank > RHSRank ? 1 : -1;
  }

  // Otherwise, the LHS is signed and the RHS is unsigned or visa versa.
  if (LHSUnsigned) {
    // If the unsigned [LHS] type is larger, return it.
    if (LHSRank >= RHSRank)
      return 1;

    // If the signed type can represent all values of the unsigned type, it
    // wins.  Because we are dealing with 2's complement and types that are
    // powers of two larger than each other, this is always safe.
    return -1;
  }

  // If the unsigned [RHS] type is larger, return it.
  if (RHSRank >= LHSRank)
    return -1;

  // If the signed type can represent all values of the unsigned type, it
  // wins.  Because we are dealing with 2's complement and types that are
  // powers of two larger than each other, this is always safe.
  return 1;
}

TypedefDecl *ASTContext::getCFConstantStringDecl() const {
  if (CFConstantStringTypeDecl)
    return CFConstantStringTypeDecl;

  assert(!CFConstantStringTagDecl &&
         "tag and typedef should be initialized together");
  CFConstantStringTagDecl = buildImplicitRecord("__NSConstantString_tag");
  CFConstantStringTagDecl->startDefinition();

  struct {
    QualType Type;
    const char *Name;
  } Fields[5];
  unsigned Count = 0;

  /// Objective-C ABI
  ///
  ///    typedef struct __NSConstantString_tag {
  ///      const int *isa;
  ///      int flags;
  ///      const char *str;
  ///      long length;
  ///    } __NSConstantString;
  ///
  /// Swift ABI (4.1, 4.2)
  ///
  ///    typedef struct __NSConstantString_tag {
  ///      uintptr_t _cfisa;
  ///      uintptr_t _swift_rc;
  ///      _Atomic(uint64_t) _cfinfoa;
  ///      const char *_ptr;
  ///      uint32_t _length;
  ///    } __NSConstantString;
  ///
  /// Swift ABI (5.0)
  ///
  ///    typedef struct __NSConstantString_tag {
  ///      uintptr_t _cfisa;
  ///      uintptr_t _swift_rc;
  ///      _Atomic(uint64_t) _cfinfoa;
  ///      const char *_ptr;
  ///      uintptr_t _length;
  ///    } __NSConstantString;

  const auto CFRuntime = getLangOpts().CFRuntime;
  if (static_cast<unsigned>(CFRuntime) <
      static_cast<unsigned>(LangOptions::CoreFoundationABI::Swift)) {
    Fields[Count++] = { getPointerType(IntTy.withConst()), "isa" };
    Fields[Count++] = { IntTy, "flags" };
    Fields[Count++] = { getPointerType(CharTy.withConst()), "str" };
    Fields[Count++] = { LongTy, "length" };
  } else {
    Fields[Count++] = { getUIntPtrType(), "_cfisa" };
    Fields[Count++] = { getUIntPtrType(), "_swift_rc" };
    Fields[Count++] = { getFromTargetType(Target->getUInt64Type()), "_swift_rc" };
    Fields[Count++] = { getPointerType(CharTy.withConst()), "_ptr" };
    if (CFRuntime == LangOptions::CoreFoundationABI::Swift4_1 ||
        CFRuntime == LangOptions::CoreFoundationABI::Swift4_2)
      Fields[Count++] = { IntTy, "_ptr" };
    else
      Fields[Count++] = { getUIntPtrType(), "_ptr" };
  }

  // Create fields
  for (unsigned i = 0; i < Count; ++i) {
    FieldDecl *Field =
        FieldDecl::Create(*this, CFConstantStringTagDecl, SourceLocation(),
                          SourceLocation(), &Idents.get(Fields[i].Name),
                          Fields[i].Type, /*TInfo=*/nullptr,
                          /*BitWidth=*/nullptr, /*Mutable=*/false, ICIS_NoInit);
    Field->setAccess(AS_public);
    CFConstantStringTagDecl->addDecl(Field);
  }

  CFConstantStringTagDecl->completeDefinition();
  // This type is designed to be compatible with NSConstantString, but cannot
  // use the same name, since NSConstantString is an interface.
  auto tagType = getTagDeclType(CFConstantStringTagDecl);
  CFConstantStringTypeDecl =
      buildImplicitTypedef(tagType, "__NSConstantString");

  return CFConstantStringTypeDecl;
}

RecordDecl *ASTContext::getCFConstantStringTagDecl() const {
  if (!CFConstantStringTagDecl)
    getCFConstantStringDecl(); // Build the tag and the typedef.
  return CFConstantStringTagDecl;
}

// getCFConstantStringType - Return the type used for constant CFStrings.
QualType ASTContext::getCFConstantStringType() const {
  return getTypedefType(getCFConstantStringDecl());
}

QualType ASTContext::getObjCSuperType() const {
  if (ObjCSuperType.isNull()) {
    RecordDecl *ObjCSuperTypeDecl = buildImplicitRecord("objc_super");
    TUDecl->addDecl(ObjCSuperTypeDecl);
    ObjCSuperType = getTagDeclType(ObjCSuperTypeDecl);
  }
  return ObjCSuperType;
}

void ASTContext::setCFConstantStringType(QualType T) {
  const auto *TD = T->getAs<TypedefType>();
  assert(TD && "Invalid CFConstantStringType");
  CFConstantStringTypeDecl = cast<TypedefDecl>(TD->getDecl());
  const auto *TagType =
      CFConstantStringTypeDecl->getUnderlyingType()->getAs<RecordType>();
  assert(TagType && "Invalid CFConstantStringType");
  CFConstantStringTagDecl = TagType->getDecl();
}

QualType ASTContext::getBlockDescriptorType() const {
  if (BlockDescriptorType)
    return getTagDeclType(BlockDescriptorType);

  RecordDecl *RD;
  // FIXME: Needs the FlagAppleBlock bit.
  RD = buildImplicitRecord("__block_descriptor");
  RD->startDefinition();

  QualType FieldTypes[] = {
    UnsignedLongTy,
    UnsignedLongTy,
  };

  static const char *const FieldNames[] = {
    "reserved",
    "Size"
  };

  for (size_t i = 0; i < 2; ++i) {
    FieldDecl *Field = FieldDecl::Create(
        *this, RD, SourceLocation(), SourceLocation(),
        &Idents.get(FieldNames[i]), FieldTypes[i], /*TInfo=*/nullptr,
        /*BitWidth=*/nullptr, /*Mutable=*/false, ICIS_NoInit);
    Field->setAccess(AS_public);
    RD->addDecl(Field);
  }

  RD->completeDefinition();

  BlockDescriptorType = RD;

  return getTagDeclType(BlockDescriptorType);
}

QualType ASTContext::getBlockDescriptorExtendedType() const {
  if (BlockDescriptorExtendedType)
    return getTagDeclType(BlockDescriptorExtendedType);

  RecordDecl *RD;
  // FIXME: Needs the FlagAppleBlock bit.
  RD = buildImplicitRecord("__block_descriptor_withcopydispose");
  RD->startDefinition();

  QualType FieldTypes[] = {
    UnsignedLongTy,
    UnsignedLongTy,
    getPointerType(VoidPtrTy),
    getPointerType(VoidPtrTy)
  };

  static const char *const FieldNames[] = {
    "reserved",
    "Size",
    "CopyFuncPtr",
    "DestroyFuncPtr"
  };

  for (size_t i = 0; i < 4; ++i) {
    FieldDecl *Field = FieldDecl::Create(
        *this, RD, SourceLocation(), SourceLocation(),
        &Idents.get(FieldNames[i]), FieldTypes[i], /*TInfo=*/nullptr,
        /*BitWidth=*/nullptr,
        /*Mutable=*/false, ICIS_NoInit);
    Field->setAccess(AS_public);
    RD->addDecl(Field);
  }

  RD->completeDefinition();

  BlockDescriptorExtendedType = RD;
  return getTagDeclType(BlockDescriptorExtendedType);
}

TargetInfo::OpenCLTypeKind ASTContext::getOpenCLTypeKind(const Type *T) const {
  const auto *BT = dyn_cast<BuiltinType>(T);

  if (!BT) {
    if (isa<PipeType>(T))
      return TargetInfo::OCLTK_Pipe;

    return TargetInfo::OCLTK_Default;
  }

  switch (BT->getKind()) {
#define IMAGE_TYPE(ImgType, Id, SingletonId, Access, Suffix)                   \
  case BuiltinType::Id:                                                        \
    return TargetInfo::OCLTK_Image;
#include "clang/Basic/OpenCLImageTypes.def"

  case BuiltinType::OCLClkEvent:
    return TargetInfo::OCLTK_ClkEvent;

  case BuiltinType::OCLEvent:
    return TargetInfo::OCLTK_Event;

  case BuiltinType::OCLQueue:
    return TargetInfo::OCLTK_Queue;

  case BuiltinType::OCLReserveID:
    return TargetInfo::OCLTK_ReserveID;

  case BuiltinType::OCLSampler:
    return TargetInfo::OCLTK_Sampler;

  default:
    return TargetInfo::OCLTK_Default;
  }
}

LangAS ASTContext::getOpenCLTypeAddrSpace(const Type *T) const {
  return Target->getOpenCLTypeAddrSpace(getOpenCLTypeKind(T));
}

/// BlockRequiresCopying - Returns true if byref variable "D" of type "Ty"
/// requires copy/dispose. Note that this must match the logic
/// in buildByrefHelpers.
bool ASTContext::BlockRequiresCopying(QualType Ty,
                                      const VarDecl *D) {
  if (const CXXRecordDecl *record = Ty->getAsCXXRecordDecl()) {
    const Expr *copyExpr = getBlockVarCopyInit(D).getCopyExpr();
    if (!copyExpr && record->hasTrivialDestructor()) return false;

    return true;
  }

  // The block needs copy/destroy helpers if Ty is non-trivial to destructively
  // move or destroy.
  if (Ty.isNonTrivialToPrimitiveDestructiveMove() || Ty.isDestructedType())
    return true;

  if (!Ty->isObjCRetainableType()) return false;

  Qualifiers qs = Ty.getQualifiers();

  // If we have lifetime, that dominates.
  if (Qualifiers::ObjCLifetime lifetime = qs.getObjCLifetime()) {
    switch (lifetime) {
      case Qualifiers::OCL_None: llvm_unreachable("impossible");

      // These are just bits as far as the runtime is concerned.
      case Qualifiers::OCL_ExplicitNone:
      case Qualifiers::OCL_Autoreleasing:
        return false;

      // These cases should have been taken care of when checking the type's
      // non-triviality.
      case Qualifiers::OCL_Weak:
      case Qualifiers::OCL_Strong:
        llvm_unreachable("impossible");
    }
    llvm_unreachable("fell out of lifetime switch!");
  }
  return (Ty->isBlockPointerType() || isObjCNSObjectType(Ty) ||
          Ty->isObjCObjectPointerType());
}

bool ASTContext::getByrefLifetime(QualType Ty,
                              Qualifiers::ObjCLifetime &LifeTime,
                              bool &HasByrefExtendedLayout) const {
  if (!getLangOpts().ObjC ||
      getLangOpts().getGC() != LangOptions::NonGC)
    return false;

  HasByrefExtendedLayout = false;
  if (Ty->isRecordType()) {
    HasByrefExtendedLayout = true;
    LifeTime = Qualifiers::OCL_None;
  } else if ((LifeTime = Ty.getObjCLifetime())) {
    // Honor the ARC qualifiers.
  } else if (Ty->isObjCObjectPointerType() || Ty->isBlockPointerType()) {
    // The MRR rule.
    LifeTime = Qualifiers::OCL_ExplicitNone;
  } else {
    LifeTime = Qualifiers::OCL_None;
  }
  return true;
}

TypedefDecl *ASTContext::getObjCInstanceTypeDecl() {
  if (!ObjCInstanceTypeDecl)
    ObjCInstanceTypeDecl =
        buildImplicitTypedef(getObjCIdType(), "instancetype");
  return ObjCInstanceTypeDecl;
}

// This returns true if a type has been typedefed to BOOL:
// typedef <type> BOOL;
static bool isTypeTypedefedAsBOOL(QualType T) {
  if (const auto *TT = dyn_cast<TypedefType>(T))
    if (IdentifierInfo *II = TT->getDecl()->getIdentifier())
      return II->isStr("BOOL");

  return false;
}

/// getObjCEncodingTypeSize returns size of type for objective-c encoding
/// purpose.
CharUnits ASTContext::getObjCEncodingTypeSize(QualType type) const {
  if (!type->isIncompleteArrayType() && type->isIncompleteType())
    return CharUnits::Zero();

  CharUnits sz = getTypeSizeInChars(type);

  // Make all integer and enum types at least as large as an int
  if (sz.isPositive() && type->isIntegralOrEnumerationType())
    sz = std::max(sz, getTypeSizeInChars(IntTy));
  // Treat arrays as pointers, since that's how they're passed in.
  else if (type->isArrayType())
    sz = getTypeSizeInChars(VoidPtrTy);
  return sz;
}

bool ASTContext::isMSStaticDataMemberInlineDefinition(const VarDecl *VD) const {
  return getTargetInfo().getCXXABI().isMicrosoft() &&
         VD->isStaticDataMember() &&
         VD->getType()->isIntegralOrEnumerationType() &&
         !VD->getFirstDecl()->isOutOfLine() && VD->getFirstDecl()->hasInit();
}

ASTContext::InlineVariableDefinitionKind
ASTContext::getInlineVariableDefinitionKind(const VarDecl *VD) const {
  if (!VD->isInline())
    return InlineVariableDefinitionKind::None;

  // In almost all cases, it's a weak definition.
  auto *First = VD->getFirstDecl();
  if (First->isInlineSpecified() || !First->isStaticDataMember())
    return InlineVariableDefinitionKind::Weak;

  // If there's a file-context declaration in this translation unit, it's a
  // non-discardable definition.
  for (auto *D : VD->redecls())
    if (D->getLexicalDeclContext()->isFileContext() &&
        !D->isInlineSpecified() && (D->isConstexpr() || First->isConstexpr()))
      return InlineVariableDefinitionKind::Strong;

  // If we've not seen one yet, we don't know.
  return InlineVariableDefinitionKind::WeakUnknown;
}

static std::string charUnitsToString(const CharUnits &CU) {
  return llvm::itostr(CU.getQuantity());
}

/// getObjCEncodingForBlock - Return the encoded type for this block
/// declaration.
std::string ASTContext::getObjCEncodingForBlock(const BlockExpr *Expr) const {
  std::string S;

  const BlockDecl *Decl = Expr->getBlockDecl();
  QualType BlockTy =
      Expr->getType()->getAs<BlockPointerType>()->getPointeeType();
  // Encode result type.
  if (getLangOpts().EncodeExtendedBlockSig)
    getObjCEncodingForMethodParameter(
        Decl::OBJC_TQ_None, BlockTy->getAs<FunctionType>()->getReturnType(), S,
        true /*Extended*/);
  else
    getObjCEncodingForType(BlockTy->getAs<FunctionType>()->getReturnType(), S);
  // Compute size of all parameters.
  // Start with computing size of a pointer in number of bytes.
  // FIXME: There might(should) be a better way of doing this computation!
  CharUnits PtrSize = getTypeSizeInChars(VoidPtrTy);
  CharUnits ParmOffset = PtrSize;
  for (auto PI : Decl->parameters()) {
    QualType PType = PI->getType();
    CharUnits sz = getObjCEncodingTypeSize(PType);
    if (sz.isZero())
      continue;
    assert(sz.isPositive() && "BlockExpr - Incomplete param type");
    ParmOffset += sz;
  }
  // Size of the argument frame
  S += charUnitsToString(ParmOffset);
  // Block pointer and offset.
  S += "@?0";

  // Argument types.
  ParmOffset = PtrSize;
  for (auto PVDecl : Decl->parameters()) {
    QualType PType = PVDecl->getOriginalType();
    if (const auto *AT =
            dyn_cast<ArrayType>(PType->getCanonicalTypeInternal())) {
      // Use array's original type only if it has known number of
      // elements.
      if (!isa<ConstantArrayType>(AT))
        PType = PVDecl->getType();
    } else if (PType->isFunctionType())
      PType = PVDecl->getType();
    if (getLangOpts().EncodeExtendedBlockSig)
      getObjCEncodingForMethodParameter(Decl::OBJC_TQ_None, PType,
                                      S, true /*Extended*/);
    else
      getObjCEncodingForType(PType, S);
    S += charUnitsToString(ParmOffset);
    ParmOffset += getObjCEncodingTypeSize(PType);
  }

  return S;
}

std::string
ASTContext::getObjCEncodingForFunctionDecl(const FunctionDecl *Decl) const {
  std::string S;
  // Encode result type.
  getObjCEncodingForType(Decl->getReturnType(), S);
  CharUnits ParmOffset;
  // Compute size of all parameters.
  for (auto PI : Decl->parameters()) {
    QualType PType = PI->getType();
    CharUnits sz = getObjCEncodingTypeSize(PType);
    if (sz.isZero())
      continue;

    assert(sz.isPositive() &&
           "getObjCEncodingForFunctionDecl - Incomplete param type");
    ParmOffset += sz;
  }
  S += charUnitsToString(ParmOffset);
  ParmOffset = CharUnits::Zero();

  // Argument types.
  for (auto PVDecl : Decl->parameters()) {
    QualType PType = PVDecl->getOriginalType();
    if (const auto *AT =
            dyn_cast<ArrayType>(PType->getCanonicalTypeInternal())) {
      // Use array's original type only if it has known number of
      // elements.
      if (!isa<ConstantArrayType>(AT))
        PType = PVDecl->getType();
    } else if (PType->isFunctionType())
      PType = PVDecl->getType();
    getObjCEncodingForType(PType, S);
    S += charUnitsToString(ParmOffset);
    ParmOffset += getObjCEncodingTypeSize(PType);
  }

  return S;
}

/// getObjCEncodingForMethodParameter - Return the encoded type for a single
/// method parameter or return type. If Extended, include class names and
/// block object types.
void ASTContext::getObjCEncodingForMethodParameter(Decl::ObjCDeclQualifier QT,
                                                   QualType T, std::string& S,
                                                   bool Extended) const {
  // Encode type qualifer, 'in', 'inout', etc. for the parameter.
  getObjCEncodingForTypeQualifier(QT, S);
  // Encode parameter type.
  ObjCEncOptions Options = ObjCEncOptions()
                               .setExpandPointedToStructures()
                               .setExpandStructures()
                               .setIsOutermostType();
  if (Extended)
    Options.setEncodeBlockParameters().setEncodeClassNames();
  getObjCEncodingForTypeImpl(T, S, Options, /*Field=*/nullptr);
}

/// getObjCEncodingForMethodDecl - Return the encoded type for this method
/// declaration.
std::string ASTContext::getObjCEncodingForMethodDecl(const ObjCMethodDecl *Decl,
                                                     bool Extended) const {
  // FIXME: This is not very efficient.
  // Encode return type.
  std::string S;
  getObjCEncodingForMethodParameter(Decl->getObjCDeclQualifier(),
                                    Decl->getReturnType(), S, Extended);
  // Compute size of all parameters.
  // Start with computing size of a pointer in number of bytes.
  // FIXME: There might(should) be a better way of doing this computation!
  CharUnits PtrSize = getTypeSizeInChars(VoidPtrTy);
  // The first two arguments (self and _cmd) are pointers; account for
  // their size.
  CharUnits ParmOffset = 2 * PtrSize;
  for (ObjCMethodDecl::param_const_iterator PI = Decl->param_begin(),
       E = Decl->sel_param_end(); PI != E; ++PI) {
    QualType PType = (*PI)->getType();
    CharUnits sz = getObjCEncodingTypeSize(PType);
    if (sz.isZero())
      continue;

    assert(sz.isPositive() &&
           "getObjCEncodingForMethodDecl - Incomplete param type");
    ParmOffset += sz;
  }
  S += charUnitsToString(ParmOffset);
  S += "@0:";
  S += charUnitsToString(PtrSize);

  // Argument types.
  ParmOffset = 2 * PtrSize;
  for (ObjCMethodDecl::param_const_iterator PI = Decl->param_begin(),
       E = Decl->sel_param_end(); PI != E; ++PI) {
    const ParmVarDecl *PVDecl = *PI;
    QualType PType = PVDecl->getOriginalType();
    if (const auto *AT =
            dyn_cast<ArrayType>(PType->getCanonicalTypeInternal())) {
      // Use array's original type only if it has known number of
      // elements.
      if (!isa<ConstantArrayType>(AT))
        PType = PVDecl->getType();
    } else if (PType->isFunctionType())
      PType = PVDecl->getType();
    getObjCEncodingForMethodParameter(PVDecl->getObjCDeclQualifier(),
                                      PType, S, Extended);
    S += charUnitsToString(ParmOffset);
    ParmOffset += getObjCEncodingTypeSize(PType);
  }

  return S;
}

ObjCPropertyImplDecl *
ASTContext::getObjCPropertyImplDeclForPropertyDecl(
                                      const ObjCPropertyDecl *PD,
                                      const Decl *Container) const {
  if (!Container)
    return nullptr;
  if (const auto *CID = dyn_cast<ObjCCategoryImplDecl>(Container)) {
    for (auto *PID : CID->property_impls())
      if (PID->getPropertyDecl() == PD)
        return PID;
  } else {
    const auto *OID = cast<ObjCImplementationDecl>(Container);
    for (auto *PID : OID->property_impls())
      if (PID->getPropertyDecl() == PD)
        return PID;
  }
  return nullptr;
}

/// getObjCEncodingForPropertyDecl - Return the encoded type for this
/// property declaration. If non-NULL, Container must be either an
/// ObjCCategoryImplDecl or ObjCImplementationDecl; it should only be
/// NULL when getting encodings for protocol properties.
/// Property attributes are stored as a comma-delimited C string. The simple
/// attributes readonly and bycopy are encoded as single characters. The
/// parametrized attributes, getter=name, setter=name, and ivar=name, are
/// encoded as single characters, followed by an identifier. Property types
/// are also encoded as a parametrized attribute. The characters used to encode
/// these attributes are defined by the following enumeration:
/// @code
/// enum PropertyAttributes {
/// kPropertyReadOnly = 'R',   // property is read-only.
/// kPropertyBycopy = 'C',     // property is a copy of the value last assigned
/// kPropertyByref = '&',  // property is a reference to the value last assigned
/// kPropertyDynamic = 'D',    // property is dynamic
/// kPropertyGetter = 'G',     // followed by getter selector name
/// kPropertySetter = 'S',     // followed by setter selector name
/// kPropertyInstanceVariable = 'V'  // followed by instance variable  name
/// kPropertyType = 'T'              // followed by old-style type encoding.
/// kPropertyWeak = 'W'              // 'weak' property
/// kPropertyStrong = 'P'            // property GC'able
/// kPropertyNonAtomic = 'N'         // property non-atomic
/// };
/// @endcode
std::string
ASTContext::getObjCEncodingForPropertyDecl(const ObjCPropertyDecl *PD,
                                           const Decl *Container) const {
  // Collect information from the property implementation decl(s).
  bool Dynamic = false;
  ObjCPropertyImplDecl *SynthesizePID = nullptr;

  if (ObjCPropertyImplDecl *PropertyImpDecl =
      getObjCPropertyImplDeclForPropertyDecl(PD, Container)) {
    if (PropertyImpDecl->getPropertyImplementation() == ObjCPropertyImplDecl::Dynamic)
      Dynamic = true;
    else
      SynthesizePID = PropertyImpDecl;
  }

  // FIXME: This is not very efficient.
  std::string S = "T";

  // Encode result type.
  // GCC has some special rules regarding encoding of properties which
  // closely resembles encoding of ivars.
  getObjCEncodingForPropertyType(PD->getType(), S);

  if (PD->isReadOnly()) {
    S += ",R";
    if (PD->getPropertyAttributes() & ObjCPropertyDecl::OBJC_PR_copy)
      S += ",C";
    if (PD->getPropertyAttributes() & ObjCPropertyDecl::OBJC_PR_retain)
      S += ",&";
    if (PD->getPropertyAttributes() & ObjCPropertyDecl::OBJC_PR_weak)
      S += ",W";
  } else {
    switch (PD->getSetterKind()) {
    case ObjCPropertyDecl::Assign: break;
    case ObjCPropertyDecl::Copy:   S += ",C"; break;
    case ObjCPropertyDecl::Retain: S += ",&"; break;
    case ObjCPropertyDecl::Weak:   S += ",W"; break;
    }
  }

  // It really isn't clear at all what this means, since properties
  // are "dynamic by default".
  if (Dynamic)
    S += ",D";

  if (PD->getPropertyAttributes() & ObjCPropertyDecl::OBJC_PR_nonatomic)
    S += ",N";

  if (PD->getPropertyAttributes() & ObjCPropertyDecl::OBJC_PR_getter) {
    S += ",G";
    S += PD->getGetterName().getAsString();
  }

  if (PD->getPropertyAttributes() & ObjCPropertyDecl::OBJC_PR_setter) {
    S += ",S";
    S += PD->getSetterName().getAsString();
  }

  if (SynthesizePID) {
    const ObjCIvarDecl *OID = SynthesizePID->getPropertyIvarDecl();
    S += ",V";
    S += OID->getNameAsString();
  }

  // FIXME: OBJCGC: weak & strong
  return S;
}

/// getLegacyIntegralTypeEncoding -
/// Another legacy compatibility encoding: 32-bit longs are encoded as
/// 'l' or 'L' , but not always.  For typedefs, we need to use
/// 'i' or 'I' instead if encoding a struct field, or a pointer!
void ASTContext::getLegacyIntegralTypeEncoding (QualType &PointeeTy) const {
  if (isa<TypedefType>(PointeeTy.getTypePtr())) {
    if (const auto *BT = PointeeTy->getAs<BuiltinType>()) {
      if (BT->getKind() == BuiltinType::ULong && getIntWidth(PointeeTy) == 32)
        PointeeTy = UnsignedIntTy;
      else
        if (BT->getKind() == BuiltinType::Long && getIntWidth(PointeeTy) == 32)
          PointeeTy = IntTy;
    }
  }
}

void ASTContext::getObjCEncodingForType(QualType T, std::string& S,
                                        const FieldDecl *Field,
                                        QualType *NotEncodedT) const {
  // We follow the behavior of gcc, expanding structures which are
  // directly pointed to, and expanding embedded structures. Note that
  // these rules are sufficient to prevent recursive encoding of the
  // same type.
  getObjCEncodingForTypeImpl(T, S,
                             ObjCEncOptions()
                                 .setExpandPointedToStructures()
                                 .setExpandStructures()
                                 .setIsOutermostType(),
                             Field, NotEncodedT);
}

void ASTContext::getObjCEncodingForPropertyType(QualType T,
                                                std::string& S) const {
  // Encode result type.
  // GCC has some special rules regarding encoding of properties which
  // closely resembles encoding of ivars.
  getObjCEncodingForTypeImpl(T, S,
                             ObjCEncOptions()
                                 .setExpandPointedToStructures()
                                 .setExpandStructures()
                                 .setIsOutermostType()
                                 .setEncodingProperty(),
                             /*Field=*/nullptr);
}

static char getObjCEncodingForPrimitiveKind(const ASTContext *C,
                                            BuiltinType::Kind kind) {
    switch (kind) {
    case BuiltinType::Void:       return 'v';
    case BuiltinType::Bool:       return 'B';
    case BuiltinType::Char8:
    case BuiltinType::Char_U:
    case BuiltinType::UChar:      return 'C';
    case BuiltinType::Char16:
    case BuiltinType::UShort:     return 'S';
    case BuiltinType::Char32:
    case BuiltinType::UInt:       return 'I';
    case BuiltinType::ULong:
        return C->getTargetInfo().getLongWidth() == 32 ? 'L' : 'Q';
    case BuiltinType::UInt128:    return 'T';
    case BuiltinType::ULongLong:  return 'Q';
    case BuiltinType::Char_S:
    case BuiltinType::SChar:      return 'c';
    case BuiltinType::Short:      return 's';
    case BuiltinType::WChar_S:
    case BuiltinType::WChar_U:
    case BuiltinType::Int:        return 'i';
    case BuiltinType::Long:
      return C->getTargetInfo().getLongWidth() == 32 ? 'l' : 'q';
    case BuiltinType::LongLong:   return 'q';
    case BuiltinType::Int128:     return 't';
    case BuiltinType::Float:      return 'f';
    case BuiltinType::Double:     return 'd';
    case BuiltinType::LongDouble: return 'D';
    case BuiltinType::NullPtr:    return '*'; // like char*

    case BuiltinType::Float16:
    case BuiltinType::Float128:
    case BuiltinType::Half:
    case BuiltinType::ShortAccum:
    case BuiltinType::Accum:
    case BuiltinType::LongAccum:
    case BuiltinType::UShortAccum:
    case BuiltinType::UAccum:
    case BuiltinType::ULongAccum:
    case BuiltinType::ShortFract:
    case BuiltinType::Fract:
    case BuiltinType::LongFract:
    case BuiltinType::UShortFract:
    case BuiltinType::UFract:
    case BuiltinType::ULongFract:
    case BuiltinType::SatShortAccum:
    case BuiltinType::SatAccum:
    case BuiltinType::SatLongAccum:
    case BuiltinType::SatUShortAccum:
    case BuiltinType::SatUAccum:
    case BuiltinType::SatULongAccum:
    case BuiltinType::SatShortFract:
    case BuiltinType::SatFract:
    case BuiltinType::SatLongFract:
    case BuiltinType::SatUShortFract:
    case BuiltinType::SatUFract:
    case BuiltinType::SatULongFract:
      // FIXME: potentially need @encodes for these!
      return ' ';

    case BuiltinType::ObjCId:
    case BuiltinType::ObjCClass:
    case BuiltinType::ObjCSel:
      llvm_unreachable("@encoding ObjC primitive type");

    // OpenCL and placeholder types don't need @encodings.
#define IMAGE_TYPE(ImgType, Id, SingletonId, Access, Suffix) \
    case BuiltinType::Id:
#include "clang/Basic/OpenCLImageTypes.def"
#define EXT_OPAQUE_TYPE(ExtType, Id, Ext) \
    case BuiltinType::Id:
#include "clang/Basic/OpenCLExtensionTypes.def"
    case BuiltinType::OCLEvent:
    case BuiltinType::OCLClkEvent:
    case BuiltinType::OCLQueue:
    case BuiltinType::OCLReserveID:
    case BuiltinType::OCLSampler:
    case BuiltinType::Dependent:
#define BUILTIN_TYPE(KIND, ID)
#define PLACEHOLDER_TYPE(KIND, ID) \
    case BuiltinType::KIND:
#include "clang/AST/BuiltinTypes.def"
      llvm_unreachable("invalid builtin type for @encode");
    }
    llvm_unreachable("invalid BuiltinType::Kind value");
}

static char ObjCEncodingForEnumType(const ASTContext *C, const EnumType *ET) {
  EnumDecl *Enum = ET->getDecl();

  // The encoding of an non-fixed enum type is always 'i', regardless of size.
  if (!Enum->isFixed())
    return 'i';

  // The encoding of a fixed enum type matches its fixed underlying type.
  const auto *BT = Enum->getIntegerType()->castAs<BuiltinType>();
  return getObjCEncodingForPrimitiveKind(C, BT->getKind());
}

static void EncodeBitField(const ASTContext *Ctx, std::string& S,
                           QualType T, const FieldDecl *FD) {
  assert(FD->isBitField() && "not a bitfield - getObjCEncodingForTypeImpl");
  S += 'b';
  // The NeXT runtime encodes bit fields as b followed by the number of bits.
  // The GNU runtime requires more information; bitfields are encoded as b,
  // then the offset (in bits) of the first element, then the type of the
  // bitfield, then the size in bits.  For example, in this structure:
  //
  // struct
  // {
  //    int integer;
  //    int flags:2;
  // };
  // On a 32-bit system, the encoding for flags would be b2 for the NeXT
  // runtime, but b32i2 for the GNU runtime.  The reason for this extra
  // information is not especially sensible, but we're stuck with it for
  // compatibility with GCC, although providing it breaks anything that
  // actually uses runtime introspection and wants to work on both runtimes...
  if (Ctx->getLangOpts().ObjCRuntime.isGNUFamily()) {
    uint64_t Offset;

    if (const auto *IVD = dyn_cast<ObjCIvarDecl>(FD)) {
      Offset = Ctx->lookupFieldBitOffset(IVD->getContainingInterface(), nullptr,
                                         IVD);
    } else {
      const RecordDecl *RD = FD->getParent();
      const ASTRecordLayout &RL = Ctx->getASTRecordLayout(RD);
      Offset = RL.getFieldOffset(FD->getFieldIndex());
    }

    S += llvm::utostr(Offset);

    if (const auto *ET = T->getAs<EnumType>())
      S += ObjCEncodingForEnumType(Ctx, ET);
    else {
      const auto *BT = T->castAs<BuiltinType>();
      S += getObjCEncodingForPrimitiveKind(Ctx, BT->getKind());
    }
  }
  S += llvm::utostr(FD->getBitWidthValue(*Ctx));
}

// FIXME: Use SmallString for accumulating string.
void ASTContext::getObjCEncodingForTypeImpl(QualType T, std::string &S,
                                            const ObjCEncOptions Options,
                                            const FieldDecl *FD,
                                            QualType *NotEncodedT) const {
  CanQualType CT = getCanonicalType(T);
  switch (CT->getTypeClass()) {
  case Type::Builtin:
  case Type::Enum:
    if (FD && FD->isBitField())
      return EncodeBitField(this, S, T, FD);
    if (const auto *BT = dyn_cast<BuiltinType>(CT))
      S += getObjCEncodingForPrimitiveKind(this, BT->getKind());
    else
      S += ObjCEncodingForEnumType(this, cast<EnumType>(CT));
    return;

  case Type::Complex: {
    const auto *CT = T->castAs<ComplexType>();
    S += 'j';
    getObjCEncodingForTypeImpl(CT->getElementType(), S, ObjCEncOptions(),
                               /*Field=*/nullptr);
    return;
  }

  case Type::Atomic: {
    const auto *AT = T->castAs<AtomicType>();
    S += 'A';
    getObjCEncodingForTypeImpl(AT->getValueType(), S, ObjCEncOptions(),
                               /*Field=*/nullptr);
    return;
  }

  // encoding for pointer or reference types.
  case Type::Pointer:
  case Type::LValueReference:
  case Type::RValueReference: {
    QualType PointeeTy;
    if (isa<PointerType>(CT)) {
      const auto *PT = T->castAs<PointerType>();
      if (PT->isObjCSelType()) {
        S += ':';
        return;
      }
      PointeeTy = PT->getPointeeType();
    } else {
      PointeeTy = T->castAs<ReferenceType>()->getPointeeType();
    }

    bool isReadOnly = false;
    // For historical/compatibility reasons, the read-only qualifier of the
    // pointee gets emitted _before_ the '^'.  The read-only qualifier of
    // the pointer itself gets ignored, _unless_ we are looking at a typedef!
    // Also, do not emit the 'r' for anything but the outermost type!
    if (isa<TypedefType>(T.getTypePtr())) {
      if (Options.IsOutermostType() && T.isConstQualified()) {
        isReadOnly = true;
        S += 'r';
      }
    } else if (Options.IsOutermostType()) {
      QualType P = PointeeTy;
      while (P->getAs<PointerType>())
        P = P->getAs<PointerType>()->getPointeeType();
      if (P.isConstQualified()) {
        isReadOnly = true;
        S += 'r';
      }
    }
    if (isReadOnly) {
      // Another legacy compatibility encoding. Some ObjC qualifier and type
      // combinations need to be rearranged.
      // Rewrite "in const" from "nr" to "rn"
      if (StringRef(S).endswith("nr"))
        S.replace(S.end()-2, S.end(), "rn");
    }

    if (PointeeTy->isCharType()) {
      // char pointer types should be encoded as '*' unless it is a
      // type that has been typedef'd to 'BOOL'.
      if (!isTypeTypedefedAsBOOL(PointeeTy)) {
        S += '*';
        return;
      }
    } else if (const auto *RTy = PointeeTy->getAs<RecordType>()) {
      // GCC binary compat: Need to convert "struct objc_class *" to "#".
      if (RTy->getDecl()->getIdentifier() == &Idents.get("objc_class")) {
        S += '#';
        return;
      }
      // GCC binary compat: Need to convert "struct objc_object *" to "@".
      if (RTy->getDecl()->getIdentifier() == &Idents.get("objc_object")) {
        S += '@';
        return;
      }
      // fall through...
    }
    S += '^';
    getLegacyIntegralTypeEncoding(PointeeTy);

    ObjCEncOptions NewOptions;
    if (Options.ExpandPointedToStructures())
      NewOptions.setExpandStructures();
    getObjCEncodingForTypeImpl(PointeeTy, S, NewOptions,
                               /*Field=*/nullptr, NotEncodedT);
    return;
  }

  case Type::ConstantArray:
  case Type::IncompleteArray:
  case Type::VariableArray: {
    const auto *AT = cast<ArrayType>(CT);

    if (isa<IncompleteArrayType>(AT) && !Options.IsStructField()) {
      // Incomplete arrays are encoded as a pointer to the array element.
      S += '^';

      getObjCEncodingForTypeImpl(
          AT->getElementType(), S,
          Options.keepingOnly(ObjCEncOptions().setExpandStructures()), FD);
    } else {
      S += '[';

      if (const auto *CAT = dyn_cast<ConstantArrayType>(AT))
        S += llvm::utostr(CAT->getSize().getZExtValue());
      else {
        //Variable length arrays are encoded as a regular array with 0 elements.
        assert((isa<VariableArrayType>(AT) || isa<IncompleteArrayType>(AT)) &&
               "Unknown array type!");
        S += '0';
      }

      getObjCEncodingForTypeImpl(
          AT->getElementType(), S,
          Options.keepingOnly(ObjCEncOptions().setExpandStructures()), FD,
          NotEncodedT);
      S += ']';
    }
    return;
  }

  case Type::FunctionNoProto:
  case Type::FunctionProto:
    S += '?';
    return;

  case Type::Record: {
    RecordDecl *RDecl = cast<RecordType>(CT)->getDecl();
    S += RDecl->isUnion() ? '(' : '{';
    // Anonymous structures print as '?'
    if (const IdentifierInfo *II = RDecl->getIdentifier()) {
      S += II->getName();
      if (const auto *Spec = dyn_cast<ClassTemplateSpecializationDecl>(RDecl)) {
        const TemplateArgumentList &TemplateArgs = Spec->getTemplateArgs();
        llvm::raw_string_ostream OS(S);
        printTemplateArgumentList(OS, TemplateArgs.asArray(),
                                  getPrintingPolicy());
      }
    } else {
      S += '?';
    }
    if (Options.ExpandStructures()) {
      S += '=';
      if (!RDecl->isUnion()) {
        getObjCEncodingForStructureImpl(RDecl, S, FD, true, NotEncodedT);
      } else {
        for (const auto *Field : RDecl->fields()) {
          if (FD) {
            S += '"';
            S += Field->getNameAsString();
            S += '"';
          }

          // Special case bit-fields.
          if (Field->isBitField()) {
            getObjCEncodingForTypeImpl(Field->getType(), S,
                                       ObjCEncOptions().setExpandStructures(),
                                       Field);
          } else {
            QualType qt = Field->getType();
            getLegacyIntegralTypeEncoding(qt);
            getObjCEncodingForTypeImpl(
                qt, S,
                ObjCEncOptions().setExpandStructures().setIsStructField(), FD,
                NotEncodedT);
          }
        }
      }
    }
    S += RDecl->isUnion() ? ')' : '}';
    return;
  }

  case Type::BlockPointer: {
    const auto *BT = T->castAs<BlockPointerType>();
    S += "@?"; // Unlike a pointer-to-function, which is "^?".
    if (Options.EncodeBlockParameters()) {
      const auto *FT = BT->getPointeeType()->castAs<FunctionType>();

      S += '<';
      // Block return type
      getObjCEncodingForTypeImpl(FT->getReturnType(), S,
                                 Options.forComponentType(), FD, NotEncodedT);
      // Block self
      S += "@?";
      // Block parameters
      if (const auto *FPT = dyn_cast<FunctionProtoType>(FT)) {
        for (const auto &I : FPT->param_types())
          getObjCEncodingForTypeImpl(I, S, Options.forComponentType(), FD,
                                     NotEncodedT);
      }
      S += '>';
    }
    return;
  }

  case Type::ObjCObject: {
    // hack to match legacy encoding of *id and *Class
    QualType Ty = getObjCObjectPointerType(CT);
    if (Ty->isObjCIdType()) {
      S += "{objc_object=}";
      return;
    }
    else if (Ty->isObjCClassType()) {
      S += "{objc_class=}";
      return;
    }
    // TODO: Double check to make sure this intentionally falls through.
    LLVM_FALLTHROUGH;
  }

  case Type::ObjCInterface: {
    // Ignore protocol qualifiers when mangling at this level.
    // @encode(class_name)
    ObjCInterfaceDecl *OI = T->castAs<ObjCObjectType>()->getInterface();
    S += '{';
    S += OI->getObjCRuntimeNameAsString();
    if (Options.ExpandStructures()) {
      S += '=';
      SmallVector<const ObjCIvarDecl*, 32> Ivars;
      DeepCollectObjCIvars(OI, true, Ivars);
      for (unsigned i = 0, e = Ivars.size(); i != e; ++i) {
        const FieldDecl *Field = Ivars[i];
        if (Field->isBitField())
          getObjCEncodingForTypeImpl(Field->getType(), S,
                                     ObjCEncOptions().setExpandStructures(),
                                     Field);
        else
          getObjCEncodingForTypeImpl(Field->getType(), S,
                                     ObjCEncOptions().setExpandStructures(), FD,
                                     NotEncodedT);
      }
    }
    S += '}';
    return;
  }

  case Type::ObjCObjectPointer: {
    const auto *OPT = T->castAs<ObjCObjectPointerType>();
    if (OPT->isObjCIdType()) {
      S += '@';
      return;
    }

    if (OPT->isObjCClassType() || OPT->isObjCQualifiedClassType()) {
      // FIXME: Consider if we need to output qualifiers for 'Class<p>'.
      // Since this is a binary compatibility issue, need to consult with
      // runtime folks. Fortunately, this is a *very* obscure construct.
      S += '#';
      return;
    }

    if (OPT->isObjCQualifiedIdType()) {
      getObjCEncodingForTypeImpl(
          getObjCIdType(), S,
          Options.keepingOnly(ObjCEncOptions()
                                  .setExpandPointedToStructures()
                                  .setExpandStructures()),
          FD);
      if (FD || Options.EncodingProperty() || Options.EncodeClassNames()) {
        // Note that we do extended encoding of protocol qualifer list
        // Only when doing ivar or property encoding.
        S += '"';
        for (const auto *I : OPT->quals()) {
          S += '<';
          S += I->getObjCRuntimeNameAsString();
          S += '>';
        }
        S += '"';
      }
      return;
    }

    S += '@';
    if (OPT->getInterfaceDecl() &&
        (FD || Options.EncodingProperty() || Options.EncodeClassNames())) {
      S += '"';
      S += OPT->getInterfaceDecl()->getObjCRuntimeNameAsString();
      for (const auto *I : OPT->quals()) {
        S += '<';
        S += I->getObjCRuntimeNameAsString();
        S += '>';
      }
      S += '"';
    }
    return;
  }

  // gcc just blithely ignores member pointers.
  // FIXME: we should do better than that.  'M' is available.
  case Type::MemberPointer:
  // This matches gcc's encoding, even though technically it is insufficient.
  //FIXME. We should do a better job than gcc.
  case Type::Vector:
  case Type::ExtVector:
  // Until we have a coherent encoding of these three types, issue warning.
    if (NotEncodedT)
      *NotEncodedT = T;
    return;

  // We could see an undeduced auto type here during error recovery.
  // Just ignore it.
  case Type::Auto:
  case Type::DeducedTemplateSpecialization:
  case Type::TypeVariable:
  case Type::Existential:
    return;

  case Type::Pipe:
#define ABSTRACT_TYPE(KIND, BASE)
#define TYPE(KIND, BASE)
#define DEPENDENT_TYPE(KIND, BASE) \
  case Type::KIND:
#define NON_CANONICAL_TYPE(KIND, BASE) \
  case Type::KIND:
#define NON_CANONICAL_UNLESS_DEPENDENT_TYPE(KIND, BASE) \
  case Type::KIND:
#include "clang/AST/TypeNodes.def"
    llvm_unreachable("@encode for dependent type!");
  }
  llvm_unreachable("bad type kind!");
}

void ASTContext::getObjCEncodingForStructureImpl(RecordDecl *RDecl,
                                                 std::string &S,
                                                 const FieldDecl *FD,
                                                 bool includeVBases,
                                                 QualType *NotEncodedT) const {
  assert(RDecl && "Expected non-null RecordDecl");
  assert(!RDecl->isUnion() && "Should not be called for unions");
  if (!RDecl->getDefinition() || RDecl->getDefinition()->isInvalidDecl())
    return;

  const auto *CXXRec = dyn_cast<CXXRecordDecl>(RDecl);
  std::multimap<uint64_t, NamedDecl *> FieldOrBaseOffsets;
  const ASTRecordLayout &layout = getASTRecordLayout(RDecl);

  if (CXXRec) {
    for (const auto &BI : CXXRec->bases()) {
      if (!BI.isVirtual()) {
        CXXRecordDecl *base = BI.getType()->getAsCXXRecordDecl();
        if (base->isEmpty())
          continue;
        uint64_t offs = toBits(layout.getBaseClassOffset(base));
        FieldOrBaseOffsets.insert(FieldOrBaseOffsets.upper_bound(offs),
                                  std::make_pair(offs, base));
      }
    }
  }

  unsigned i = 0;
  for (auto *Field : RDecl->fields()) {
    uint64_t offs = layout.getFieldOffset(i);
    FieldOrBaseOffsets.insert(FieldOrBaseOffsets.upper_bound(offs),
                              std::make_pair(offs, Field));
    ++i;
  }

  if (CXXRec && includeVBases) {
    for (const auto &BI : CXXRec->vbases()) {
      CXXRecordDecl *base = BI.getType()->getAsCXXRecordDecl();
      if (base->isEmpty())
        continue;
      uint64_t offs = toBits(layout.getVBaseClassOffset(base));
      if (offs >= uint64_t(toBits(layout.getNonVirtualSize())) &&
          FieldOrBaseOffsets.find(offs) == FieldOrBaseOffsets.end())
        FieldOrBaseOffsets.insert(FieldOrBaseOffsets.end(),
                                  std::make_pair(offs, base));
    }
  }

  CharUnits size;
  if (CXXRec) {
    size = includeVBases ? layout.getSize() : layout.getNonVirtualSize();
  } else {
    size = layout.getSize();
  }

#ifndef NDEBUG
  uint64_t CurOffs = 0;
#endif
  std::multimap<uint64_t, NamedDecl *>::iterator
    CurLayObj = FieldOrBaseOffsets.begin();

  if (CXXRec && CXXRec->isDynamicClass() &&
      (CurLayObj == FieldOrBaseOffsets.end() || CurLayObj->first != 0)) {
    if (FD) {
      S += "\"_vptr$";
      std::string recname = CXXRec->getNameAsString();
      if (recname.empty()) recname = "?";
      S += recname;
      S += '"';
    }
    S += "^^?";
#ifndef NDEBUG
    CurOffs += getTypeSize(VoidPtrTy);
#endif
  }

  if (!RDecl->hasFlexibleArrayMember()) {
    // Mark the end of the structure.
    uint64_t offs = toBits(size);
    FieldOrBaseOffsets.insert(FieldOrBaseOffsets.upper_bound(offs),
                              std::make_pair(offs, nullptr));
  }

  for (; CurLayObj != FieldOrBaseOffsets.end(); ++CurLayObj) {
#ifndef NDEBUG
    assert(CurOffs <= CurLayObj->first);
    if (CurOffs < CurLayObj->first) {
      uint64_t padding = CurLayObj->first - CurOffs;
      // FIXME: There doesn't seem to be a way to indicate in the encoding that
      // packing/alignment of members is different that normal, in which case
      // the encoding will be out-of-sync with the real layout.
      // If the runtime switches to just consider the size of types without
      // taking into account alignment, we could make padding explicit in the
      // encoding (e.g. using arrays of chars). The encoding strings would be
      // longer then though.
      CurOffs += padding;
    }
#endif

    NamedDecl *dcl = CurLayObj->second;
    if (!dcl)
      break; // reached end of structure.

    if (auto *base = dyn_cast<CXXRecordDecl>(dcl)) {
      // We expand the bases without their virtual bases since those are going
      // in the initial structure. Note that this differs from gcc which
      // expands virtual bases each time one is encountered in the hierarchy,
      // making the encoding type bigger than it really is.
      getObjCEncodingForStructureImpl(base, S, FD, /*includeVBases*/false,
                                      NotEncodedT);
      assert(!base->isEmpty());
#ifndef NDEBUG
      CurOffs += toBits(getASTRecordLayout(base).getNonVirtualSize());
#endif
    } else {
      const auto *field = cast<FieldDecl>(dcl);
      if (FD) {
        S += '"';
        S += field->getNameAsString();
        S += '"';
      }

      if (field->isBitField()) {
        EncodeBitField(this, S, field->getType(), field);
#ifndef NDEBUG
        CurOffs += field->getBitWidthValue(*this);
#endif
      } else {
        QualType qt = field->getType();
        getLegacyIntegralTypeEncoding(qt);
        getObjCEncodingForTypeImpl(
            qt, S, ObjCEncOptions().setExpandStructures().setIsStructField(),
            FD, NotEncodedT);
#ifndef NDEBUG
        CurOffs += getTypeSize(field->getType());
#endif
      }
    }
  }
}

void ASTContext::getObjCEncodingForTypeQualifier(Decl::ObjCDeclQualifier QT,
                                                 std::string& S) const {
  if (QT & Decl::OBJC_TQ_In)
    S += 'n';
  if (QT & Decl::OBJC_TQ_Inout)
    S += 'N';
  if (QT & Decl::OBJC_TQ_Out)
    S += 'o';
  if (QT & Decl::OBJC_TQ_Bycopy)
    S += 'O';
  if (QT & Decl::OBJC_TQ_Byref)
    S += 'R';
  if (QT & Decl::OBJC_TQ_Oneway)
    S += 'V';
}

TypedefDecl *ASTContext::getObjCIdDecl() const {
  if (!ObjCIdDecl) {
    QualType T = getObjCObjectType(ObjCBuiltinIdTy, {}, {});
    T = getObjCObjectPointerType(T);
    ObjCIdDecl = buildImplicitTypedef(T, "id");
  }
  return ObjCIdDecl;
}

TypedefDecl *ASTContext::getObjCSelDecl() const {
  if (!ObjCSelDecl) {
    QualType T = getPointerType(ObjCBuiltinSelTy);
    ObjCSelDecl = buildImplicitTypedef(T, "SEL");
  }
  return ObjCSelDecl;
}

TypedefDecl *ASTContext::getObjCClassDecl() const {
  if (!ObjCClassDecl) {
    QualType T = getObjCObjectType(ObjCBuiltinClassTy, {}, {});
    T = getObjCObjectPointerType(T);
    ObjCClassDecl = buildImplicitTypedef(T, "Class");
  }
  return ObjCClassDecl;
}

ObjCInterfaceDecl *ASTContext::getObjCProtocolDecl() const {
  if (!ObjCProtocolClassDecl) {
    ObjCProtocolClassDecl
      = ObjCInterfaceDecl::Create(*this, getTranslationUnitDecl(),
                                  SourceLocation(),
                                  &Idents.get("Protocol"),
                                  /*typeParamList=*/nullptr,
                                  /*PrevDecl=*/nullptr,
                                  SourceLocation(), true);
  }

  return ObjCProtocolClassDecl;
}

//===----------------------------------------------------------------------===//
// __builtin_va_list Construction Functions
//===----------------------------------------------------------------------===//

static TypedefDecl *CreateCharPtrNamedVaListDecl(const ASTContext *Context,
                                                 StringRef Name) {
  // typedef char* __builtin[_ms]_va_list;
  QualType T = Context->getPointerType(Context->CharTy);
  return Context->buildImplicitTypedef(T, Name);
}

static TypedefDecl *CreateMSVaListDecl(const ASTContext *Context) {
  return CreateCharPtrNamedVaListDecl(Context, "__builtin_ms_va_list");
}

static TypedefDecl *CreateCharPtrBuiltinVaListDecl(const ASTContext *Context) {
  return CreateCharPtrNamedVaListDecl(Context, "__builtin_va_list");
}

static TypedefDecl *CreateVoidPtrBuiltinVaListDecl(const ASTContext *Context) {
  // typedef void* __builtin_va_list;
  QualType T = Context->getPointerType(Context->VoidTy);
  return Context->buildImplicitTypedef(T, "__builtin_va_list");
}

static TypedefDecl *
CreateAArch64ABIBuiltinVaListDecl(const ASTContext *Context) {
  // struct __va_list
  RecordDecl *VaListTagDecl = Context->buildImplicitRecord("__va_list");
  if (Context->getLangOpts().CPlusPlus) {
    // namespace std { struct __va_list {
    NamespaceDecl *NS;
    NS = NamespaceDecl::Create(const_cast<ASTContext &>(*Context),
                               Context->getTranslationUnitDecl(),
                               /*Inline*/ false, SourceLocation(),
                               SourceLocation(), &Context->Idents.get("std"),
                               /*PrevDecl*/ nullptr);
    NS->setImplicit();
    VaListTagDecl->setDeclContext(NS);
  }

  VaListTagDecl->startDefinition();

  const size_t NumFields = 5;
  QualType FieldTypes[NumFields];
  const char *FieldNames[NumFields];

  // void *__stack;
  FieldTypes[0] = Context->getPointerType(Context->VoidTy);
  FieldNames[0] = "__stack";

  // void *__gr_top;
  FieldTypes[1] = Context->getPointerType(Context->VoidTy);
  FieldNames[1] = "__gr_top";

  // void *__vr_top;
  FieldTypes[2] = Context->getPointerType(Context->VoidTy);
  FieldNames[2] = "__vr_top";

  // int __gr_offs;
  FieldTypes[3] = Context->IntTy;
  FieldNames[3] = "__gr_offs";

  // int __vr_offs;
  FieldTypes[4] = Context->IntTy;
  FieldNames[4] = "__vr_offs";

  // Create fields
  for (unsigned i = 0; i < NumFields; ++i) {
    FieldDecl *Field = FieldDecl::Create(const_cast<ASTContext &>(*Context),
                                         VaListTagDecl,
                                         SourceLocation(),
                                         SourceLocation(),
                                         &Context->Idents.get(FieldNames[i]),
                                         FieldTypes[i], /*TInfo=*/nullptr,
                                         /*BitWidth=*/nullptr,
                                         /*Mutable=*/false,
                                         ICIS_NoInit);
    Field->setAccess(AS_public);
    VaListTagDecl->addDecl(Field);
  }
  VaListTagDecl->completeDefinition();
  Context->VaListTagDecl = VaListTagDecl;
  QualType VaListTagType = Context->getRecordType(VaListTagDecl);

  // } __builtin_va_list;
  return Context->buildImplicitTypedef(VaListTagType, "__builtin_va_list");
}

static TypedefDecl *CreatePowerABIBuiltinVaListDecl(const ASTContext *Context) {
  // typedef struct __va_list_tag {
  RecordDecl *VaListTagDecl;

  VaListTagDecl = Context->buildImplicitRecord("__va_list_tag");
  VaListTagDecl->startDefinition();

  const size_t NumFields = 5;
  QualType FieldTypes[NumFields];
  const char *FieldNames[NumFields];

  //   unsigned char gpr;
  FieldTypes[0] = Context->UnsignedCharTy;
  FieldNames[0] = "gpr";

  //   unsigned char fpr;
  FieldTypes[1] = Context->UnsignedCharTy;
  FieldNames[1] = "fpr";

  //   unsigned short reserved;
  FieldTypes[2] = Context->UnsignedShortTy;
  FieldNames[2] = "reserved";

  //   void* overflow_arg_area;
  FieldTypes[3] = Context->getPointerType(Context->VoidTy);
  FieldNames[3] = "overflow_arg_area";

  //   void* reg_save_area;
  FieldTypes[4] = Context->getPointerType(Context->VoidTy);
  FieldNames[4] = "reg_save_area";

  // Create fields
  for (unsigned i = 0; i < NumFields; ++i) {
    FieldDecl *Field = FieldDecl::Create(*Context, VaListTagDecl,
                                         SourceLocation(),
                                         SourceLocation(),
                                         &Context->Idents.get(FieldNames[i]),
                                         FieldTypes[i], /*TInfo=*/nullptr,
                                         /*BitWidth=*/nullptr,
                                         /*Mutable=*/false,
                                         ICIS_NoInit);
    Field->setAccess(AS_public);
    VaListTagDecl->addDecl(Field);
  }
  VaListTagDecl->completeDefinition();
  Context->VaListTagDecl = VaListTagDecl;
  QualType VaListTagType = Context->getRecordType(VaListTagDecl);

  // } __va_list_tag;
  TypedefDecl *VaListTagTypedefDecl =
      Context->buildImplicitTypedef(VaListTagType, "__va_list_tag");

  QualType VaListTagTypedefType =
    Context->getTypedefType(VaListTagTypedefDecl);

  // typedef __va_list_tag __builtin_va_list[1];
  llvm::APInt Size(Context->getTypeSize(Context->getSizeType()), 1);
  QualType VaListTagArrayType
    = Context->getConstantArrayType(VaListTagTypedefType,
                                    Size, ArrayType::Normal, 0);
  return Context->buildImplicitTypedef(VaListTagArrayType, "__builtin_va_list");
}

static TypedefDecl *
CreateX86_64ABIBuiltinVaListDecl(const ASTContext *Context) {
  // struct __va_list_tag {
  RecordDecl *VaListTagDecl;
  VaListTagDecl = Context->buildImplicitRecord("__va_list_tag");
  VaListTagDecl->startDefinition();

  const size_t NumFields = 4;
  QualType FieldTypes[NumFields];
  const char *FieldNames[NumFields];

  //   unsigned gp_offset;
  FieldTypes[0] = Context->UnsignedIntTy;
  FieldNames[0] = "gp_offset";

  //   unsigned fp_offset;
  FieldTypes[1] = Context->UnsignedIntTy;
  FieldNames[1] = "fp_offset";

  //   void* overflow_arg_area;
  FieldTypes[2] = Context->getPointerType(Context->VoidTy);
  FieldNames[2] = "overflow_arg_area";

  //   void* reg_save_area;
  FieldTypes[3] = Context->getPointerType(Context->VoidTy);
  FieldNames[3] = "reg_save_area";

  // Create fields
  for (unsigned i = 0; i < NumFields; ++i) {
    FieldDecl *Field = FieldDecl::Create(const_cast<ASTContext &>(*Context),
                                         VaListTagDecl,
                                         SourceLocation(),
                                         SourceLocation(),
                                         &Context->Idents.get(FieldNames[i]),
                                         FieldTypes[i], /*TInfo=*/nullptr,
                                         /*BitWidth=*/nullptr,
                                         /*Mutable=*/false,
                                         ICIS_NoInit);
    Field->setAccess(AS_public);
    VaListTagDecl->addDecl(Field);
  }
  VaListTagDecl->completeDefinition();
  Context->VaListTagDecl = VaListTagDecl;
  QualType VaListTagType = Context->getRecordType(VaListTagDecl);

  // };

  // typedef struct __va_list_tag __builtin_va_list[1];
  llvm::APInt Size(Context->getTypeSize(Context->getSizeType()), 1);
  QualType VaListTagArrayType =
      Context->getConstantArrayType(VaListTagType, Size, ArrayType::Normal, 0);
  return Context->buildImplicitTypedef(VaListTagArrayType, "__builtin_va_list");
}

static TypedefDecl *CreatePNaClABIBuiltinVaListDecl(const ASTContext *Context) {
  // typedef int __builtin_va_list[4];
  llvm::APInt Size(Context->getTypeSize(Context->getSizeType()), 4);
  QualType IntArrayType =
      Context->getConstantArrayType(Context->IntTy, Size, ArrayType::Normal, 0);
  return Context->buildImplicitTypedef(IntArrayType, "__builtin_va_list");
}

static TypedefDecl *
CreateAAPCSABIBuiltinVaListDecl(const ASTContext *Context) {
  // struct __va_list
  RecordDecl *VaListDecl = Context->buildImplicitRecord("__va_list");
  if (Context->getLangOpts().CPlusPlus) {
    // namespace std { struct __va_list {
    NamespaceDecl *NS;
    NS = NamespaceDecl::Create(const_cast<ASTContext &>(*Context),
                               Context->getTranslationUnitDecl(),
                               /*Inline*/false, SourceLocation(),
                               SourceLocation(), &Context->Idents.get("std"),
                               /*PrevDecl*/ nullptr);
    NS->setImplicit();
    VaListDecl->setDeclContext(NS);
  }

  VaListDecl->startDefinition();

  // void * __ap;
  FieldDecl *Field = FieldDecl::Create(const_cast<ASTContext &>(*Context),
                                       VaListDecl,
                                       SourceLocation(),
                                       SourceLocation(),
                                       &Context->Idents.get("__ap"),
                                       Context->getPointerType(Context->VoidTy),
                                       /*TInfo=*/nullptr,
                                       /*BitWidth=*/nullptr,
                                       /*Mutable=*/false,
                                       ICIS_NoInit);
  Field->setAccess(AS_public);
  VaListDecl->addDecl(Field);

  // };
  VaListDecl->completeDefinition();
  Context->VaListTagDecl = VaListDecl;

  // typedef struct __va_list __builtin_va_list;
  QualType T = Context->getRecordType(VaListDecl);
  return Context->buildImplicitTypedef(T, "__builtin_va_list");
}

static TypedefDecl *
CreateSystemZBuiltinVaListDecl(const ASTContext *Context) {
  // struct __va_list_tag {
  RecordDecl *VaListTagDecl;
  VaListTagDecl = Context->buildImplicitRecord("__va_list_tag");
  VaListTagDecl->startDefinition();

  const size_t NumFields = 4;
  QualType FieldTypes[NumFields];
  const char *FieldNames[NumFields];

  //   long __gpr;
  FieldTypes[0] = Context->LongTy;
  FieldNames[0] = "__gpr";

  //   long __fpr;
  FieldTypes[1] = Context->LongTy;
  FieldNames[1] = "__fpr";

  //   void *__overflow_arg_area;
  FieldTypes[2] = Context->getPointerType(Context->VoidTy);
  FieldNames[2] = "__overflow_arg_area";

  //   void *__reg_save_area;
  FieldTypes[3] = Context->getPointerType(Context->VoidTy);
  FieldNames[3] = "__reg_save_area";

  // Create fields
  for (unsigned i = 0; i < NumFields; ++i) {
    FieldDecl *Field = FieldDecl::Create(const_cast<ASTContext &>(*Context),
                                         VaListTagDecl,
                                         SourceLocation(),
                                         SourceLocation(),
                                         &Context->Idents.get(FieldNames[i]),
                                         FieldTypes[i], /*TInfo=*/nullptr,
                                         /*BitWidth=*/nullptr,
                                         /*Mutable=*/false,
                                         ICIS_NoInit);
    Field->setAccess(AS_public);
    VaListTagDecl->addDecl(Field);
  }
  VaListTagDecl->completeDefinition();
  Context->VaListTagDecl = VaListTagDecl;
  QualType VaListTagType = Context->getRecordType(VaListTagDecl);

  // };

  // typedef __va_list_tag __builtin_va_list[1];
  llvm::APInt Size(Context->getTypeSize(Context->getSizeType()), 1);
  QualType VaListTagArrayType =
      Context->getConstantArrayType(VaListTagType, Size, ArrayType::Normal, 0);

  return Context->buildImplicitTypedef(VaListTagArrayType, "__builtin_va_list");
}

static TypedefDecl *CreateVaListDecl(const ASTContext *Context,
                                     TargetInfo::BuiltinVaListKind Kind) {
  switch (Kind) {
  case TargetInfo::CharPtrBuiltinVaList:
    return CreateCharPtrBuiltinVaListDecl(Context);
  case TargetInfo::VoidPtrBuiltinVaList:
    return CreateVoidPtrBuiltinVaListDecl(Context);
  case TargetInfo::AArch64ABIBuiltinVaList:
    return CreateAArch64ABIBuiltinVaListDecl(Context);
  case TargetInfo::PowerABIBuiltinVaList:
    return CreatePowerABIBuiltinVaListDecl(Context);
  case TargetInfo::X86_64ABIBuiltinVaList:
    return CreateX86_64ABIBuiltinVaListDecl(Context);
  case TargetInfo::PNaClABIBuiltinVaList:
    return CreatePNaClABIBuiltinVaListDecl(Context);
  case TargetInfo::AAPCSABIBuiltinVaList:
    return CreateAAPCSABIBuiltinVaListDecl(Context);
  case TargetInfo::SystemZBuiltinVaList:
    return CreateSystemZBuiltinVaListDecl(Context);
  }

  llvm_unreachable("Unhandled __builtin_va_list type kind");
}

TypedefDecl *ASTContext::getBuiltinVaListDecl() const {
  if (!BuiltinVaListDecl) {
    BuiltinVaListDecl = CreateVaListDecl(this, Target->getBuiltinVaListKind());
    assert(BuiltinVaListDecl->isImplicit());
  }

  return BuiltinVaListDecl;
}

Decl *ASTContext::getVaListTagDecl() const {
  // Force the creation of VaListTagDecl by building the __builtin_va_list
  // declaration.
  if (!VaListTagDecl)
    (void)getBuiltinVaListDecl();

  return VaListTagDecl;
}

TypedefDecl *ASTContext::getBuiltinMSVaListDecl() const {
  if (!BuiltinMSVaListDecl)
    BuiltinMSVaListDecl = CreateMSVaListDecl(this);

  return BuiltinMSVaListDecl;
}

bool ASTContext::canBuiltinBeRedeclared(const FunctionDecl *FD) const {
  return BuiltinInfo.canBeRedeclared(FD->getBuiltinID());
}

void ASTContext::setObjCConstantStringInterface(ObjCInterfaceDecl *Decl) {
  assert(ObjCConstantStringType.isNull() &&
         "'NSConstantString' type already set!");

  ObjCConstantStringType = getObjCInterfaceType(Decl);
}

/// Retrieve the template name that corresponds to a non-empty
/// lookup.
TemplateName
ASTContext::getOverloadedTemplateName(UnresolvedSetIterator Begin,
                                      UnresolvedSetIterator End) const {
  unsigned size = End - Begin;
  assert(size > 1 && "set is not overloaded!");

  void *memory = Allocate(sizeof(OverloadedTemplateStorage) +
                          size * sizeof(FunctionTemplateDecl*));
  auto *OT = new (memory) OverloadedTemplateStorage(size);

  NamedDecl **Storage = OT->getStorage();
  for (UnresolvedSetIterator I = Begin; I != End; ++I) {
    NamedDecl *D = *I;
    assert(isa<FunctionTemplateDecl>(D) ||
           isa<UnresolvedUsingValueDecl>(D) ||
           (isa<UsingShadowDecl>(D) &&
            isa<FunctionTemplateDecl>(D->getUnderlyingDecl())));
    *Storage++ = D;
  }

  return TemplateName(OT);
}

/// Retrieve a template name representing an unqualified-id that has been
/// assumed to name a template for ADL purposes.
TemplateName ASTContext::getAssumedTemplateName(DeclarationName Name) const {
  auto *OT = new (*this) AssumedTemplateStorage(Name);
  return TemplateName(OT);
}

/// Retrieve the template name that represents a qualified
/// template name such as \c std::vector.
TemplateName
ASTContext::getQualifiedTemplateName(NestedNameSpecifier *NNS,
                                     bool TemplateKeyword,
                                     TemplateDecl *Template) const {
  assert(NNS && "Missing nested-name-specifier in qualified template name");

  // FIXME: Canonicalization?
  llvm::FoldingSetNodeID ID;
  QualifiedTemplateName::Profile(ID, NNS, TemplateKeyword, Template);

  void *InsertPos = nullptr;
  QualifiedTemplateName *QTN =
    QualifiedTemplateNames.FindNodeOrInsertPos(ID, InsertPos);
  if (!QTN) {
    QTN = new (*this, alignof(QualifiedTemplateName))
        QualifiedTemplateName(NNS, TemplateKeyword, Template);
    QualifiedTemplateNames.InsertNode(QTN, InsertPos);
  }

  return TemplateName(QTN);
}

/// Retrieve the template name that represents a dependent
/// template name such as \c MetaFun::template apply.
TemplateName
ASTContext::getDependentTemplateName(NestedNameSpecifier *NNS,
                                     const IdentifierInfo *Name) const {
  assert((!NNS || NNS->isDependent()) &&
         "Nested name specifier must be dependent");

  llvm::FoldingSetNodeID ID;
  DependentTemplateName::Profile(ID, NNS, Name);

  void *InsertPos = nullptr;
  DependentTemplateName *QTN =
    DependentTemplateNames.FindNodeOrInsertPos(ID, InsertPos);

  if (QTN)
    return TemplateName(QTN);

  NestedNameSpecifier *CanonNNS = getCanonicalNestedNameSpecifier(NNS);
  if (CanonNNS == NNS) {
    QTN = new (*this, alignof(DependentTemplateName))
        DependentTemplateName(NNS, Name);
  } else {
    TemplateName Canon = getDependentTemplateName(CanonNNS, Name);
    QTN = new (*this, alignof(DependentTemplateName))
        DependentTemplateName(NNS, Name, Canon);
    DependentTemplateName *CheckQTN =
      DependentTemplateNames.FindNodeOrInsertPos(ID, InsertPos);
    assert(!CheckQTN && "Dependent type name canonicalization broken");
    (void)CheckQTN;
  }

  DependentTemplateNames.InsertNode(QTN, InsertPos);
  return TemplateName(QTN);
}

/// Retrieve the template name that represents a dependent
/// template name such as \c MetaFun::template operator+.
TemplateName
ASTContext::getDependentTemplateName(NestedNameSpecifier *NNS,
                                     OverloadedOperatorKind Operator) const {
  assert((!NNS || NNS->isDependent()) &&
         "Nested name specifier must be dependent");

  llvm::FoldingSetNodeID ID;
  DependentTemplateName::Profile(ID, NNS, Operator);

  void *InsertPos = nullptr;
  DependentTemplateName *QTN
    = DependentTemplateNames.FindNodeOrInsertPos(ID, InsertPos);

  if (QTN)
    return TemplateName(QTN);

  NestedNameSpecifier *CanonNNS = getCanonicalNestedNameSpecifier(NNS);
  if (CanonNNS == NNS) {
    QTN = new (*this, alignof(DependentTemplateName))
        DependentTemplateName(NNS, Operator);
  } else {
    TemplateName Canon = getDependentTemplateName(CanonNNS, Operator);
    QTN = new (*this, alignof(DependentTemplateName))
        DependentTemplateName(NNS, Operator, Canon);

    DependentTemplateName *CheckQTN
      = DependentTemplateNames.FindNodeOrInsertPos(ID, InsertPos);
    assert(!CheckQTN && "Dependent template name canonicalization broken");
    (void)CheckQTN;
  }

  DependentTemplateNames.InsertNode(QTN, InsertPos);
  return TemplateName(QTN);
}

TemplateName
ASTContext::getSubstTemplateTemplateParm(TemplateTemplateParmDecl *param,
                                         TemplateName replacement) const {
  llvm::FoldingSetNodeID ID;
  SubstTemplateTemplateParmStorage::Profile(ID, param, replacement);

  void *insertPos = nullptr;
  SubstTemplateTemplateParmStorage *subst
    = SubstTemplateTemplateParms.FindNodeOrInsertPos(ID, insertPos);

  if (!subst) {
    subst = new (*this) SubstTemplateTemplateParmStorage(param, replacement);
    SubstTemplateTemplateParms.InsertNode(subst, insertPos);
  }

  return TemplateName(subst);
}

TemplateName
ASTContext::getSubstTemplateTemplateParmPack(TemplateTemplateParmDecl *Param,
                                       const TemplateArgument &ArgPack) const {
  auto &Self = const_cast<ASTContext &>(*this);
  llvm::FoldingSetNodeID ID;
  SubstTemplateTemplateParmPackStorage::Profile(ID, Self, Param, ArgPack);

  void *InsertPos = nullptr;
  SubstTemplateTemplateParmPackStorage *Subst
    = SubstTemplateTemplateParmPacks.FindNodeOrInsertPos(ID, InsertPos);

  if (!Subst) {
    Subst = new (*this) SubstTemplateTemplateParmPackStorage(Param,
                                                           ArgPack.pack_size(),
                                                         ArgPack.pack_begin());
    SubstTemplateTemplateParmPacks.InsertNode(Subst, InsertPos);
  }

  return TemplateName(Subst);
}

/// getFromTargetType - Given one of the integer types provided by
/// TargetInfo, produce the corresponding type. The unsigned @p Type
/// is actually a value of type @c TargetInfo::IntType.
CanQualType ASTContext::getFromTargetType(unsigned Type) const {
  switch (Type) {
  case TargetInfo::NoInt: return {};
  case TargetInfo::SignedChar: return SignedCharTy;
  case TargetInfo::UnsignedChar: return UnsignedCharTy;
  case TargetInfo::SignedShort: return ShortTy;
  case TargetInfo::UnsignedShort: return UnsignedShortTy;
  case TargetInfo::SignedInt: return IntTy;
  case TargetInfo::UnsignedInt: return UnsignedIntTy;
  case TargetInfo::SignedLong: return LongTy;
  case TargetInfo::UnsignedLong: return UnsignedLongTy;
  case TargetInfo::SignedLongLong: return LongLongTy;
  case TargetInfo::UnsignedLongLong: return UnsignedLongLongTy;
  }

  llvm_unreachable("Unhandled TargetInfo::IntType value");
}

//===----------------------------------------------------------------------===//
//                        Type Predicates.
//===----------------------------------------------------------------------===//

/// getObjCGCAttr - Returns one of GCNone, Weak or Strong objc's
/// garbage collection attribute.
///
Qualifiers::GC ASTContext::getObjCGCAttrKind(QualType Ty) const {
  if (getLangOpts().getGC() == LangOptions::NonGC)
    return Qualifiers::GCNone;

  assert(getLangOpts().ObjC);
  Qualifiers::GC GCAttrs = Ty.getObjCGCAttr();

  // Default behaviour under objective-C's gc is for ObjC pointers
  // (or pointers to them) be treated as though they were declared
  // as __strong.
  if (GCAttrs == Qualifiers::GCNone) {
    if (Ty->isObjCObjectPointerType() || Ty->isBlockPointerType())
      return Qualifiers::Strong;
    else if (Ty->isPointerType())
      return getObjCGCAttrKind(Ty->getAs<PointerType>()->getPointeeType());
  } else {
    // It's not valid to set GC attributes on anything that isn't a
    // pointer.
#ifndef NDEBUG
    QualType CT = Ty->getCanonicalTypeInternal();
    while (const auto *AT = dyn_cast<ArrayType>(CT))
      CT = AT->getElementType();
    assert(CT->isAnyPointerType() || CT->isBlockPointerType());
#endif
  }
  return GCAttrs;
}

//===----------------------------------------------------------------------===//
//                        Type Compatibility Testing
//===----------------------------------------------------------------------===//

/// areCompatVectorTypes - Return true if the two specified vector types are
/// compatible.
static bool areCompatVectorTypes(const VectorType *LHS,
                                 const VectorType *RHS) {
  assert(LHS->isCanonicalUnqualified() && RHS->isCanonicalUnqualified());
  return LHS->getElementType() == RHS->getElementType() &&
         LHS->getNumElements() == RHS->getNumElements();
}

bool ASTContext::areCompatibleVectorTypes(QualType FirstVec,
                                          QualType SecondVec) {
  assert(FirstVec->isVectorType() && "FirstVec should be a vector type");
  assert(SecondVec->isVectorType() && "SecondVec should be a vector type");

  if (hasSameUnqualifiedType(FirstVec, SecondVec))
    return true;

  // Treat Neon vector types and most AltiVec vector types as if they are the
  // equivalent GCC vector types.
  const auto *First = FirstVec->getAs<VectorType>();
  const auto *Second = SecondVec->getAs<VectorType>();
  if (First->getNumElements() == Second->getNumElements() &&
      hasSameType(First->getElementType(), Second->getElementType()) &&
      First->getVectorKind() != VectorType::AltiVecPixel &&
      First->getVectorKind() != VectorType::AltiVecBool &&
      Second->getVectorKind() != VectorType::AltiVecPixel &&
      Second->getVectorKind() != VectorType::AltiVecBool)
    return true;

  return false;
}

//===----------------------------------------------------------------------===//
// ObjCQualifiedIdTypesAreCompatible - Compatibility testing for qualified id's.
//===----------------------------------------------------------------------===//

/// ProtocolCompatibleWithProtocol - return 'true' if 'lProto' is in the
/// inheritance hierarchy of 'rProto'.
bool
ASTContext::ProtocolCompatibleWithProtocol(ObjCProtocolDecl *lProto,
                                           ObjCProtocolDecl *rProto) const {
  if (declaresSameEntity(lProto, rProto))
    return true;
  for (auto *PI : rProto->protocols())
    if (ProtocolCompatibleWithProtocol(lProto, PI))
      return true;
  return false;
}

/// ObjCQualifiedClassTypesAreCompatible - compare  Class<pr,...> and
/// Class<pr1, ...>.
bool ASTContext::ObjCQualifiedClassTypesAreCompatible(QualType lhs,
                                                      QualType rhs) {
  const auto *lhsQID = lhs->getAs<ObjCObjectPointerType>();
  const auto *rhsOPT = rhs->getAs<ObjCObjectPointerType>();
  assert((lhsQID && rhsOPT) && "ObjCQualifiedClassTypesAreCompatible");

  for (auto *lhsProto : lhsQID->quals()) {
    bool match = false;
    for (auto *rhsProto : rhsOPT->quals()) {
      if (ProtocolCompatibleWithProtocol(lhsProto, rhsProto)) {
        match = true;
        break;
      }
    }
    if (!match)
      return false;
  }
  return true;
}

/// ObjCQualifiedIdTypesAreCompatible - We know that one of lhs/rhs is an
/// ObjCQualifiedIDType.
bool ASTContext::ObjCQualifiedIdTypesAreCompatible(QualType lhs, QualType rhs,
                                                   bool compare) {
  // Allow id<P..> and an 'id' or void* type in all cases.
  if (lhs->isVoidPointerType() ||
      lhs->isObjCIdType() || lhs->isObjCClassType())
    return true;
  else if (rhs->isVoidPointerType() ||
           rhs->isObjCIdType() || rhs->isObjCClassType())
    return true;

  if (const ObjCObjectPointerType *lhsQID = lhs->getAsObjCQualifiedIdType()) {
    const auto *rhsOPT = rhs->getAs<ObjCObjectPointerType>();

    if (!rhsOPT) return false;

    if (rhsOPT->qual_empty()) {
      // If the RHS is a unqualified interface pointer "NSString*",
      // make sure we check the class hierarchy.
      if (ObjCInterfaceDecl *rhsID = rhsOPT->getInterfaceDecl()) {
        for (auto *I : lhsQID->quals()) {
          // when comparing an id<P> on lhs with a static type on rhs,
          // see if static class implements all of id's protocols, directly or
          // through its super class and categories.
          if (!rhsID->ClassImplementsProtocol(I, true))
            return false;
        }
      }
      // If there are no qualifiers and no interface, we have an 'id'.
      return true;
    }
    // Both the right and left sides have qualifiers.
    for (auto *lhsProto : lhsQID->quals()) {
      bool match = false;

      // when comparing an id<P> on lhs with a static type on rhs,
      // see if static class implements all of id's protocols, directly or
      // through its super class and categories.
      for (auto *rhsProto : rhsOPT->quals()) {
        if (ProtocolCompatibleWithProtocol(lhsProto, rhsProto) ||
            (compare && ProtocolCompatibleWithProtocol(rhsProto, lhsProto))) {
          match = true;
          break;
        }
      }
      // If the RHS is a qualified interface pointer "NSString<P>*",
      // make sure we check the class hierarchy.
      if (ObjCInterfaceDecl *rhsID = rhsOPT->getInterfaceDecl()) {
        for (auto *I : lhsQID->quals()) {
          // when comparing an id<P> on lhs with a static type on rhs,
          // see if static class implements all of id's protocols, directly or
          // through its super class and categories.
          if (rhsID->ClassImplementsProtocol(I, true)) {
            match = true;
            break;
          }
        }
      }
      if (!match)
        return false;
    }

    return true;
  }

  const ObjCObjectPointerType *rhsQID = rhs->getAsObjCQualifiedIdType();
  assert(rhsQID && "One of the LHS/RHS should be id<x>");

  if (const ObjCObjectPointerType *lhsOPT =
        lhs->getAsObjCInterfacePointerType()) {
    // If both the right and left sides have qualifiers.
    for (auto *lhsProto : lhsOPT->quals()) {
      bool match = false;

      // when comparing an id<P> on rhs with a static type on lhs,
      // see if static class implements all of id's protocols, directly or
      // through its super class and categories.
      // First, lhs protocols in the qualifier list must be found, direct
      // or indirect in rhs's qualifier list or it is a mismatch.
      for (auto *rhsProto : rhsQID->quals()) {
        if (ProtocolCompatibleWithProtocol(lhsProto, rhsProto) ||
            (compare && ProtocolCompatibleWithProtocol(rhsProto, lhsProto))) {
          match = true;
          break;
        }
      }
      if (!match)
        return false;
    }

    // Static class's protocols, or its super class or category protocols
    // must be found, direct or indirect in rhs's qualifier list or it is a mismatch.
    if (ObjCInterfaceDecl *lhsID = lhsOPT->getInterfaceDecl()) {
      llvm::SmallPtrSet<ObjCProtocolDecl *, 8> LHSInheritedProtocols;
      CollectInheritedProtocols(lhsID, LHSInheritedProtocols);
      // This is rather dubious but matches gcc's behavior. If lhs has
      // no type qualifier and its class has no static protocol(s)
      // assume that it is mismatch.
      if (LHSInheritedProtocols.empty() && lhsOPT->qual_empty())
        return false;
      for (auto *lhsProto : LHSInheritedProtocols) {
        bool match = false;
        for (auto *rhsProto : rhsQID->quals()) {
          if (ProtocolCompatibleWithProtocol(lhsProto, rhsProto) ||
              (compare && ProtocolCompatibleWithProtocol(rhsProto, lhsProto))) {
            match = true;
            break;
          }
        }
        if (!match)
          return false;
      }
    }
    return true;
  }
  return false;
}

/// canAssignObjCInterfaces - Return true if the two interface types are
/// compatible for assignment from RHS to LHS.  This handles validation of any
/// protocol qualifiers on the LHS or RHS.
bool ASTContext::canAssignObjCInterfaces(const ObjCObjectPointerType *LHSOPT,
                                         const ObjCObjectPointerType *RHSOPT) {
  const ObjCObjectType* LHS = LHSOPT->getObjectType();
  const ObjCObjectType* RHS = RHSOPT->getObjectType();

  // If either type represents the built-in 'id' or 'Class' types, return true.
  if (LHS->isObjCUnqualifiedIdOrClass() ||
      RHS->isObjCUnqualifiedIdOrClass())
    return true;

  // Function object that propagates a successful result or handles
  // __kindof types.
  auto finish = [&](bool succeeded) -> bool {
    if (succeeded)
      return true;

    if (!RHS->isKindOfType())
      return false;

    // Strip off __kindof and protocol qualifiers, then check whether
    // we can assign the other way.
    return canAssignObjCInterfaces(RHSOPT->stripObjCKindOfTypeAndQuals(*this),
                                   LHSOPT->stripObjCKindOfTypeAndQuals(*this));
  };

  if (LHS->isObjCQualifiedId() || RHS->isObjCQualifiedId()) {
    return finish(ObjCQualifiedIdTypesAreCompatible(QualType(LHSOPT,0),
                                                    QualType(RHSOPT,0),
                                                    false));
  }

  if (LHS->isObjCQualifiedClass() && RHS->isObjCQualifiedClass()) {
    return finish(ObjCQualifiedClassTypesAreCompatible(QualType(LHSOPT,0),
                                                       QualType(RHSOPT,0)));
  }

  // If we have 2 user-defined types, fall into that path.
  if (LHS->getInterface() && RHS->getInterface()) {
    return finish(canAssignObjCInterfaces(LHS, RHS));
  }

  return false;
}

/// canAssignObjCInterfacesInBlockPointer - This routine is specifically written
/// for providing type-safety for objective-c pointers used to pass/return
/// arguments in block literals. When passed as arguments, passing 'A*' where
/// 'id' is expected is not OK. Passing 'Sub *" where 'Super *" is expected is
/// not OK. For the return type, the opposite is not OK.
bool ASTContext::canAssignObjCInterfacesInBlockPointer(
                                         const ObjCObjectPointerType *LHSOPT,
                                         const ObjCObjectPointerType *RHSOPT,
                                         bool BlockReturnType) {

  // Function object that propagates a successful result or handles
  // __kindof types.
  auto finish = [&](bool succeeded) -> bool {
    if (succeeded)
      return true;

    const ObjCObjectPointerType *Expected = BlockReturnType ? RHSOPT : LHSOPT;
    if (!Expected->isKindOfType())
      return false;

    // Strip off __kindof and protocol qualifiers, then check whether
    // we can assign the other way.
    return canAssignObjCInterfacesInBlockPointer(
             RHSOPT->stripObjCKindOfTypeAndQuals(*this),
             LHSOPT->stripObjCKindOfTypeAndQuals(*this),
             BlockReturnType);
  };

  if (RHSOPT->isObjCBuiltinType() || LHSOPT->isObjCIdType())
    return true;

  if (LHSOPT->isObjCBuiltinType()) {
    return finish(RHSOPT->isObjCBuiltinType() ||
                  RHSOPT->isObjCQualifiedIdType());
  }

  if (LHSOPT->isObjCQualifiedIdType() || RHSOPT->isObjCQualifiedIdType())
    return finish(ObjCQualifiedIdTypesAreCompatible(QualType(LHSOPT,0),
                                                    QualType(RHSOPT,0),
                                                    false));

  const ObjCInterfaceType* LHS = LHSOPT->getInterfaceType();
  const ObjCInterfaceType* RHS = RHSOPT->getInterfaceType();
  if (LHS && RHS)  { // We have 2 user-defined types.
    if (LHS != RHS) {
      if (LHS->getDecl()->isSuperClassOf(RHS->getDecl()))
        return finish(BlockReturnType);
      if (RHS->getDecl()->isSuperClassOf(LHS->getDecl()))
        return finish(!BlockReturnType);
    }
    else
      return true;
  }
  return false;
}

/// Comparison routine for Objective-C protocols to be used with
/// llvm::array_pod_sort.
static int compareObjCProtocolsByName(ObjCProtocolDecl * const *lhs,
                                      ObjCProtocolDecl * const *rhs) {
  return (*lhs)->getName().compare((*rhs)->getName());
}

/// getIntersectionOfProtocols - This routine finds the intersection of set
/// of protocols inherited from two distinct objective-c pointer objects with
/// the given common base.
/// It is used to build composite qualifier list of the composite type of
/// the conditional expression involving two objective-c pointer objects.
static
void getIntersectionOfProtocols(ASTContext &Context,
                                const ObjCInterfaceDecl *CommonBase,
                                const ObjCObjectPointerType *LHSOPT,
                                const ObjCObjectPointerType *RHSOPT,
      SmallVectorImpl<ObjCProtocolDecl *> &IntersectionSet) {

  const ObjCObjectType* LHS = LHSOPT->getObjectType();
  const ObjCObjectType* RHS = RHSOPT->getObjectType();
  assert(LHS->getInterface() && "LHS must have an interface base");
  assert(RHS->getInterface() && "RHS must have an interface base");

  // Add all of the protocols for the LHS.
  llvm::SmallPtrSet<ObjCProtocolDecl *, 8> LHSProtocolSet;

  // Start with the protocol qualifiers.
  for (auto proto : LHS->quals()) {
    Context.CollectInheritedProtocols(proto, LHSProtocolSet);
  }

  // Also add the protocols associated with the LHS interface.
  Context.CollectInheritedProtocols(LHS->getInterface(), LHSProtocolSet);

  // Add all of the protocols for the RHS.
  llvm::SmallPtrSet<ObjCProtocolDecl *, 8> RHSProtocolSet;

  // Start with the protocol qualifiers.
  for (auto proto : RHS->quals()) {
    Context.CollectInheritedProtocols(proto, RHSProtocolSet);
  }

  // Also add the protocols associated with the RHS interface.
  Context.CollectInheritedProtocols(RHS->getInterface(), RHSProtocolSet);

  // Compute the intersection of the collected protocol sets.
  for (auto proto : LHSProtocolSet) {
    if (RHSProtocolSet.count(proto))
      IntersectionSet.push_back(proto);
  }

  // Compute the set of protocols that is implied by either the common type or
  // the protocols within the intersection.
  llvm::SmallPtrSet<ObjCProtocolDecl *, 8> ImpliedProtocols;
  Context.CollectInheritedProtocols(CommonBase, ImpliedProtocols);

  // Remove any implied protocols from the list of inherited protocols.
  if (!ImpliedProtocols.empty()) {
    IntersectionSet.erase(
      std::remove_if(IntersectionSet.begin(),
                     IntersectionSet.end(),
                     [&](ObjCProtocolDecl *proto) -> bool {
                       return ImpliedProtocols.count(proto) > 0;
                     }),
      IntersectionSet.end());
  }

  // Sort the remaining protocols by name.
  llvm::array_pod_sort(IntersectionSet.begin(), IntersectionSet.end(),
                       compareObjCProtocolsByName);
}

/// Determine whether the first type is a subtype of the second.
static bool canAssignObjCObjectTypes(ASTContext &ctx, QualType lhs,
                                     QualType rhs) {
  // Common case: two object pointers.
  const auto *lhsOPT = lhs->getAs<ObjCObjectPointerType>();
  const auto *rhsOPT = rhs->getAs<ObjCObjectPointerType>();
  if (lhsOPT && rhsOPT)
    return ctx.canAssignObjCInterfaces(lhsOPT, rhsOPT);

  // Two block pointers.
  const auto *lhsBlock = lhs->getAs<BlockPointerType>();
  const auto *rhsBlock = rhs->getAs<BlockPointerType>();
  if (lhsBlock && rhsBlock)
    return ctx.typesAreBlockPointerCompatible(lhs, rhs);

  // If either is an unqualified 'id' and the other is a block, it's
  // acceptable.
  if ((lhsOPT && lhsOPT->isObjCIdType() && rhsBlock) ||
      (rhsOPT && rhsOPT->isObjCIdType() && lhsBlock))
    return true;

  return false;
}

// Check that the given Objective-C type argument lists are equivalent.
static bool sameObjCTypeArgs(ASTContext &ctx,
                             const ObjCInterfaceDecl *iface,
                             ArrayRef<QualType> lhsArgs,
                             ArrayRef<QualType> rhsArgs,
                             bool stripKindOf) {
  if (lhsArgs.size() != rhsArgs.size())
    return false;

  ObjCTypeParamList *typeParams = iface->getTypeParamList();
  for (unsigned i = 0, n = lhsArgs.size(); i != n; ++i) {
    if (ctx.hasSameType(lhsArgs[i], rhsArgs[i]))
      continue;

    switch (typeParams->begin()[i]->getVariance()) {
    case ObjCTypeParamVariance::Invariant:
      if (!stripKindOf ||
          !ctx.hasSameType(lhsArgs[i].stripObjCKindOfType(ctx),
                           rhsArgs[i].stripObjCKindOfType(ctx))) {
        return false;
      }
      break;

    case ObjCTypeParamVariance::Covariant:
      if (!canAssignObjCObjectTypes(ctx, lhsArgs[i], rhsArgs[i]))
        return false;
      break;

    case ObjCTypeParamVariance::Contravariant:
      if (!canAssignObjCObjectTypes(ctx, rhsArgs[i], lhsArgs[i]))
        return false;
      break;
    }
  }

  return true;
}

QualType ASTContext::areCommonBaseCompatible(
           const ObjCObjectPointerType *Lptr,
           const ObjCObjectPointerType *Rptr) {
  const ObjCObjectType *LHS = Lptr->getObjectType();
  const ObjCObjectType *RHS = Rptr->getObjectType();
  const ObjCInterfaceDecl* LDecl = LHS->getInterface();
  const ObjCInterfaceDecl* RDecl = RHS->getInterface();

  if (!LDecl || !RDecl)
    return {};

  // When either LHS or RHS is a kindof type, we should return a kindof type.
  // For example, for common base of kindof(ASub1) and kindof(ASub2), we return
  // kindof(A).
  bool anyKindOf = LHS->isKindOfType() || RHS->isKindOfType();

  // Follow the left-hand side up the class hierarchy until we either hit a
  // root or find the RHS. Record the ancestors in case we don't find it.
  llvm::SmallDenseMap<const ObjCInterfaceDecl *, const ObjCObjectType *, 4>
    LHSAncestors;
  while (true) {
    // Record this ancestor. We'll need this if the common type isn't in the
    // path from the LHS to the root.
    LHSAncestors[LHS->getInterface()->getCanonicalDecl()] = LHS;

    if (declaresSameEntity(LHS->getInterface(), RDecl)) {
      // Get the type arguments.
      ArrayRef<QualType> LHSTypeArgs = LHS->getTypeArgsAsWritten();
      bool anyChanges = false;
      if (LHS->isSpecialized() && RHS->isSpecialized()) {
        // Both have type arguments, compare them.
        if (!sameObjCTypeArgs(*this, LHS->getInterface(),
                              LHS->getTypeArgs(), RHS->getTypeArgs(),
                              /*stripKindOf=*/true))
          return {};
      } else if (LHS->isSpecialized() != RHS->isSpecialized()) {
        // If only one has type arguments, the result will not have type
        // arguments.
        LHSTypeArgs = {};
        anyChanges = true;
      }

      // Compute the intersection of protocols.
      SmallVector<ObjCProtocolDecl *, 8> Protocols;
      getIntersectionOfProtocols(*this, LHS->getInterface(), Lptr, Rptr,
                                 Protocols);
      if (!Protocols.empty())
        anyChanges = true;

      // If anything in the LHS will have changed, build a new result type.
      // If we need to return a kindof type but LHS is not a kindof type, we
      // build a new result type.
      if (anyChanges || LHS->isKindOfType() != anyKindOf) {
        QualType Result = getObjCInterfaceType(LHS->getInterface());
        Result = getObjCObjectType(Result, LHSTypeArgs, Protocols,
                                   anyKindOf || LHS->isKindOfType());
        return getObjCObjectPointerType(Result);
      }

      return getObjCObjectPointerType(QualType(LHS, 0));
    }

    // Find the superclass.
    QualType LHSSuperType = LHS->getSuperClassType();
    if (LHSSuperType.isNull())
      break;

    LHS = LHSSuperType->castAs<ObjCObjectType>();
  }

  // We didn't find anything by following the LHS to its root; now check
  // the RHS against the cached set of ancestors.
  while (true) {
    auto KnownLHS = LHSAncestors.find(RHS->getInterface()->getCanonicalDecl());
    if (KnownLHS != LHSAncestors.end()) {
      LHS = KnownLHS->second;

      // Get the type arguments.
      ArrayRef<QualType> RHSTypeArgs = RHS->getTypeArgsAsWritten();
      bool anyChanges = false;
      if (LHS->isSpecialized() && RHS->isSpecialized()) {
        // Both have type arguments, compare them.
        if (!sameObjCTypeArgs(*this, LHS->getInterface(),
                              LHS->getTypeArgs(), RHS->getTypeArgs(),
                              /*stripKindOf=*/true))
          return {};
      } else if (LHS->isSpecialized() != RHS->isSpecialized()) {
        // If only one has type arguments, the result will not have type
        // arguments.
        RHSTypeArgs = {};
        anyChanges = true;
      }

      // Compute the intersection of protocols.
      SmallVector<ObjCProtocolDecl *, 8> Protocols;
      getIntersectionOfProtocols(*this, RHS->getInterface(), Lptr, Rptr,
                                 Protocols);
      if (!Protocols.empty())
        anyChanges = true;

      // If we need to return a kindof type but RHS is not a kindof type, we
      // build a new result type.
      if (anyChanges || RHS->isKindOfType() != anyKindOf) {
        QualType Result = getObjCInterfaceType(RHS->getInterface());
        Result = getObjCObjectType(Result, RHSTypeArgs, Protocols,
                                   anyKindOf || RHS->isKindOfType());
        return getObjCObjectPointerType(Result);
      }

      return getObjCObjectPointerType(QualType(RHS, 0));
    }

    // Find the superclass of the RHS.
    QualType RHSSuperType = RHS->getSuperClassType();
    if (RHSSuperType.isNull())
      break;

    RHS = RHSSuperType->castAs<ObjCObjectType>();
  }

  return {};
}

bool ASTContext::canAssignObjCInterfaces(const ObjCObjectType *LHS,
                                         const ObjCObjectType *RHS) {
  assert(LHS->getInterface() && "LHS is not an interface type");
  assert(RHS->getInterface() && "RHS is not an interface type");

  // Verify that the base decls are compatible: the RHS must be a subclass of
  // the LHS.
  ObjCInterfaceDecl *LHSInterface = LHS->getInterface();
  bool IsSuperClass = LHSInterface->isSuperClassOf(RHS->getInterface());
  if (!IsSuperClass)
    return false;

  // If the LHS has protocol qualifiers, determine whether all of them are
  // satisfied by the RHS (i.e., the RHS has a superset of the protocols in the
  // LHS).
  if (LHS->getNumProtocols() > 0) {
    // OK if conversion of LHS to SuperClass results in narrowing of types
    // ; i.e., SuperClass may implement at least one of the protocols
    // in LHS's protocol list. Example, SuperObj<P1> = lhs<P1,P2> is ok.
    // But not SuperObj<P1,P2,P3> = lhs<P1,P2>.
    llvm::SmallPtrSet<ObjCProtocolDecl *, 8> SuperClassInheritedProtocols;
    CollectInheritedProtocols(RHS->getInterface(), SuperClassInheritedProtocols);
    // Also, if RHS has explicit quelifiers, include them for comparing with LHS's
    // qualifiers.
    for (auto *RHSPI : RHS->quals())
      CollectInheritedProtocols(RHSPI, SuperClassInheritedProtocols);
    // If there is no protocols associated with RHS, it is not a match.
    if (SuperClassInheritedProtocols.empty())
      return false;

    for (const auto *LHSProto : LHS->quals()) {
      bool SuperImplementsProtocol = false;
      for (auto *SuperClassProto : SuperClassInheritedProtocols)
        if (SuperClassProto->lookupProtocolNamed(LHSProto->getIdentifier())) {
          SuperImplementsProtocol = true;
          break;
        }
      if (!SuperImplementsProtocol)
        return false;
    }
  }

  // If the LHS is specialized, we may need to check type arguments.
  if (LHS->isSpecialized()) {
    // Follow the superclass chain until we've matched the LHS class in the
    // hierarchy. This substitutes type arguments through.
    const ObjCObjectType *RHSSuper = RHS;
    while (!declaresSameEntity(RHSSuper->getInterface(), LHSInterface))
      RHSSuper = RHSSuper->getSuperClassType()->castAs<ObjCObjectType>();

    // If the RHS is specializd, compare type arguments.
    if (RHSSuper->isSpecialized() &&
        !sameObjCTypeArgs(*this, LHS->getInterface(),
                          LHS->getTypeArgs(), RHSSuper->getTypeArgs(),
                          /*stripKindOf=*/true)) {
      return false;
    }
  }

  return true;
}

bool ASTContext::areComparableObjCPointerTypes(QualType LHS, QualType RHS) {
  // get the "pointed to" types
  const auto *LHSOPT = LHS->getAs<ObjCObjectPointerType>();
  const auto *RHSOPT = RHS->getAs<ObjCObjectPointerType>();

  if (!LHSOPT || !RHSOPT)
    return false;

  return canAssignObjCInterfaces(LHSOPT, RHSOPT) ||
         canAssignObjCInterfaces(RHSOPT, LHSOPT);
}

bool ASTContext::canBindObjCObjectType(QualType To, QualType From) {
  return canAssignObjCInterfaces(
                getObjCObjectPointerType(To)->getAs<ObjCObjectPointerType>(),
                getObjCObjectPointerType(From)->getAs<ObjCObjectPointerType>());
}

/// typesAreCompatible - C99 6.7.3p9: For two qualified types to be compatible,
/// both shall have the identically qualified version of a compatible type.
/// C99 6.2.7p1: Two types have compatible types if their types are the
/// same. See 6.7.[2,3,5] for additional rules.
bool ASTContext::typesAreCompatible(QualType LHS, QualType RHS,
                                    bool CompareUnqualified,
                                    bool IgnoreBounds) {
  if (getLangOpts().CPlusPlus)
    return hasSameType(LHS, RHS);

  return !mergeTypes(LHS, RHS, false, CompareUnqualified, 
                     /*BlockReturnType=*/false, IgnoreBounds).isNull();
}

bool ASTContext::propertyTypesAreCompatible(QualType LHS, QualType RHS) {
  return typesAreCompatible(LHS, RHS);
}

bool ASTContext::typesAreBlockPointerCompatible(QualType LHS, QualType RHS) {
  return !mergeTypes(LHS, RHS, true).isNull();
}

/// \brief pointeeTypesAreAssignable: given a LHS pointer and a RHS pointer,
///  determine whether the LHS pointee can be assigned to the RHS pointee.
///
/// The LHS pointer and the RHS pointer must be the same kind of pointer or
/// the RHS pointer must be an unchecked pointer.  Casting away checkedness
/// via pointer assignment is not allowed.  Callers must enforce this.
///
/// Usually this is just type compatibility, but there is a special case:
/// * the LHS pointee is a checked array type and the RHS pointee is an array type,
///   and the RHS array can be made compatible with the LHS array by "promoting" it
///   to be checked.
bool ASTContext::pointeeTypesAreAssignable(QualType lhsptee, QualType rhsptee) {
  rhsptee = matchArrayCheckedness(lhsptee, rhsptee);
  return typesAreCompatible(lhsptee, rhsptee);
}

/// matchArrayCheckedness:  Given a pointer assignment, if the LHS and RHS
/// pointee types are arrays, the LHS pointee is a checked array and not
/// a null-terminated array, and the RHS pointee is an unchecked array, make
/// the RHS pointee array checked.  To handle multi-dimensional arrays, also
/// do this recursively for element types of the pointee arrays.
///  Examples:
///     LHS = int checked[10], RHS=int [10].  new RHS = int checked[10].
///     LHS = int checked[10]checked[10], RHS=int [10][10].  new RHS =
///           int checked[10]checked[10].
///     LHS = int[10], RHS = int[10]: RHS does not change
///     LHS = int checked[10]checked[10], RHS=int checked[10][10].  new RHS =
///           int checked[10]checked[10].
///     LHS = checked[10], RHS=int[].   new RHS=int checked[]
///     LHS = nt_checked[10], RHS=int[10]: RHS does not change.
///     LHS = checked[10], RHS=nt_checked[10]: RHS does not change.
QualType ASTContext::matchArrayCheckedness(QualType LHS, QualType RHS) {
  LHS = getCanonicalType(LHS);
  RHS = getCanonicalType(RHS);
  if (LHS->isArrayType() && RHS->isArrayType()) {
    const ArrayType *lhsTy = cast<ArrayType>(LHS);
    const ArrayType *rhsTy = cast<ArrayType>(RHS);
    if (!(lhsTy->getKind() == CheckedArrayKind::Checked &&
          rhsTy->getKind() == CheckedArrayKind::Unchecked))
      return RHS;
    assert((lhsTy->isConstantArrayType() || lhsTy->isIncompleteArrayType()) && 
           "unexpected checked array type");

    Type::TypeClass rhsTypeClass = rhsTy->getTypeClass();
    if (rhsTypeClass == Type::ConstantArray || rhsTypeClass == Type::IncompleteArray) {
        QualType elemTy = matchArrayCheckedness(lhsTy->getElementType(),
                                                rhsTy->getElementType());
      if (rhsTypeClass == Type::ConstantArray) {
          const ConstantArrayType *rhsca = cast<ConstantArrayType>(rhsTy);
          QualType result = getConstantArrayType(elemTy, rhsca->getSize(),
                                                 rhsca->getSizeModifier(), RHS.getCVRQualifiers(),
                                                 CheckedArrayKind::Checked);
          return result;
      }
      else if (rhsTypeClass == Type::IncompleteArray) {
          const IncompleteArrayType *rhsic = cast<IncompleteArrayType>(rhsTy);
          QualType result = getIncompleteArrayType(elemTy, rhsic->getSizeModifier(),
                                                   RHS.getCVRQualifiers(),
                                                   CheckedArrayKind::Checked);
          return result;
      }
    }
 }
 return RHS;
}

/// mergeTransparentUnionType - if T is a transparent union type and a member
/// of T is compatible with SubType, return the merged type, else return
/// QualType()
QualType ASTContext::mergeTransparentUnionType(QualType T, QualType SubType,
                                               bool OfBlockPointer,
                                               bool Unqualified,
                                               bool IgnoreBounds) {
  if (const RecordType *UT = T->getAsUnionType()) {
    RecordDecl *UD = UT->getDecl();
    if (UD->hasAttr<TransparentUnionAttr>()) {
      for (const auto *I : UD->fields()) {
        QualType ET = I->getType().getUnqualifiedType();
        QualType MT = mergeTypes(ET, SubType, OfBlockPointer, Unqualified,
                                 /*BlockReturnType=*/false, IgnoreBounds);
        if (!MT.isNull())
          return MT;
      }
    }
  }

  return {};
}

/// mergeFunctionParameterTypes - merge two types which appear as function
/// parameter types
QualType ASTContext::mergeFunctionParameterTypes(QualType lhs, QualType rhs,
                                                 bool OfBlockPointer,
                                                 bool Unqualified,
                                                 bool IgnoreBounds) {
  // GNU extension: two types are compatible if they appear as a function
  // argument, one of the types is a transparent union type and the other
  // type is compatible with a union member
  QualType lmerge = mergeTransparentUnionType(lhs, rhs, OfBlockPointer,
                                              Unqualified, IgnoreBounds);
  if (!lmerge.isNull())
    return lmerge;

  QualType rmerge = mergeTransparentUnionType(rhs, lhs, OfBlockPointer,
                                              Unqualified, IgnoreBounds);
  if (!rmerge.isNull())
    return rmerge;

  return mergeTypes(lhs, rhs, OfBlockPointer, Unqualified,
                    /*BlockReturnType=*/false, IgnoreBounds);
}

QualType ASTContext::mergeFunctionTypes(QualType lhs, QualType rhs,
                                        bool OfBlockPointer,
                                        bool Unqualified,
                                        bool IgnoreBounds) {
  const auto *lbase = lhs->getAs<FunctionType>();
  const auto *rbase = rhs->getAs<FunctionType>();
  const auto *lproto = dyn_cast<FunctionProtoType>(lbase);
  const auto *rproto = dyn_cast<FunctionProtoType>(rbase);
  bool allLTypes = true;
  bool allRTypes = true;

  // Check return type
  QualType retType;
  if (OfBlockPointer) {
    QualType RHS = rbase->getReturnType();
    QualType LHS = lbase->getReturnType();
    bool UnqualifiedResult = Unqualified;
    if (!UnqualifiedResult)
      UnqualifiedResult = (!RHS.hasQualifiers() && LHS.hasQualifiers());
    retType = mergeTypes(LHS, RHS, true, UnqualifiedResult, true, IgnoreBounds);
  }
  else
    retType = mergeTypes(lbase->getReturnType(), rbase->getReturnType(), false,
                         Unqualified, IgnoreBounds);
  if (retType.isNull())
    return {};

  if (Unqualified)
    retType = retType.getUnqualifiedType();

  CanQualType LRetType = getCanonicalType(lbase->getReturnType());
  CanQualType RRetType = getCanonicalType(rbase->getReturnType());
  if (Unqualified) {
    LRetType = LRetType.getUnqualifiedType();
    RRetType = RRetType.getUnqualifiedType();
  }

  if (getCanonicalType(retType) != LRetType)
    allLTypes = false;
  if (getCanonicalType(retType) != RRetType)
    allRTypes = false;

  // FIXME: double check this
  // FIXME: should we error if lbase->getRegParmAttr() != 0 &&
  //                           rbase->getRegParmAttr() != 0 &&
  //                           lbase->getRegParmAttr() != rbase->getRegParmAttr()?
  FunctionType::ExtInfo lbaseInfo = lbase->getExtInfo();
  FunctionType::ExtInfo rbaseInfo = rbase->getExtInfo();

  // Compatible functions must have compatible calling conventions
  if (lbaseInfo.getCC() != rbaseInfo.getCC())
    return {};

  // Regparm is part of the calling convention.
  if (lbaseInfo.getHasRegParm() != rbaseInfo.getHasRegParm())
    return {};
  if (lbaseInfo.getRegParm() != rbaseInfo.getRegParm())
    return {};

  if (lbaseInfo.getProducesResult() != rbaseInfo.getProducesResult())
    return {};
  if (lbaseInfo.getNoCallerSavedRegs() != rbaseInfo.getNoCallerSavedRegs())
    return {};
  if (lbaseInfo.getNoCfCheck() != rbaseInfo.getNoCfCheck())
    return {};

  // FIXME: some uses, e.g. conditional exprs, really want this to be 'both'.
  bool NoReturn = lbaseInfo.getNoReturn() || rbaseInfo.getNoReturn();

  if (lbaseInfo.getNoReturn() != NoReturn)
    allLTypes = false;
  if (rbaseInfo.getNoReturn() != NoReturn)
    allRTypes = false;

  FunctionType::ExtInfo einfo = lbaseInfo.withNoReturn(NoReturn);
  unsigned NumTypeVars = 0;
  bool IsITypeGenericFunction = false;

  if (lproto && rproto) { // two C99 style function prototypes
    assert(!lproto->hasExceptionSpec() && !rproto->hasExceptionSpec() &&
           "C++ shouldn't be here");

    // Compatible functions must have the same number of parameters
    if (lproto->getNumParams() != rproto->getNumParams())
      return {};

    // Compatible functions must be:
    // 1. Both nongeneric, or
    // 2. Both generic, or
    // 3. Both itype generic, or
    // 4. One is non-generic and the other has an itype.
    // For cases 1-3, the number of type variables must match.

    if ((lproto->isNonGenericFunction() && rproto->isNonGenericFunction()) ||
        (lproto->isGenericFunction() && rproto->isGenericFunction()) ||
        (lproto->isItypeGenericFunction() && rproto->isItypeGenericFunction())) {
      if (lproto->getNumTypeVars() != rproto->getNumTypeVars())
        return QualType();
      else  {
        NumTypeVars = lproto->getNumTypeVars();
        IsITypeGenericFunction = lproto->isItypeGenericFunction();
      }
    } else if (lproto->isItypeGenericFunction() &&
               rproto->isNonGenericFunction()) {
      allRTypes = false;
      NumTypeVars = lproto->getNumTypeVars();
      IsITypeGenericFunction = true;
    } else if (lproto->isNonGenericFunction() &&
            rproto->isItypeGenericFunction()) {
      allLTypes = false;
      NumTypeVars = rproto->getNumTypeVars();
      IsITypeGenericFunction = true;
    } else
      return QualType();

    // Variadic and non-variadic functions aren't compatible
    if (lproto->isVariadic() != rproto->isVariadic())
      return {};

    if (lproto->getMethodQuals() != rproto->getMethodQuals())
      return {};

    SmallVector<FunctionProtoType::ExtParameterInfo, 4> newParamInfos;
    bool canUseLeft, canUseRight;
    if (!mergeExtParameterInfo(lproto, rproto, canUseLeft, canUseRight,
                               newParamInfos))
      return {};

    if (!canUseLeft)
      allLTypes = false;
    if (!canUseRight)
      allRTypes = false;

    BoundsAnnotations ReturnAnnots;
    if (!IgnoreBounds) {
      const BoundsAnnotations lReturnAnnots = lproto->ReturnAnnots;
      const BoundsAnnotations rReturnAnnots = rproto->ReturnAnnots;
      if (EquivalentAnnotations(lReturnAnnots, rReturnAnnots))
        ReturnAnnots = lReturnAnnots;
      else {
        // For unchecked return types, a return with
        // bounds is compatible with a return without bounds.
        // The merged type includes the bounds.
        if (!retType->isUncheckedPointerType())
          return QualType();
        if (!lReturnAnnots.IsEmpty() && rReturnAnnots.IsEmpty()) {
          ReturnAnnots = lReturnAnnots;
          allRTypes = false;
        } else if (!rReturnAnnots.IsEmpty() && lReturnAnnots.IsEmpty()) {
          ReturnAnnots = rReturnAnnots;
          allLTypes = false;
        } else if (lproto->isItypeGenericFunction() && !rproto->isItypeGenericFunction()) {
          allRTypes = false;
          ReturnAnnots = lReturnAnnots;
        } else if (!lproto->isItypeGenericFunction() && rproto->isItypeGenericFunction()) {
          allLTypes = false;
          ReturnAnnots = rReturnAnnots;
        } else
          return QualType();
      }
    }

    // Check parameter type compatibility
    SmallVector<QualType, 10> types;
    SmallVector<BoundsAnnotations, 10> bounds;
    bool hasParamAnnots = lproto->hasParamAnnots() || rproto->hasParamAnnots();
    for (unsigned i = 0, n = lproto->getNumParams(); i < n; i++) {
      QualType lParamType = lproto->getParamType(i).getUnqualifiedType();
      QualType rParamType = rproto->getParamType(i).getUnqualifiedType();
      QualType paramType = mergeFunctionParameterTypes(
          lParamType, rParamType, OfBlockPointer, Unqualified, IgnoreBounds);
      if (paramType.isNull())
        return {};

      if (Unqualified)
        paramType = paramType.getUnqualifiedType();

      types.push_back(paramType);
      if (Unqualified) {
        lParamType = lParamType.getUnqualifiedType();
        rParamType = rParamType.getUnqualifiedType();
      }

      if (getCanonicalType(paramType) != getCanonicalType(lParamType))
        allLTypes = false;
      if (getCanonicalType(paramType) != getCanonicalType(rParamType))
        allRTypes = false;

      if (!IgnoreBounds && hasParamAnnots) {
        const BoundsAnnotations lBounds = lproto->getParamAnnots(i);
        const BoundsAnnotations rBounds = rproto->getParamAnnots(i);
        if (EquivalentAnnotations(lBounds, rBounds))
          bounds.push_back(lBounds);
        else {
          // For unchecked parameter types, a parameter with
          // bounds is compatible with a parameter without bounds.
          // The merged type includes the bounds.
          if (!paramType->isUncheckedPointerType())
            return QualType();
          if (!lBounds.IsEmpty() && rBounds.IsEmpty()) {
            bounds.push_back(lBounds);
            allRTypes = false;
          } else if (!rBounds.IsEmpty() && lBounds.IsEmpty()) {
            bounds.push_back(rBounds);
            allLTypes = false;
          } else
            return QualType();
        }
      }
    }

    if (allLTypes) return lhs;
    if (allRTypes) return rhs;

    FunctionProtoType::ExtProtoInfo EPI = lproto->getExtProtoInfo();
    EPI.ExtInfo = einfo;
    EPI.ExtParameterInfos =
      newParamInfos.empty() ? nullptr : newParamInfos.data();
    if (hasParamAnnots)
      EPI.ParamAnnots = bounds.data();
    EPI.ReturnAnnots = ReturnAnnots;
    EPI.NumTypeVars = NumTypeVars;
    EPI.ItypeGenericFunction = IsITypeGenericFunction;
    return getFunctionType(retType, types, EPI);
  }

  if (lproto) allRTypes = false;
  if (rproto) allLTypes = false;

  const FunctionProtoType *proto = lproto ? lproto : rproto;
  if (proto) {
    assert(!proto->hasExceptionSpec() && "C++ shouldn't be here");
    if (proto->isVariadic())
      return {};
    // Check that the types are compatible with the types that
    // would result from default argument promotions (C99 6.7.5.3p15).
    // The only types actually affected are promotable integer
    // types and floats, which would be passed as a different
    // type depending on whether the prototype is visible.
    bool isCheckedC = getLangOpts().CheckedC;
    for (unsigned i = 0, n = proto->getNumParams(); i < n; ++i) {
      QualType paramTy = proto->getParamType(i);

      // Look at the converted type of enum types, since that is the type used
      // to pass enum values.
      if (const auto *Enum = paramTy->getAs<EnumType>()) {
        paramTy = Enum->getDecl()->getIntegerType();
        if (paramTy.isNull())
          return {};
      }

      if (paramTy->isPromotableIntegerType() ||
          getCanonicalType(paramTy).getUnqualifiedType() == FloatTy)
        return {};

      // For Checked C, a no prototype function is not compatible
      // with a prototype with a checked argument.
      if (isCheckedC && isNotAllowedForNoPrototypeFunction(paramTy))
        return QualType();
    }

    if (allLTypes) return lhs;
    if (allRTypes) return rhs;

    FunctionProtoType::ExtProtoInfo EPI = proto->getExtProtoInfo();
    EPI.ExtInfo = einfo;
    return getFunctionType(retType, proto->getParamTypes(), EPI);
  }

  if (allLTypes) return lhs;
  if (allRTypes) return rhs;
  return getFunctionNoProtoType(retType, einfo);
}

/// Given that we have an enum type and a non-enum type, try to merge them.
static QualType mergeEnumWithInteger(ASTContext &Context, const EnumType *ET,
                                     QualType other, bool isBlockReturnType) {
  // C99 6.7.2.2p4: Each enumerated type shall be compatible with char,
  // a signed integer type, or an unsigned integer type.
  // Compatibility is based on the underlying type, not the promotion
  // type.
  QualType underlyingType = ET->getDecl()->getIntegerType();
  if (underlyingType.isNull())
    return {};
  if (Context.hasSameType(underlyingType, other))
    return other;

  // In block return types, we're more permissive and accept any
  // integral type of the same size.
  if (isBlockReturnType && other->isIntegerType() &&
      Context.getTypeSize(underlyingType) == Context.getTypeSize(other))
    return other;

  return {};
}

QualType ASTContext::mergeTypes(QualType LHS, QualType RHS,
                                bool OfBlockPointer,
                                bool Unqualified, bool BlockReturnType,
                                bool IgnoreBounds) {
  // C++ [expr]: If an expression initially has the type "reference to T", the
  // type is adjusted to "T" prior to any further analysis, the expression
  // designates the object or function denoted by the reference, and the
  // expression is an lvalue unless the reference is an rvalue reference and
  // the expression is a function call (possibly inside parentheses).
  assert(!LHS->getAs<ReferenceType>() && "LHS is a reference type?");
  assert(!RHS->getAs<ReferenceType>() && "RHS is a reference type?");

  if (Unqualified) {
    LHS = LHS.getUnqualifiedType();
    RHS = RHS.getUnqualifiedType();
  }

  QualType LHSCan = getCanonicalType(LHS),
           RHSCan = getCanonicalType(RHS);

  // If two types are identical, they are compatible.
  if (LHSCan == RHSCan)
    return LHS;

  // If the qualifiers are different, the types aren't compatible... mostly.
  Qualifiers LQuals = LHSCan.getLocalQualifiers();
  Qualifiers RQuals = RHSCan.getLocalQualifiers();
  if (LQuals != RQuals) {
    // If any of these qualifiers are different, we have a type
    // mismatch.
    if (LQuals.getCVRQualifiers() != RQuals.getCVRQualifiers() ||
        LQuals.getAddressSpace() != RQuals.getAddressSpace() ||
        LQuals.getObjCLifetime() != RQuals.getObjCLifetime() ||
        LQuals.hasUnaligned() != RQuals.hasUnaligned())
      return {};

    // Exactly one GC qualifier difference is allowed: __strong is
    // okay if the other type has no GC qualifier but is an Objective
    // C object pointer (i.e. implicitly strong by default).  We fix
    // this by pretending that the unqualified type was actually
    // qualified __strong.
    Qualifiers::GC GC_L = LQuals.getObjCGCAttr();
    Qualifiers::GC GC_R = RQuals.getObjCGCAttr();
    assert((GC_L != GC_R) && "unequal qualifier sets had only equal elements");

    if (GC_L == Qualifiers::Weak || GC_R == Qualifiers::Weak)
      return {};

    if (GC_L == Qualifiers::Strong && RHSCan->isObjCObjectPointerType()) {
      return mergeTypes(LHS, getObjCGCQualType(RHS, Qualifiers::Strong),
                        /*OfBlockPointer=*/false,/*Unqualifed=*/false,
                        /*BlockReturnType=*/false, IgnoreBounds);
    }
    if (GC_R == Qualifiers::Strong && LHSCan->isObjCObjectPointerType()) {
      return mergeTypes(getObjCGCQualType(LHS, Qualifiers::Strong), RHS,
                        /*OfBlockPointer=*/false,/*Unqualifed=*/false,
                        /*BlockReturnType=*/false, IgnoreBounds);
    }
    return {};
  }

  // Okay, qualifiers are equal.

  Type::TypeClass LHSClass = LHSCan->getTypeClass();
  Type::TypeClass RHSClass = RHSCan->getTypeClass();

  // We want to consider the two function types to be the same for these
  // comparisons, just force one to the other.
  if (LHSClass == Type::FunctionProto) LHSClass = Type::FunctionNoProto;
  if (RHSClass == Type::FunctionProto) RHSClass = Type::FunctionNoProto;

  // Same as above for arrays
  if (LHSClass == Type::VariableArray || LHSClass == Type::IncompleteArray)
    LHSClass = Type::ConstantArray;
  if (RHSClass == Type::VariableArray || RHSClass == Type::IncompleteArray)
    RHSClass = Type::ConstantArray;

  // ObjCInterfaces are just specialized ObjCObjects.
  if (LHSClass == Type::ObjCInterface) LHSClass = Type::ObjCObject;
  if (RHSClass == Type::ObjCInterface) RHSClass = Type::ObjCObject;

  // Canonicalize ExtVector -> Vector.
  if (LHSClass == Type::ExtVector) LHSClass = Type::Vector;
  if (RHSClass == Type::ExtVector) RHSClass = Type::Vector;

  // If the canonical type classes don't match.
  if (LHSClass != RHSClass) {
    // Note that we only have special rules for turning block enum
    // returns into block int returns, not vice-versa.
    if (const auto *ETy = LHS->getAs<EnumType>()) {
      return mergeEnumWithInteger(*this, ETy, RHS, false);
    }
    if (const EnumType* ETy = RHS->getAs<EnumType>()) {
      return mergeEnumWithInteger(*this, ETy, LHS, BlockReturnType);
    }
    // allow block pointer type to match an 'id' type.
    if (OfBlockPointer && !BlockReturnType) {
       if (LHS->isObjCIdType() && RHS->isBlockPointerType())
         return LHS;
      if (RHS->isObjCIdType() && LHS->isBlockPointerType())
        return RHS;
    }

    return {};
  }

  // The canonical type classes match.
  switch (LHSClass) {
#define TYPE(Class, Base)
#define ABSTRACT_TYPE(Class, Base)
#define NON_CANONICAL_UNLESS_DEPENDENT_TYPE(Class, Base) case Type::Class:
#define NON_CANONICAL_TYPE(Class, Base) case Type::Class:
#define DEPENDENT_TYPE(Class, Base) case Type::Class:
#include "clang/AST/TypeNodes.def"
    llvm_unreachable("Non-canonical and dependent types shouldn't get here");

  case Type::Auto:
  case Type::DeducedTemplateSpecialization:
  case Type::LValueReference:
  case Type::RValueReference:
  case Type::MemberPointer:
    llvm_unreachable("C++ should never be in mergeTypes");

  case Type::ObjCInterface:
  case Type::IncompleteArray:
  case Type::VariableArray:
  case Type::FunctionProto:
  case Type::ExtVector:
    llvm_unreachable("Types are eliminated above");

  case Type::Pointer:
  {
    // Merge two pointer types, while trying to preserve typedef info
    const PointerType *LHSptr = LHS->getAs<PointerType>();
    const PointerType *RHSptr = RHS->getAs<PointerType>();
    QualType LHSPointee = LHSptr->getPointeeType();
    QualType RHSPointee = RHSptr->getPointeeType();

    if (LHSptr->getKind() != RHSptr->getKind()) return QualType();

    if (Unqualified) {
      LHSPointee = LHSPointee.getUnqualifiedType();
      RHSPointee = RHSPointee.getUnqualifiedType();
    }
    QualType ResultType = mergeTypes(LHSPointee, RHSPointee, false,
                                     Unqualified, IgnoreBounds);
    if (ResultType.isNull())
      return {};
    if (getCanonicalType(LHSPointee) == getCanonicalType(ResultType))
      return LHS;
    if (getCanonicalType(RHSPointee) == getCanonicalType(ResultType))
      return RHS;
    return getPointerType(ResultType);
  }
  case Type::BlockPointer:
  {
    // Merge two block pointer types, while trying to preserve typedef info
    QualType LHSPointee = LHS->getAs<BlockPointerType>()->getPointeeType();
    QualType RHSPointee = RHS->getAs<BlockPointerType>()->getPointeeType();
    if (Unqualified) {
      LHSPointee = LHSPointee.getUnqualifiedType();
      RHSPointee = RHSPointee.getUnqualifiedType();
    }
    if (getLangOpts().OpenCL) {
      Qualifiers LHSPteeQual = LHSPointee.getQualifiers();
      Qualifiers RHSPteeQual = RHSPointee.getQualifiers();
      // Blocks can't be an expression in a ternary operator (OpenCL v2.0
      // 6.12.5) thus the following check is asymmetric.
      if (!LHSPteeQual.isAddressSpaceSupersetOf(RHSPteeQual))
        return {};
      LHSPteeQual.removeAddressSpace();
      RHSPteeQual.removeAddressSpace();
      LHSPointee =
          QualType(LHSPointee.getTypePtr(), LHSPteeQual.getAsOpaqueValue());
      RHSPointee =
          QualType(RHSPointee.getTypePtr(), RHSPteeQual.getAsOpaqueValue());
    }
    QualType ResultType = mergeTypes(LHSPointee, RHSPointee, OfBlockPointer,
                                     Unqualified, IgnoreBounds);
    if (ResultType.isNull())
      return {};
    if (getCanonicalType(LHSPointee) == getCanonicalType(ResultType))
      return LHS;
    if (getCanonicalType(RHSPointee) == getCanonicalType(ResultType))
      return RHS;
    return getBlockPointerType(ResultType);
  }
  case Type::Atomic:
  {
    // Merge two pointer types, while trying to preserve typedef info
    QualType LHSValue = LHS->getAs<AtomicType>()->getValueType();
    QualType RHSValue = RHS->getAs<AtomicType>()->getValueType();
    if (Unqualified) {
      LHSValue = LHSValue.getUnqualifiedType();
      RHSValue = RHSValue.getUnqualifiedType();
    }
    QualType ResultType = mergeTypes(LHSValue, RHSValue, false,
                                     Unqualified, IgnoreBounds);
    if (ResultType.isNull())
      return {};
    if (getCanonicalType(LHSValue) == getCanonicalType(ResultType))
      return LHS;
    if (getCanonicalType(RHSValue) == getCanonicalType(ResultType))
      return RHS;
    return getAtomicType(ResultType);
  }
  case Type::ConstantArray:
  {
    const ArrayType *LHSArrayType = getAsArrayType(LHS);
    const ArrayType *RHSArrayType = getAsArrayType(RHS);
    CheckedArrayKind Kind = LHSArrayType->getKind();
    if (Kind != RHSArrayType->getKind()) {
      return QualType();
    }

    const ConstantArrayType* LCAT = getAsConstantArrayType(LHS);
    const ConstantArrayType* RCAT = getAsConstantArrayType(RHS);
    if (LCAT && RCAT && RCAT->getSize() != LCAT->getSize())
      return {};

    QualType LHSElem = LHSArrayType->getElementType();
    QualType RHSElem = RHSArrayType->getElementType();
    if (Unqualified) {
      LHSElem = LHSElem.getUnqualifiedType();
      RHSElem = RHSElem.getUnqualifiedType();
    }

    QualType ResultType = mergeTypes(LHSElem, RHSElem, false, Unqualified, IgnoreBounds);
    if (ResultType.isNull())
      return {};

    const VariableArrayType* LVAT = getAsVariableArrayType(LHS);
    const VariableArrayType* RVAT = getAsVariableArrayType(RHS);

    // If either side is a variable array, and both are complete, check whether
    // the current dimension is definite.
    if (LVAT || RVAT) {
      auto SizeFetch = [this](const VariableArrayType* VAT,
          const ConstantArrayType* CAT)
          -> std::pair<bool,llvm::APInt> {
        if (VAT) {
          llvm::APSInt TheInt;
          Expr *E = VAT->getSizeExpr();
          if (E && E->isIntegerConstantExpr(TheInt, *this))
            return std::make_pair(true, TheInt);
          else
            return std::make_pair(false, TheInt);
        } else if (CAT) {
            return std::make_pair(true, CAT->getSize());
        } else {
            return std::make_pair(false, llvm::APInt());
        }
      };

      bool HaveLSize, HaveRSize;
      llvm::APInt LSize, RSize;
      std::tie(HaveLSize, LSize) = SizeFetch(LVAT, LCAT);
      std::tie(HaveRSize, RSize) = SizeFetch(RVAT, RCAT);
      if (HaveLSize && HaveRSize && !llvm::APInt::isSameValue(LSize, RSize))
        return {}; // Definite, but unequal, array dimension
    }

    if (LCAT && getCanonicalType(LHSElem) == getCanonicalType(ResultType))
      return LHS;
    if (RCAT && getCanonicalType(RHSElem) == getCanonicalType(ResultType))
      return RHS;
    if (LCAT) return getConstantArrayType(ResultType, LCAT->getSize(),
                                          ArrayType::ArraySizeModifier(), 0,
                                          Kind);
    if (RCAT) return getConstantArrayType(ResultType, RCAT->getSize(),
                                          ArrayType::ArraySizeModifier(), 0,
                                          Kind);
    if (LVAT && getCanonicalType(LHSElem) == getCanonicalType(ResultType))
      return LHS;
    if (RVAT && getCanonicalType(RHSElem) == getCanonicalType(ResultType))
      return RHS;
    if (LVAT) {
      // FIXME: This isn't correct! But tricky to implement because
      // the array's size has to be the size of LHS, but the type
      // has to be different.
      return LHS;
    }
    if (RVAT) {
      // FIXME: This isn't correct! But tricky to implement because
      // the array's size has to be the size of RHS, but the type
      // has to be different.
      return RHS;
    }
    if (getCanonicalType(LHSElem) == getCanonicalType(ResultType)) return LHS;
    if (getCanonicalType(RHSElem) == getCanonicalType(ResultType)) return RHS;
    return getIncompleteArrayType(ResultType,
                                  ArrayType::ArraySizeModifier(), 0,
                                  Kind);
  }
  case Type::FunctionNoProto:
    return mergeFunctionTypes(LHS, RHS, OfBlockPointer, Unqualified,
                              IgnoreBounds);
  case Type::Record:
  case Type::Enum:
    return {};
  case Type::Builtin:
    // Only exactly equal builtin types are compatible, which is tested above.
    return {};
  case Type::Complex:
    // Distinct complex types are incompatible.
    return {};
  case Type::Vector:
    // FIXME: The merged type should be an ExtVector!
    if (areCompatVectorTypes(LHSCan->getAs<VectorType>(),
                             RHSCan->getAs<VectorType>()))
      return LHS;
    return {};
  case Type::ObjCObject: {
    // Check if the types are assignment compatible.
    // FIXME: This should be type compatibility, e.g. whether
    // "LHS x; RHS x;" at global scope is legal.
    const auto *LHSIface = LHS->getAs<ObjCObjectType>();
    const auto *RHSIface = RHS->getAs<ObjCObjectType>();
    if (canAssignObjCInterfaces(LHSIface, RHSIface))
      return LHS;

    return {};
  }
  case Type::ObjCObjectPointer:
    if (OfBlockPointer) {
      if (canAssignObjCInterfacesInBlockPointer(
                                          LHS->getAs<ObjCObjectPointerType>(),
                                          RHS->getAs<ObjCObjectPointerType>(),
                                          BlockReturnType))
        return LHS;
      return {};
    }
    if (canAssignObjCInterfaces(LHS->getAs<ObjCObjectPointerType>(),
                                RHS->getAs<ObjCObjectPointerType>()))
      return LHS;

    return {};
  case Type::Pipe:
    assert(LHS != RHS &&
           "Equivalent pipe types should have already been handled!");
    return {};
  case Type::TypeVariable:
    assert(LHS != RHS &&
           "Equivalent type variable types should have already been handled!");
    return {};
  case Type::Existential:
    // TODO: is this correct?
    return {};
  }

  llvm_unreachable("Invalid Type::Class!");
}

bool ASTContext::mergeExtParameterInfo(
    const FunctionProtoType *FirstFnType, const FunctionProtoType *SecondFnType,
    bool &CanUseFirst, bool &CanUseSecond,
    SmallVectorImpl<FunctionProtoType::ExtParameterInfo> &NewParamInfos) {
  assert(NewParamInfos.empty() && "param info list not empty");
  CanUseFirst = CanUseSecond = true;
  bool FirstHasInfo = FirstFnType->hasExtParameterInfos();
  bool SecondHasInfo = SecondFnType->hasExtParameterInfos();

  // Fast path: if the first type doesn't have ext parameter infos,
  // we match if and only if the second type also doesn't have them.
  if (!FirstHasInfo && !SecondHasInfo)
    return true;

  bool NeedParamInfo = false;
  size_t E = FirstHasInfo ? FirstFnType->getExtParameterInfos().size()
                          : SecondFnType->getExtParameterInfos().size();

  for (size_t I = 0; I < E; ++I) {
    FunctionProtoType::ExtParameterInfo FirstParam, SecondParam;
    if (FirstHasInfo)
      FirstParam = FirstFnType->getExtParameterInfo(I);
    if (SecondHasInfo)
      SecondParam = SecondFnType->getExtParameterInfo(I);

    // Cannot merge unless everything except the noescape flag matches.
    if (FirstParam.withIsNoEscape(false) != SecondParam.withIsNoEscape(false))
      return false;

    bool FirstNoEscape = FirstParam.isNoEscape();
    bool SecondNoEscape = SecondParam.isNoEscape();
    bool IsNoEscape = FirstNoEscape && SecondNoEscape;
    NewParamInfos.push_back(FirstParam.withIsNoEscape(IsNoEscape));
    if (NewParamInfos.back().getOpaqueValue())
      NeedParamInfo = true;
    if (FirstNoEscape != IsNoEscape)
      CanUseFirst = false;
    if (SecondNoEscape != IsNoEscape)
      CanUseSecond = false;
  }

  if (!NeedParamInfo)
    NewParamInfos.clear();

  return true;
}

void ASTContext::ResetObjCLayout(const ObjCContainerDecl *CD) {
  ObjCLayouts[CD] = nullptr;
}

/// mergeObjCGCQualifiers - This routine merges ObjC's GC attribute of 'LHS' and
/// 'RHS' attributes and returns the merged version; including for function
/// return types.
QualType ASTContext::mergeObjCGCQualifiers(QualType LHS, QualType RHS) {
  QualType LHSCan = getCanonicalType(LHS),
  RHSCan = getCanonicalType(RHS);
  // If two types are identical, they are compatible.
  if (LHSCan == RHSCan)
    return LHS;
  if (RHSCan->isFunctionType()) {
    if (!LHSCan->isFunctionType())
      return {};
    QualType OldReturnType =
        cast<FunctionType>(RHSCan.getTypePtr())->getReturnType();
    QualType NewReturnType =
        cast<FunctionType>(LHSCan.getTypePtr())->getReturnType();
    QualType ResReturnType =
      mergeObjCGCQualifiers(NewReturnType, OldReturnType);
    if (ResReturnType.isNull())
      return {};
    if (ResReturnType == NewReturnType || ResReturnType == OldReturnType) {
      // id foo(); ... __strong id foo(); or: __strong id foo(); ... id foo();
      // In either case, use OldReturnType to build the new function type.
      const auto *F = LHS->getAs<FunctionType>();
      if (const auto *FPT = cast<FunctionProtoType>(F)) {
        FunctionProtoType::ExtProtoInfo EPI = FPT->getExtProtoInfo();
        EPI.ExtInfo = getFunctionExtInfo(LHS);
        QualType ResultType =
            getFunctionType(OldReturnType, FPT->getParamTypes(), EPI);
        return ResultType;
      }
    }
    return {};
  }

  // If the qualifiers are different, the types can still be merged.
  Qualifiers LQuals = LHSCan.getLocalQualifiers();
  Qualifiers RQuals = RHSCan.getLocalQualifiers();
  if (LQuals != RQuals) {
    // If any of these qualifiers are different, we have a type mismatch.
    if (LQuals.getCVRQualifiers() != RQuals.getCVRQualifiers() ||
        LQuals.getAddressSpace() != RQuals.getAddressSpace())
      return {};

    // Exactly one GC qualifier difference is allowed: __strong is
    // okay if the other type has no GC qualifier but is an Objective
    // C object pointer (i.e. implicitly strong by default).  We fix
    // this by pretending that the unqualified type was actually
    // qualified __strong.
    Qualifiers::GC GC_L = LQuals.getObjCGCAttr();
    Qualifiers::GC GC_R = RQuals.getObjCGCAttr();
    assert((GC_L != GC_R) && "unequal qualifier sets had only equal elements");

    if (GC_L == Qualifiers::Weak || GC_R == Qualifiers::Weak)
      return {};

    if (GC_L == Qualifiers::Strong)
      return LHS;
    if (GC_R == Qualifiers::Strong)
      return RHS;
    return {};
  }

  if (LHSCan->isObjCObjectPointerType() && RHSCan->isObjCObjectPointerType()) {
    QualType LHSBaseQT = LHS->getAs<ObjCObjectPointerType>()->getPointeeType();
    QualType RHSBaseQT = RHS->getAs<ObjCObjectPointerType>()->getPointeeType();
    QualType ResQT = mergeObjCGCQualifiers(LHSBaseQT, RHSBaseQT);
    if (ResQT == LHSBaseQT)
      return LHS;
    if (ResQT == RHSBaseQT)
      return RHS;
  }
  return {};
}

//===--------------------------------------------------------------------===//
//        Predicates and methods for Checked C checked types and bounds
//===--------------------------------------------------------------------===//

static bool lessThan(bool Self, bool Other) {
  return (Self != Other && !Self);
}

bool ASTContext::isAtLeastAsCheckedAs(QualType T1, QualType T2) const {
  if (T1.isNull() || T2.isNull())
    return false;

  if (T1.getQualifiers() != T2.getQualifiers())
    return false;

  T1 = T1.getCanonicalType();
  T2 = T2.getCanonicalType();

  const Type *T1Type = T1.getTypePtr();
  const Type *T2Type = T2.getTypePtr();

  if (T1Type == T2Type)
    return true;

  Type::TypeClass T1TypeClass = T1->getTypeClass();
  if (T1TypeClass == Type::Pointer) {
    const PointerType *T1PtrType = cast<PointerType>(T1Type);
    QualType T1PointeeType = T1PtrType->getPointeeType();    
    if (isa<TypeVariableType>(T1PointeeType)) { // Use of TypeVariableType
      const TypeVariableType *AnnotatedType = cast<TypeVariableType>(T1PointeeType);
      if (AnnotatedType->IsBoundsInterfaceType()) { // Use of TypeVariableType in _Itype_for_any scope
        return T2->isVoidPointerType();
      }
    }
  }

  if (T1TypeClass != T2Type->getTypeClass())
    return false;

  switch (T1TypeClass) {
  case Type::Pointer: {
    const PointerType *T1PtrType = cast<PointerType>(T1Type);
    const PointerType *T2PtrType = cast<PointerType>(T2Type);
    if (lessThan(T1PtrType->isChecked(), T2PtrType->isChecked()))
      return false;

    QualType T1PointeeType = T1PtrType->getPointeeType();
    QualType T2PointeeType = T2PtrType->getPointeeType();
    if (!isAtLeastAsCheckedAs(T1PointeeType, T2PointeeType))
      return false;

    return true;
  }
  case Type::ConstantArray:
  case Type::IncompleteArray: {
    // check common array properties
    const ArrayType *T1ArrayType = cast<ArrayType>(T1Type);
    const ArrayType *T2ArrayType = cast<ArrayType>(T2Type);
    if (T1ArrayType->getSizeModifier() != T2ArrayType->getSizeModifier())
      return false;

    if (lessThan(T1ArrayType->isChecked(), T2ArrayType->isChecked()))
      return false;

    // If both arrays are checked, but they differ in kind, then
    // one must be a null-terminated array and other must be a
    // regular array.
    if (T1ArrayType->isChecked() && T2ArrayType->isChecked() &&
        T1ArrayType->getKind() != T2ArrayType->getKind())
      return false;

    QualType T1ElementType = T1ArrayType->getElementType();
    QualType T2ElementType = T2ArrayType->getElementType();
    if (!isAtLeastAsCheckedAs(T1ElementType, T2ElementType))
      return false;

    // check properties for specific kinds of arrays
    if (T1TypeClass == Type::ConstantArray) {
      const ConstantArrayType *T1ConstantArrayType =
        cast<ConstantArrayType>(T1Type);
      const ConstantArrayType *T2ConstantArrayType =
        cast<ConstantArrayType>(T2Type);
      if (!llvm::APInt::isSameValue(T1ConstantArrayType->getSize(),
          T2ConstantArrayType->getSize()))
        return false;
    }

    return true;
  }
  case Type::FunctionProto: {
    const FunctionProtoType *T1FuncType =
      cast<FunctionProtoType>(T1Type);
    const FunctionProtoType *T2FuncType =
      cast<FunctionProtoType>(T2Type);

    // Check return types
    QualType T1ReturnType = T1FuncType->getReturnType();
    QualType T2ReturnType = T2FuncType->getReturnType();
    if (!isAtLeastAsCheckedAs(T1ReturnType, T2ReturnType))
      return false;

    // Check parameter types and parameter-specific information.
    unsigned int paramCount = T1FuncType->getNumParams();
    if (paramCount != T2FuncType->getNumParams())
      return false;

    for (unsigned int i = 0; i < paramCount; i++) {
      QualType T1ParamType = T1FuncType->getParamType(i);
      QualType T2ParamType = T2FuncType->getParamType(i);
      if (!isAtLeastAsCheckedAs(T1ParamType, T2ParamType))
        return false;
      // check additional non-type information about parameters
      FunctionProtoType::ExtParameterInfo T1Info =
        T1FuncType->getExtParameterInfo(i);
      FunctionProtoType::ExtParameterInfo T2Info =
        T2FuncType->getExtParameterInfo(i);
      if (T1Info != T2Info)
        return false;
    }

    // Check T2 properties of the function type.
    if (T1FuncType->getExtInfo() != T2FuncType->getExtInfo())
      return false;

    if (T1FuncType->isVariadic() != T2FuncType->isVariadic())
      return false;

    // TODO: if we extend Checked C to C++, check C++-specific properties of
    // function types.

    return true;
  }
  case Type::Record : {
    const RecordType *T1RecType = cast<RecordType>(T1Type);
    const RecordType *T2RecType = cast<RecordType>(T2Type);
    return recordTypesMatch(T1RecType, T2RecType);
  }
  default:
    return false;
  }
}

bool ASTContext::isEqualIgnoringChecked(QualType T1, QualType T2) const {
  if (T1.isNull() || T2.isNull())
    return false;

  if (T1.getQualifiers() != T2.getQualifiers())
    return false;

  T1 = T1.getCanonicalType();
  T2 = T2.getCanonicalType();

  const Type *T1Type = T1.getTypePtr();
  const Type *T2Type = T2.getTypePtr();

  if (T1Type == T2Type)
    return true;

  Type::TypeClass T1TypeClass = T1->getTypeClass();
  if (T1TypeClass == Type::Pointer) {
    const PointerType *T1PtrType = cast<PointerType>(T1Type);
    QualType T1PointeeType = T1PtrType->getPointeeType();    
    if (isa<TypeVariableType>(T1PointeeType)) { // Use of TypeVariableType
      const TypeVariableType *AnnotatedType = cast<TypeVariableType>(T1PointeeType);
      if (AnnotatedType->IsBoundsInterfaceType()) { // Use of TypeVariableType in _Itype_for_any scope
        return T2->isVoidPointerType();
      }
    }
  }

  if (T1TypeClass != T2Type->getTypeClass())
    return false;

  switch (T1TypeClass) {
  case Type::Pointer: {
    const PointerType *T1PtrType = cast<PointerType>(T1Type);
    const PointerType *T2PtrType = cast<PointerType>(T2Type);
    QualType T1PointeeType = T1PtrType->getPointeeType();
    QualType T2PointeeType = T2PtrType->getPointeeType();
    if (!isEqualIgnoringChecked(T1PointeeType, T2PointeeType))
      return false;

    return true;
  }
  case Type::ConstantArray:
  case Type::IncompleteArray: {
    // check common array properties
    const ArrayType *T1ArrayType = cast<ArrayType>(T1Type);
    const ArrayType *T2ArrayType = cast<ArrayType>(T2Type);
    if (T1ArrayType->getSizeModifier() != T2ArrayType->getSizeModifier())
      return false;

    QualType T1ElementType = T1ArrayType->getElementType();
    QualType T2ElementType = T2ArrayType->getElementType();
    if (!isEqualIgnoringChecked(T1ElementType, T2ElementType))
      return false;

    // check properties for specific kinds of arrays
    if (T1TypeClass == Type::ConstantArray) {
      const ConstantArrayType *T1ConstantArrayType =
        cast<ConstantArrayType>(T1Type);
      const ConstantArrayType *T2ConstantArrayType =
        cast<ConstantArrayType>(T2Type);
      if (!llvm::APInt::isSameValue(T1ConstantArrayType->getSize(),
          T2ConstantArrayType->getSize()))
        return false;
    }

    return true;
  }
  case Type::FunctionProto: {
    const FunctionProtoType *T1FuncType = cast<FunctionProtoType>(T1Type);
    const FunctionProtoType *T2FuncType =
      cast<FunctionProtoType>(T2Type);

    // Check return types
    QualType T1ReturnType = T1FuncType->getReturnType();
    QualType T2ReturnType = T2FuncType->getReturnType();
    if (!isEqualIgnoringChecked(T1ReturnType, T2ReturnType))
      return false;

    // Check parameter types and parameter-specific information.
    unsigned int paramCount = T1FuncType->getNumParams();
    if (paramCount != T2FuncType->getNumParams())
      return false;

    for (unsigned int i = 0; i < paramCount; i++) {
      QualType T1ParamType = T1FuncType->getParamType(i);
      QualType T2ParamType = T2FuncType->getParamType(i);
      if (!isEqualIgnoringChecked(T1ParamType, T2ParamType))
        return false;
    }

    // Check T2 properties of the function type.
    if (T1FuncType->getExtInfo() != T2FuncType->getExtInfo())
      return false;

    if (T1FuncType->isVariadic() != T2FuncType->isVariadic())
      return false;

    // TODO: if we extend Checked C to C++, check C++-specific properties of
    // function types.

    return true;
  }
  case Type::Record : {
    const RecordType *T1RecType = cast<RecordType>(T1Type);
    const RecordType *T2RecType = cast<RecordType>(T2Type);
    return recordTypesMatch(T1RecType, T2RecType);
  }
  default:
    return false;
  }
}

bool ASTContext::recordTypesMatch(const RecordType *T1, const RecordType *T2) const {
  if (T1 == T2) return true;
  RecordDecl *T1Decl = T1->getDecl();
  RecordDecl *T2Decl = T2->getDecl();
  assert(T1Decl != T2Decl && "Expected RecordDecls to be different, since the corresponding RecordTypes are different");

  // If either T1 or T2 isn't a type application, the two types can't match, because
  // we already know the type pointers aren't the same.
  if (!T1Decl->isInstantiated() || !T2Decl->isInstantiated()) return false;
  auto T1BaseType = getRecordType(T1Decl->genericBaseDecl());
  auto T2BaseType = getRecordType(T2Decl->genericBaseDecl());

  // We know at this point that T1 and T2 are type applications.
  // T1 and T2 match if the following three conditions hold:
  //   1) T1 and T2's bases match
  //   2) T2's base is a generic bounds interface (itype_for_any)
  //   3) T2 = Base<void, ..., void> (i.e. all of T2's type arguments are 'void')
  // This rule allows us to match 'struct List *next : itype(_Ptr<struct List<T> >)'.
  // Even though the user doesn't write T2 explicitly as an application, it is desugared into the special
  // application where all arguments are 'void' by the type system.

  // Check 1) and 2)
  if (T1BaseType != T2BaseType || !T2Decl->genericBaseDecl()->isItypeGeneric()) return false;

  // Check 3)
  auto NumArgs = T2Decl->typeArgs().size();
  assert(T1Decl->typeArgs().size() == NumArgs && "Expected same number of type arguments");
  for (auto TArg : T2Decl->typeArgs()) {
    if (TArg.typeName.getTypePtr() != VoidTy.getTypePtr()) return false;
  }

  return true;
}

// For the Checked C extension, compute whether a type is allowed to be an
// argument or return type for a no-prototype function.   This computes the
// set of allowed types described in Section 5.5 of the Checked C
// specification.
bool ASTContext::isNotAllowedForNoPrototypeFunction(QualType QT) const {
  if (const PointerType *PT = QT->getAs<PointerType>()) {
    if (PT->isChecked())
      return true;
    if (PT->isFunctionPointerType())
      return isNotAllowedForNoPrototypeFunction(PT->getPointeeType());
    // Unchecked pointer types are allowed
    return false;
  } else if (QT->isCheckedArrayType())
    return true;
  else if (const FunctionType *FT = QT->getAs<FunctionType>()) {
    QualType RetType = FT->getReturnType();
    if (isNotAllowedForNoPrototypeFunction(RetType))
      return true;
    if (const FunctionProtoType *FPT = FT->getAs<FunctionProtoType>()) {
      if (FPT->hasReturnAnnots())
        return true;
      unsigned NumParams = FPT->getNumParams();
      for (unsigned I=0; I< NumParams; ++I) {
        if (isNotAllowedForNoPrototypeFunction(FPT->getParamType(I)))
          return true;
        if (!FPT->getParamAnnots(I).IsEmpty())
          return true;
      }
    }
  } else if (const RecordType *RT = QT->getAs<RecordType>()) {
     const RecordDecl *RD = RT->getDecl();
     if (const RecordDecl *Def = RD->getDefinition()) {
       for (const auto *FieldDecl : Def->fields()) {
         QualType FieldType = FieldDecl->getType();
         if (isNotAllowedForNoPrototypeFunction(FieldType))
           return true;
         if (!FieldDecl->getBoundsAnnotations().IsEmpty() &&
             !FieldType->isUncheckedPointerType())
           return true;
       }
    }
  }
  return false;
}

bool ASTContext::EquivalentBounds(const BoundsExpr *Expr1, const BoundsExpr *Expr2,
                                  EquivExprSets *EquivExprs) {
  if (Expr1 && Expr2) {
    Lexicographic::Result Cmp = Lexicographic(*this, EquivExprs).CompareExpr(Expr1, Expr2);
    return Cmp == Lexicographic::Result::Equal;
  }

  // One or both bounds expressions are null pointers.
  if (Expr1 && !Expr2)
    return Expr1->isUnknown();

  if (!Expr1 && Expr2)
    return Expr2->isUnknown();

 // Both must be null pointers.
  return true;
}

bool ASTContext::EquivalentInteropTypes(
  const InteropTypeExpr *Expr1,
  const InteropTypeExpr *Expr2) {
  if (Expr1 == nullptr && Expr2 == nullptr)
    return true;

  if (Expr1 != nullptr && Expr2 != nullptr && Expr1->getType() == Expr2->getType())
    return true;

  return false;
}

bool ASTContext::EquivalentAnnotations(
  const BoundsAnnotations &Annots1,
  const BoundsAnnotations &Annots2) {
  BoundsExpr *Expr1 = Annots1.getBoundsExpr();
  BoundsExpr *Expr2 = Annots2.getBoundsExpr();
  if (!EquivalentBounds(Expr1, Expr2))
    return false;

  InteropTypeExpr *IT1 = Annots1.getInteropTypeExpr();
  InteropTypeExpr *IT2 = Annots2.getInteropTypeExpr();

  return EquivalentInteropTypes(IT1, IT2);
}

BoundsExpr *ASTContext::getPrebuiltCountZero() {
  if (!PrebuiltCountZero) {
    llvm::APInt Zero(getIntWidth(IntTy), 0);
    IntegerLiteral *ZeroLiteral = new (*this) IntegerLiteral(*this, Zero, IntTy, SourceLocation());
    PrebuiltCountZero =
      new (*this) CountBoundsExpr(BoundsExpr::Kind::ElementCount,
                                  ZeroLiteral, SourceLocation(), SourceLocation());
    PrebuiltCountZero->setCompilerGenerated(true);
  }
  return PrebuiltCountZero;
}

BoundsExpr *ASTContext::getPrebuiltCountOne() {
  if (!PrebuiltCountOne) {
    llvm::APInt One(getIntWidth(IntTy), 1);
    IntegerLiteral *OneLiteral = new (*this) IntegerLiteral(*this, One, IntTy,
                                                            SourceLocation());
    PrebuiltCountOne =
      new (*this) CountBoundsExpr(BoundsExpr::Kind::ElementCount,
                                  OneLiteral, SourceLocation(),
                                  SourceLocation());
    PrebuiltCountOne->setCompilerGenerated(true);
  }
  return PrebuiltCountOne;
}

BoundsExpr *ASTContext::getPrebuiltByteCountOne() {
  if (!PrebuiltByteCountOne) {
    llvm::APInt One(getIntWidth(IntTy), 1);
    IntegerLiteral *OneLiteral = new (*this) IntegerLiteral(*this, One, IntTy,
                                                            SourceLocation());
    PrebuiltByteCountOne =
      new (*this) CountBoundsExpr(BoundsExpr::Kind::ByteCount,
                                  OneLiteral, SourceLocation(),
                                  SourceLocation());
    PrebuiltByteCountOne->setCompilerGenerated(true);
  }
  return PrebuiltByteCountOne;
}

BoundsExpr *ASTContext::getPrebuiltBoundsUnknown() {
  if (!PrebuiltBoundsUnknown) {
    PrebuiltBoundsUnknown =
      new (*this) NullaryBoundsExpr(BoundsExpr::Kind::Unknown,
                                    SourceLocation(), SourceLocation());
    PrebuiltBoundsUnknown->setCompilerGenerated(true);
  }
  return PrebuiltBoundsUnknown;
}

 QualType ASTContext::getInteropTypeAndAdjust(const InteropTypeExpr *BA, bool IsParam) const {
  if (!BA) return QualType();
  QualType ResultType = BA->getType();
  if (IsParam && !ResultType.isNull() && ResultType->isArrayType())
    ResultType = getAdjustedParameterType(ResultType);
  return ResultType;
}

//
// Methods for tracking which member bounds declarations use a member.
//

ASTContext::member_bounds_iterator
ASTContext::using_member_bounds_begin(const MemberPath &Path) const {
  auto Pos = UsingBounds.find(Path);
  if (Pos == UsingBounds.end())
    return nullptr;
  return Pos->second.begin();
}

ASTContext::member_bounds_iterator
ASTContext::using_member_bounds_end(const MemberPath &Path) const {
  auto Pos = UsingBounds.find(Path);
  if (Pos == UsingBounds.end())
    return nullptr;
  return Pos->second.end();
}

unsigned
ASTContext::using_member_bounds_size(const MemberPath &Path) const {
  auto Pos = UsingBounds.find(Path);
  if (Pos == UsingBounds.end())
    return 0;
  return Pos->second.size();
}

ASTContext::member_bounds_iterator_range
ASTContext::using_member_bounds(const MemberPath &Path) const {
  return member_bounds_iterator_range(using_member_bounds_begin(Path),
                                      using_member_bounds_end(Path));
}

void ASTContext::addMemberBoundsUse(const MemberPath &Path,
                                    const FieldDecl *Bounds) {
  UsingBounds[Path].push_back(Bounds);
}

//===----------------------------------------------------------------------===//
//                         Integer Predicates
//===----------------------------------------------------------------------===//

unsigned ASTContext::getIntWidth(QualType T) const {
  if (const auto *ET = T->getAs<EnumType>())
    T = ET->getDecl()->getIntegerType();
  if (T->isBooleanType())
    return 1;
  // For builtin types, just use the standard type sizing method
  return (unsigned)getTypeSize(T);
}

QualType ASTContext::getCorrespondingUnsignedType(QualType T) const {
  assert((T->hasSignedIntegerRepresentation() || T->isSignedFixedPointType()) &&
         "Unexpected type");

  // Turn <4 x signed int> -> <4 x unsigned int>
  if (const auto *VTy = T->getAs<VectorType>())
    return getVectorType(getCorrespondingUnsignedType(VTy->getElementType()),
                         VTy->getNumElements(), VTy->getVectorKind());

  // For enums, we return the unsigned version of the base type.
  if (const auto *ETy = T->getAs<EnumType>())
    T = ETy->getDecl()->getIntegerType();

  const auto *BTy = T->getAs<BuiltinType>();
  assert(BTy && "Unexpected signed integer or fixed point type");
  switch (BTy->getKind()) {
  case BuiltinType::Char_S:
  case BuiltinType::SChar:
    return UnsignedCharTy;
  case BuiltinType::Short:
    return UnsignedShortTy;
  case BuiltinType::Int:
    return UnsignedIntTy;
  case BuiltinType::Long:
    return UnsignedLongTy;
  case BuiltinType::LongLong:
    return UnsignedLongLongTy;
  case BuiltinType::Int128:
    return UnsignedInt128Ty;

  case BuiltinType::ShortAccum:
    return UnsignedShortAccumTy;
  case BuiltinType::Accum:
    return UnsignedAccumTy;
  case BuiltinType::LongAccum:
    return UnsignedLongAccumTy;
  case BuiltinType::SatShortAccum:
    return SatUnsignedShortAccumTy;
  case BuiltinType::SatAccum:
    return SatUnsignedAccumTy;
  case BuiltinType::SatLongAccum:
    return SatUnsignedLongAccumTy;
  case BuiltinType::ShortFract:
    return UnsignedShortFractTy;
  case BuiltinType::Fract:
    return UnsignedFractTy;
  case BuiltinType::LongFract:
    return UnsignedLongFractTy;
  case BuiltinType::SatShortFract:
    return SatUnsignedShortFractTy;
  case BuiltinType::SatFract:
    return SatUnsignedFractTy;
  case BuiltinType::SatLongFract:
    return SatUnsignedLongFractTy;
  default:
    llvm_unreachable("Unexpected signed integer or fixed point type");
  }
}

ASTMutationListener::~ASTMutationListener() = default;

void ASTMutationListener::DeducedReturnType(const FunctionDecl *FD,
                                            QualType ReturnType) {}

//===----------------------------------------------------------------------===//
//                          Builtin Type Computation
//===----------------------------------------------------------------------===//

/// DecodeTypeFromStr - This decodes one type descriptor from Str, advancing the
/// pointer over the consumed characters.  This returns the resultant type.  If
/// AllowTypeModifiers is false then modifier like * are not parsed, just basic
/// types.  This allows "v2i*" to be parsed as a pointer to a v2i instead of
/// a vector of "i*".
///
/// RequiresICE is filled in on return to indicate whether the value is required
/// to be an Integer Constant Expression.
static QualType DecodeTypeFromStr(const char *&Str, const ASTContext &Context,
                                  ASTContext::GetBuiltinTypeError &Error,
                                  bool &RequiresICE,
                                  bool AllowTypeModifiers) {
  // Modifiers.
  int HowLong = 0;
  bool Signed = false, Unsigned = false;
  RequiresICE = false;

  // Read the prefixed modifiers first.
  bool Done = false;
  #ifndef NDEBUG
  bool IsSpecial = false;
  #endif
  while (!Done) {
    switch (*Str++) {
    default: Done = true; --Str; break;
    case 'I':
      RequiresICE = true;
      break;
    case 'S':
      assert(!Unsigned && "Can't use both 'S' and 'U' modifiers!");
      assert(!Signed && "Can't use 'S' modifier multiple times!");
      Signed = true;
      break;
    case 'U':
      assert(!Signed && "Can't use both 'S' and 'U' modifiers!");
      assert(!Unsigned && "Can't use 'U' modifier multiple times!");
      Unsigned = true;
      break;
    case 'L':
      assert(!IsSpecial && "Can't use 'L' with 'W', 'N', 'Z' or 'O' modifiers");
      assert(HowLong <= 2 && "Can't have LLLL modifier");
      ++HowLong;
      break;
    case 'N':
      // 'N' behaves like 'L' for all non LP64 targets and 'int' otherwise.
      assert(!IsSpecial && "Can't use two 'N', 'W', 'Z' or 'O' modifiers!");
      assert(HowLong == 0 && "Can't use both 'L' and 'N' modifiers!");
      #ifndef NDEBUG
      IsSpecial = true;
      #endif
      if (Context.getTargetInfo().getLongWidth() == 32)
        ++HowLong;
      break;
    case 'W':
      // This modifier represents int64 type.
      assert(!IsSpecial && "Can't use two 'N', 'W', 'Z' or 'O' modifiers!");
      assert(HowLong == 0 && "Can't use both 'L' and 'W' modifiers!");
      #ifndef NDEBUG
      IsSpecial = true;
      #endif
      switch (Context.getTargetInfo().getInt64Type()) {
      default:
        llvm_unreachable("Unexpected integer type");
      case TargetInfo::SignedLong:
        HowLong = 1;
        break;
      case TargetInfo::SignedLongLong:
        HowLong = 2;
        break;
      }
      break;
    case 'Z':
      // This modifier represents int32 type.
      assert(!IsSpecial && "Can't use two 'N', 'W', 'Z' or 'O' modifiers!");
      assert(HowLong == 0 && "Can't use both 'L' and 'Z' modifiers!");
      #ifndef NDEBUG
      IsSpecial = true;
      #endif
      switch (Context.getTargetInfo().getIntTypeByWidth(32, true)) {
      default:
        llvm_unreachable("Unexpected integer type");
      case TargetInfo::SignedInt:
        HowLong = 0;
        break;
      case TargetInfo::SignedLong:
        HowLong = 1;
        break;
      case TargetInfo::SignedLongLong:
        HowLong = 2;
        break;
      }
      break;
    case 'O':
      assert(!IsSpecial && "Can't use two 'N', 'W', 'Z' or 'O' modifiers!");
      assert(HowLong == 0 && "Can't use both 'L' and 'O' modifiers!");
      #ifndef NDEBUG
      IsSpecial = true;
      #endif
      if (Context.getLangOpts().OpenCL)
        HowLong = 1;
      else
        HowLong = 2;
      break;
    }
  }

  QualType Type;

  // Read the base type.
  switch (*Str++) {
  default: llvm_unreachable("Unknown builtin type letter!");
  case 'v':
    assert(HowLong == 0 && !Signed && !Unsigned &&
           "Bad modifiers used with 'v'!");
    Type = Context.VoidTy;
    break;
  case 'h':
    assert(HowLong == 0 && !Signed && !Unsigned &&
           "Bad modifiers used with 'h'!");
    Type = Context.HalfTy;
    break;
  case 'f':
    assert(HowLong == 0 && !Signed && !Unsigned &&
           "Bad modifiers used with 'f'!");
    Type = Context.FloatTy;
    break;
  case 'd':
    assert(HowLong < 3 && !Signed && !Unsigned &&
           "Bad modifiers used with 'd'!");
    if (HowLong == 1)
      Type = Context.LongDoubleTy;
    else if (HowLong == 2)
      Type = Context.Float128Ty;
    else
      Type = Context.DoubleTy;
    break;
  case 's':
    assert(HowLong == 0 && "Bad modifiers used with 's'!");
    if (Unsigned)
      Type = Context.UnsignedShortTy;
    else
      Type = Context.ShortTy;
    break;
  case 'i':
    if (HowLong == 3)
      Type = Unsigned ? Context.UnsignedInt128Ty : Context.Int128Ty;
    else if (HowLong == 2)
      Type = Unsigned ? Context.UnsignedLongLongTy : Context.LongLongTy;
    else if (HowLong == 1)
      Type = Unsigned ? Context.UnsignedLongTy : Context.LongTy;
    else
      Type = Unsigned ? Context.UnsignedIntTy : Context.IntTy;
    break;
  case 'c':
    assert(HowLong == 0 && "Bad modifiers used with 'c'!");
    if (Signed)
      Type = Context.SignedCharTy;
    else if (Unsigned)
      Type = Context.UnsignedCharTy;
    else
      Type = Context.CharTy;
    break;
  case 'b': // boolean
    assert(HowLong == 0 && !Signed && !Unsigned && "Bad modifiers for 'b'!");
    Type = Context.BoolTy;
    break;
  case 'z':  // size_t.
    assert(HowLong == 0 && !Signed && !Unsigned && "Bad modifiers for 'z'!");
    Type = Context.getSizeType();
    break;
  case 'w':  // wchar_t.
    assert(HowLong == 0 && !Signed && !Unsigned && "Bad modifiers for 'w'!");
    Type = Context.getWideCharType();
    break;
  case 'F':
    Type = Context.getCFConstantStringType();
    break;
  case 'G':
    Type = Context.getObjCIdType();
    break;
  case 'H':
    Type = Context.getObjCSelType();
    break;
  case 'M':
    Type = Context.getObjCSuperType();
    break;
  case 'a':
    Type = Context.getBuiltinVaListType();
    assert(!Type.isNull() && "builtin va list type not initialized!");
    break;
  case 'A':
    // This is a "reference" to a va_list; however, what exactly
    // this means depends on how va_list is defined. There are two
    // different kinds of va_list: ones passed by value, and ones
    // passed by reference.  An example of a by-value va_list is
    // x86, where va_list is a char*. An example of by-ref va_list
    // is x86-64, where va_list is a __va_list_tag[1]. For x86,
    // we want this argument to be a char*&; for x86-64, we want
    // it to be a __va_list_tag*.
    Type = Context.getBuiltinVaListType();
    assert(!Type.isNull() && "builtin va list type not initialized!");
    if (Type->isArrayType())
      Type = Context.getArrayDecayedType(Type);
    else
      Type = Context.getLValueReferenceType(Type);
    break;
  case 'V': {
    char *End;
    unsigned NumElements = strtoul(Str, &End, 10);
    assert(End != Str && "Missing vector size");
    Str = End;

    QualType ElementType = DecodeTypeFromStr(Str, Context, Error,
                                             RequiresICE, false);
    assert(!RequiresICE && "Can't require vector ICE");

    // TODO: No way to make AltiVec vectors in builtins yet.
    Type = Context.getVectorType(ElementType, NumElements,
                                 VectorType::GenericVector);
    break;
  }
  case 'E': {
    char *End;

    unsigned NumElements = strtoul(Str, &End, 10);
    assert(End != Str && "Missing vector size");

    Str = End;

    QualType ElementType = DecodeTypeFromStr(Str, Context, Error, RequiresICE,
                                             false);
    Type = Context.getExtVectorType(ElementType, NumElements);
    break;
  }
  case 'X': {
    QualType ElementType = DecodeTypeFromStr(Str, Context, Error, RequiresICE,
                                             false);
    assert(!RequiresICE && "Can't require complex ICE");
    Type = Context.getComplexType(ElementType);
    break;
  }
  case 'Y':
    Type = Context.getPointerDiffType();
    break;
  case 'P':
    Type = Context.getFILEType();
    if (Type.isNull()) {
      Error = ASTContext::GE_Missing_stdio;
      return {};
    }
    break;
  case 'J':
    if (Signed)
      Type = Context.getsigjmp_bufType();
    else
      Type = Context.getjmp_bufType();

    if (Type.isNull()) {
      Error = ASTContext::GE_Missing_setjmp;
      return {};
    }
    break;
  case 'K':
    assert(HowLong == 0 && !Signed && !Unsigned && "Bad modifiers for 'K'!");
    Type = Context.getucontext_tType();

    if (Type.isNull()) {
      Error = ASTContext::GE_Missing_ucontext;
      return {};
    }
    break;
  case 'p':
    Type = Context.getProcessIDType();
    break;
  }

  // If there are modifiers and if we're allowed to parse them, go for it.
  Done = !AllowTypeModifiers;
  while (!Done) {
    switch (char c = *Str++) {
    default: Done = true; --Str; break;
    case '*':
    case '&': {
      // Both pointers and references can have their pointee types
      // qualified with an address space.
      char *End;
      unsigned AddrSpace = strtoul(Str, &End, 10);
      if (End != Str) {
        // Note AddrSpace == 0 is not the same as an unspecified address space.
        Type = Context.getAddrSpaceQualType(
          Type,
          Context.getLangASForBuiltinAddressSpace(AddrSpace));
        Str = End;
      }
      if (c == '*')
        Type = Context.getPointerType(Type);
      else
        Type = Context.getLValueReferenceType(Type);
      break;
    }
    // FIXME: There's no way to have a built-in with an rvalue ref arg.
    case 'C':
      Type = Type.withConst();
      break;
    case 'D':
      Type = Context.getVolatileType(Type);
      break;
    case 'R':
      Type = Type.withRestrict();
      break;
    }
  }

  assert((!RequiresICE || Type->isIntegralOrEnumerationType()) &&
         "Integer constant 'I' type must be an integer");

  return Type;
}

/// GetBuiltinType - Return the type for the specified builtin.
QualType ASTContext::GetBuiltinType(unsigned Id,
                                    GetBuiltinTypeError &Error,
                                    unsigned *IntegerConstantArgs) const {
  const char *TypeStr = BuiltinInfo.getTypeString(Id);
  if (TypeStr[0] == '\0') {
    Error = GE_Missing_type;
    return {};
  }

  SmallVector<QualType, 8> ArgTypes;

  bool RequiresICE = false;
  Error = GE_None;
  QualType ResType = DecodeTypeFromStr(TypeStr, *this, Error,
                                       RequiresICE, true);
  if (Error != GE_None)
    return {};

  assert(!RequiresICE && "Result of intrinsic cannot be required to be an ICE");

  while (TypeStr[0] && TypeStr[0] != '.') {
    QualType Ty = DecodeTypeFromStr(TypeStr, *this, Error, RequiresICE, true);
    if (Error != GE_None)
      return {};

    // If this argument is required to be an IntegerConstantExpression and the
    // caller cares, fill in the bitmask we return.
    if (RequiresICE && IntegerConstantArgs)
      *IntegerConstantArgs |= 1 << ArgTypes.size();

    // Do array -> pointer decay.  The builtin should use the decayed type.
    if (Ty->isArrayType())
      Ty = getArrayDecayedType(Ty);

    ArgTypes.push_back(Ty);
  }

  if (Id == Builtin::BI__GetExceptionInfo)
    return {};

  assert((TypeStr[0] != '.' || TypeStr[1] == 0) &&
         "'.' should only occur at end of builtin type list!");

  bool Variadic = (TypeStr[0] == '.');

  FunctionType::ExtInfo EI(getDefaultCallingConvention(
      Variadic, /*IsCXXMethod=*/false, /*IsBuiltin=*/true));
  if (BuiltinInfo.isNoReturn(Id)) EI = EI.withNoReturn(true);


  // We really shouldn't be making a no-proto type here.
  if (ArgTypes.empty() && Variadic && !getLangOpts().CPlusPlus)
    return getFunctionNoProtoType(ResType, EI);

  FunctionProtoType::ExtProtoInfo EPI;
  EPI.ExtInfo = EI;
  EPI.Variadic = Variadic;
  if (getLangOpts().CPlusPlus && BuiltinInfo.isNoThrow(Id))
    EPI.ExceptionSpec.Type =
        getLangOpts().CPlusPlus11 ? EST_BasicNoexcept : EST_DynamicNone;

  return getFunctionType(ResType, ArgTypes, EPI);
}

static GVALinkage basicGVALinkageForFunction(const ASTContext &Context,
                                             const FunctionDecl *FD) {
  if (!FD->isExternallyVisible())
    return GVA_Internal;

  // Non-user-provided functions get emitted as weak definitions with every
  // use, no matter whether they've been explicitly instantiated etc.
  if (const auto *MD = dyn_cast<CXXMethodDecl>(FD))
    if (!MD->isUserProvided())
      return GVA_DiscardableODR;

  GVALinkage External;
  switch (FD->getTemplateSpecializationKind()) {
  case TSK_Undeclared:
  case TSK_ExplicitSpecialization:
    External = GVA_StrongExternal;
    break;

  case TSK_ExplicitInstantiationDefinition:
    return GVA_StrongODR;

  // C++11 [temp.explicit]p10:
  //   [ Note: The intent is that an inline function that is the subject of
  //   an explicit instantiation declaration will still be implicitly
  //   instantiated when used so that the body can be considered for
  //   inlining, but that no out-of-line copy of the inline function would be
  //   generated in the translation unit. -- end note ]
  case TSK_ExplicitInstantiationDeclaration:
    return GVA_AvailableExternally;

  case TSK_ImplicitInstantiation:
    External = GVA_DiscardableODR;
    break;
  }

  if (!FD->isInlined())
    return External;

  if ((!Context.getLangOpts().CPlusPlus &&
       !Context.getTargetInfo().getCXXABI().isMicrosoft() &&
       !FD->hasAttr<DLLExportAttr>()) ||
      FD->hasAttr<GNUInlineAttr>()) {
    // FIXME: This doesn't match gcc's behavior for dllexport inline functions.

    // GNU or C99 inline semantics. Determine whether this symbol should be
    // externally visible.
    if (FD->isInlineDefinitionExternallyVisible())
      return External;

    // C99 inline semantics, where the symbol is not externally visible.
    return GVA_AvailableExternally;
  }

  // Functions specified with extern and inline in -fms-compatibility mode
  // forcibly get emitted.  While the body of the function cannot be later
  // replaced, the function definition cannot be discarded.
  if (FD->isMSExternInline())
    return GVA_StrongODR;

  return GVA_DiscardableODR;
}

static GVALinkage adjustGVALinkageForAttributes(const ASTContext &Context,
                                                const Decl *D, GVALinkage L) {
  // See http://msdn.microsoft.com/en-us/library/xa0d9ste.aspx
  // dllexport/dllimport on inline functions.
  if (D->hasAttr<DLLImportAttr>()) {
    if (L == GVA_DiscardableODR || L == GVA_StrongODR)
      return GVA_AvailableExternally;
  } else if (D->hasAttr<DLLExportAttr>()) {
    if (L == GVA_DiscardableODR)
      return GVA_StrongODR;
  } else if (Context.getLangOpts().CUDA && Context.getLangOpts().CUDAIsDevice &&
             D->hasAttr<CUDAGlobalAttr>()) {
    // Device-side functions with __global__ attribute must always be
    // visible externally so they can be launched from host.
    if (L == GVA_DiscardableODR || L == GVA_Internal)
      return GVA_StrongODR;
  }
  return L;
}

/// Adjust the GVALinkage for a declaration based on what an external AST source
/// knows about whether there can be other definitions of this declaration.
static GVALinkage
adjustGVALinkageForExternalDefinitionKind(const ASTContext &Ctx, const Decl *D,
                                          GVALinkage L) {
  ExternalASTSource *Source = Ctx.getExternalSource();
  if (!Source)
    return L;

  switch (Source->hasExternalDefinitions(D)) {
  case ExternalASTSource::EK_Never:
    // Other translation units rely on us to provide the definition.
    if (L == GVA_DiscardableODR)
      return GVA_StrongODR;
    break;

  case ExternalASTSource::EK_Always:
    return GVA_AvailableExternally;

  case ExternalASTSource::EK_ReplyHazy:
    break;
  }
  return L;
}

GVALinkage ASTContext::GetGVALinkageForFunction(const FunctionDecl *FD) const {
  return adjustGVALinkageForExternalDefinitionKind(*this, FD,
           adjustGVALinkageForAttributes(*this, FD,
             basicGVALinkageForFunction(*this, FD)));
}

static GVALinkage basicGVALinkageForVariable(const ASTContext &Context,
                                             const VarDecl *VD) {
  if (!VD->isExternallyVisible())
    return GVA_Internal;

  if (VD->isStaticLocal()) {
    const DeclContext *LexicalContext = VD->getParentFunctionOrMethod();
    while (LexicalContext && !isa<FunctionDecl>(LexicalContext))
      LexicalContext = LexicalContext->getLexicalParent();

    // ObjC Blocks can create local variables that don't have a FunctionDecl
    // LexicalContext.
    if (!LexicalContext)
      return GVA_DiscardableODR;

    // Otherwise, let the static local variable inherit its linkage from the
    // nearest enclosing function.
    auto StaticLocalLinkage =
        Context.GetGVALinkageForFunction(cast<FunctionDecl>(LexicalContext));

    // Itanium ABI 5.2.2: "Each COMDAT group [for a static local variable] must
    // be emitted in any object with references to the symbol for the object it
    // contains, whether inline or out-of-line."
    // Similar behavior is observed with MSVC. An alternative ABI could use
    // StrongODR/AvailableExternally to match the function, but none are
    // known/supported currently.
    if (StaticLocalLinkage == GVA_StrongODR ||
        StaticLocalLinkage == GVA_AvailableExternally)
      return GVA_DiscardableODR;
    return StaticLocalLinkage;
  }

  // MSVC treats in-class initialized static data members as definitions.
  // By giving them non-strong linkage, out-of-line definitions won't
  // cause link errors.
  if (Context.isMSStaticDataMemberInlineDefinition(VD))
    return GVA_DiscardableODR;

  // Most non-template variables have strong linkage; inline variables are
  // linkonce_odr or (occasionally, for compatibility) weak_odr.
  GVALinkage StrongLinkage;
  switch (Context.getInlineVariableDefinitionKind(VD)) {
  case ASTContext::InlineVariableDefinitionKind::None:
    StrongLinkage = GVA_StrongExternal;
    break;
  case ASTContext::InlineVariableDefinitionKind::Weak:
  case ASTContext::InlineVariableDefinitionKind::WeakUnknown:
    StrongLinkage = GVA_DiscardableODR;
    break;
  case ASTContext::InlineVariableDefinitionKind::Strong:
    StrongLinkage = GVA_StrongODR;
    break;
  }

  switch (VD->getTemplateSpecializationKind()) {
  case TSK_Undeclared:
    return StrongLinkage;

  case TSK_ExplicitSpecialization:
    return Context.getTargetInfo().getCXXABI().isMicrosoft() &&
                   VD->isStaticDataMember()
               ? GVA_StrongODR
               : StrongLinkage;

  case TSK_ExplicitInstantiationDefinition:
    return GVA_StrongODR;

  case TSK_ExplicitInstantiationDeclaration:
    return GVA_AvailableExternally;

  case TSK_ImplicitInstantiation:
    return GVA_DiscardableODR;
  }

  llvm_unreachable("Invalid Linkage!");
}

GVALinkage ASTContext::GetGVALinkageForVariable(const VarDecl *VD) {
  return adjustGVALinkageForExternalDefinitionKind(*this, VD,
           adjustGVALinkageForAttributes(*this, VD,
             basicGVALinkageForVariable(*this, VD)));
}

bool ASTContext::DeclMustBeEmitted(const Decl *D) {
  if (const auto *VD = dyn_cast<VarDecl>(D)) {
    if (!VD->isFileVarDecl())
      return false;
    // Global named register variables (GNU extension) are never emitted.
    if (VD->getStorageClass() == SC_Register)
      return false;
    if (VD->getDescribedVarTemplate() ||
        isa<VarTemplatePartialSpecializationDecl>(VD))
      return false;
  } else if (const auto *FD = dyn_cast<FunctionDecl>(D)) {
    // We never need to emit an uninstantiated function template.
    if (FD->getTemplatedKind() == FunctionDecl::TK_FunctionTemplate)
      return false;
  } else if (isa<PragmaCommentDecl>(D))
    return true;
  else if (isa<PragmaDetectMismatchDecl>(D))
    return true;
  else if (isa<OMPThreadPrivateDecl>(D))
    return !D->getDeclContext()->isDependentContext();
  else if (isa<OMPAllocateDecl>(D))
    return !D->getDeclContext()->isDependentContext();
  else if (isa<OMPDeclareReductionDecl>(D))
    return !D->getDeclContext()->isDependentContext();
  else if (isa<ImportDecl>(D))
    return true;
  else
    return false;

  if (D->isFromASTFile() && !LangOpts.BuildingPCHWithObjectFile) {
    assert(getExternalSource() && "It's from an AST file; must have a source.");
    // On Windows, PCH files are built together with an object file. If this
    // declaration comes from such a PCH and DeclMustBeEmitted would return
    // true, it would have returned true and the decl would have been emitted
    // into that object file, so it doesn't need to be emitted here.
    // Note that decls are still emitted if they're referenced, as usual;
    // DeclMustBeEmitted is used to decide whether a decl must be emitted even
    // if it's not referenced.
    //
    // Explicit template instantiation definitions are tricky. If there was an
    // explicit template instantiation decl in the PCH before, it will look like
    // the definition comes from there, even if that was just the declaration.
    // (Explicit instantiation defs of variable templates always get emitted.)
    bool IsExpInstDef =
        isa<FunctionDecl>(D) &&
        cast<FunctionDecl>(D)->getTemplateSpecializationKind() ==
            TSK_ExplicitInstantiationDefinition;

    // Implicit member function definitions, such as operator= might not be
    // marked as template specializations, since they're not coming from a
    // template but synthesized directly on the class.
    IsExpInstDef |=
        isa<CXXMethodDecl>(D) &&
        cast<CXXMethodDecl>(D)->getParent()->getTemplateSpecializationKind() ==
            TSK_ExplicitInstantiationDefinition;

    if (getExternalSource()->DeclIsFromPCHWithObjectFile(D) && !IsExpInstDef)
      return false;
  }

  // If this is a member of a class template, we do not need to emit it.
  if (D->getDeclContext()->isDependentContext())
    return false;

  // Weak references don't produce any output by themselves.
  if (D->hasAttr<WeakRefAttr>())
    return false;

  // Aliases and used decls are required.
  if (D->hasAttr<AliasAttr>() || D->hasAttr<UsedAttr>())
    return true;

  if (const auto *FD = dyn_cast<FunctionDecl>(D)) {
    // Forward declarations aren't required.
    if (!FD->doesThisDeclarationHaveABody())
      return FD->doesDeclarationForceExternallyVisibleDefinition();

    // Constructors and destructors are required.
    if (FD->hasAttr<ConstructorAttr>() || FD->hasAttr<DestructorAttr>())
      return true;

    // The key function for a class is required.  This rule only comes
    // into play when inline functions can be key functions, though.
    if (getTargetInfo().getCXXABI().canKeyFunctionBeInline()) {
      if (const auto *MD = dyn_cast<CXXMethodDecl>(FD)) {
        const CXXRecordDecl *RD = MD->getParent();
        if (MD->isOutOfLine() && RD->isDynamicClass()) {
          const CXXMethodDecl *KeyFunc = getCurrentKeyFunction(RD);
          if (KeyFunc && KeyFunc->getCanonicalDecl() == MD->getCanonicalDecl())
            return true;
        }
      }
    }

    GVALinkage Linkage = GetGVALinkageForFunction(FD);

    // static, static inline, always_inline, and extern inline functions can
    // always be deferred.  Normal inline functions can be deferred in C99/C++.
    // Implicit template instantiations can also be deferred in C++.
    return !isDiscardableGVALinkage(Linkage);
  }

  const auto *VD = cast<VarDecl>(D);
  assert(VD->isFileVarDecl() && "Expected file scoped var");

  // If the decl is marked as `declare target to`, it should be emitted for the
  // host and for the device.
  if (LangOpts.OpenMP &&
      OMPDeclareTargetDeclAttr::isDeclareTargetDeclaration(VD))
    return true;

  if (VD->isThisDeclarationADefinition() == VarDecl::DeclarationOnly &&
      !isMSStaticDataMemberInlineDefinition(VD))
    return false;

  // Variables that can be needed in other TUs are required.
  auto Linkage = GetGVALinkageForVariable(VD);
  if (!isDiscardableGVALinkage(Linkage))
    return true;

  // We never need to emit a variable that is available in another TU.
  if (Linkage == GVA_AvailableExternally)
    return false;

  // Variables that have destruction with side-effects are required.
  if (VD->getType().isDestructedType())
    return true;

  // Variables that have initialization with side-effects are required.
  if (VD->getInit() && VD->getInit()->HasSideEffects(*this) &&
      // We can get a value-dependent initializer during error recovery.
      (VD->getInit()->isValueDependent() || !VD->evaluateValue()))
    return true;

  // Likewise, variables with tuple-like bindings are required if their
  // bindings have side-effects.
  if (const auto *DD = dyn_cast<DecompositionDecl>(VD))
    for (const auto *BD : DD->bindings())
      if (const auto *BindingVD = BD->getHoldingVar())
        if (DeclMustBeEmitted(BindingVD))
          return true;

  return false;
}

void ASTContext::forEachMultiversionedFunctionVersion(
    const FunctionDecl *FD,
    llvm::function_ref<void(FunctionDecl *)> Pred) const {
  assert(FD->isMultiVersion() && "Only valid for multiversioned functions");
  llvm::SmallDenseSet<const FunctionDecl*, 4> SeenDecls;
  FD = FD->getMostRecentDecl();
  for (auto *CurDecl :
       FD->getDeclContext()->getRedeclContext()->lookup(FD->getDeclName())) {
    FunctionDecl *CurFD = CurDecl->getAsFunction()->getMostRecentDecl();
    if (CurFD && hasSameType(CurFD->getType(), FD->getType()) &&
        std::end(SeenDecls) == llvm::find(SeenDecls, CurFD)) {
      SeenDecls.insert(CurFD);
      Pred(CurFD);
    }
  }
}

CallingConv ASTContext::getDefaultCallingConvention(bool IsVariadic,
                                                    bool IsCXXMethod,
                                                    bool IsBuiltin) const {
  // Pass through to the C++ ABI object
  if (IsCXXMethod)
    return ABI->getDefaultMethodCallConv(IsVariadic);

  // Builtins ignore user-specified default calling convention and remain the
  // Target's default calling convention.
  if (!IsBuiltin) {
    switch (LangOpts.getDefaultCallingConv()) {
    case LangOptions::DCC_None:
      break;
    case LangOptions::DCC_CDecl:
      return CC_C;
    case LangOptions::DCC_FastCall:
      if (getTargetInfo().hasFeature("sse2") && !IsVariadic)
        return CC_X86FastCall;
      break;
    case LangOptions::DCC_StdCall:
      if (!IsVariadic)
        return CC_X86StdCall;
      break;
    case LangOptions::DCC_VectorCall:
      // __vectorcall cannot be applied to variadic functions.
      if (!IsVariadic)
        return CC_X86VectorCall;
      break;
    case LangOptions::DCC_RegCall:
      // __regcall cannot be applied to variadic functions.
      if (!IsVariadic)
        return CC_X86RegCall;
      break;
    }
  }
  return Target->getDefaultCallingConv(TargetInfo::CCMT_Unknown);
}

bool ASTContext::isNearlyEmpty(const CXXRecordDecl *RD) const {
  // Pass through to the C++ ABI object
  return ABI->isNearlyEmpty(RD);
}

VTableContextBase *ASTContext::getVTableContext() {
  if (!VTContext.get()) {
    if (Target->getCXXABI().isMicrosoft())
      VTContext.reset(new MicrosoftVTableContext(*this));
    else
      VTContext.reset(new ItaniumVTableContext(*this));
  }
  return VTContext.get();
}

MangleContext *ASTContext::createMangleContext(const TargetInfo *T) {
  if (!T)
    T = Target;
  switch (T->getCXXABI().getKind()) {
  case TargetCXXABI::GenericAArch64:
  case TargetCXXABI::GenericItanium:
  case TargetCXXABI::GenericARM:
  case TargetCXXABI::GenericMIPS:
  case TargetCXXABI::iOS:
  case TargetCXXABI::iOS64:
  case TargetCXXABI::WebAssembly:
  case TargetCXXABI::WatchOS:
    return ItaniumMangleContext::create(*this, getDiagnostics());
  case TargetCXXABI::Microsoft:
    return MicrosoftMangleContext::create(*this, getDiagnostics());
  }
  llvm_unreachable("Unsupported ABI");
}

CXXABI::~CXXABI() = default;

size_t ASTContext::getSideTableAllocatedMemory() const {
  return ASTRecordLayouts.getMemorySize() +
         llvm::capacity_in_bytes(ObjCLayouts) +
         llvm::capacity_in_bytes(KeyFunctions) +
         llvm::capacity_in_bytes(ObjCImpls) +
         llvm::capacity_in_bytes(BlockVarCopyInits) +
         llvm::capacity_in_bytes(DeclAttrs) +
         llvm::capacity_in_bytes(TemplateOrInstantiation) +
         llvm::capacity_in_bytes(InstantiatedFromUsingDecl) +
         llvm::capacity_in_bytes(InstantiatedFromUsingShadowDecl) +
         llvm::capacity_in_bytes(InstantiatedFromUnnamedFieldDecl) +
         llvm::capacity_in_bytes(OverriddenMethods) +
         llvm::capacity_in_bytes(Types) +
         llvm::capacity_in_bytes(VariableArrayTypes);
}

/// getIntTypeForBitwidth -
/// sets integer QualTy according to specified details:
/// bitwidth, signed/unsigned.
/// Returns empty type if there is no appropriate target types.
QualType ASTContext::getIntTypeForBitwidth(unsigned DestWidth,
                                           unsigned Signed) const {
  TargetInfo::IntType Ty = getTargetInfo().getIntTypeByWidth(DestWidth, Signed);
  CanQualType QualTy = getFromTargetType(Ty);
  if (!QualTy && DestWidth == 128)
    return Signed ? Int128Ty : UnsignedInt128Ty;
  return QualTy;
}

/// getRealTypeForBitwidth -
/// sets floating point QualTy according to specified bitwidth.
/// Returns empty type if there is no appropriate target types.
QualType ASTContext::getRealTypeForBitwidth(unsigned DestWidth) const {
  TargetInfo::RealType Ty = getTargetInfo().getRealTypeByWidth(DestWidth);
  switch (Ty) {
  case TargetInfo::Float:
    return FloatTy;
  case TargetInfo::Double:
    return DoubleTy;
  case TargetInfo::LongDouble:
    return LongDoubleTy;
  case TargetInfo::Float128:
    return Float128Ty;
  case TargetInfo::NoFloat:
    return {};
  }

  llvm_unreachable("Unhandled TargetInfo::RealType value");
}

void ASTContext::setManglingNumber(const NamedDecl *ND, unsigned Number) {
  if (Number > 1)
    MangleNumbers[ND] = Number;
}

unsigned ASTContext::getManglingNumber(const NamedDecl *ND) const {
  auto I = MangleNumbers.find(ND);
  return I != MangleNumbers.end() ? I->second : 1;
}

void ASTContext::setStaticLocalNumber(const VarDecl *VD, unsigned Number) {
  if (Number > 1)
    StaticLocalNumbers[VD] = Number;
}

unsigned ASTContext::getStaticLocalNumber(const VarDecl *VD) const {
  auto I = StaticLocalNumbers.find(VD);
  return I != StaticLocalNumbers.end() ? I->second : 1;
}

MangleNumberingContext &
ASTContext::getManglingNumberContext(const DeclContext *DC) {
  assert(LangOpts.CPlusPlus);  // We don't need mangling numbers for plain C.
  std::unique_ptr<MangleNumberingContext> &MCtx = MangleNumberingContexts[DC];
  if (!MCtx)
    MCtx = createMangleNumberingContext();
  return *MCtx;
}

std::unique_ptr<MangleNumberingContext>
ASTContext::createMangleNumberingContext() const {
  return ABI->createMangleNumberingContext();
}

const CXXConstructorDecl *
ASTContext::getCopyConstructorForExceptionObject(CXXRecordDecl *RD) {
  return ABI->getCopyConstructorForExceptionObject(
      cast<CXXRecordDecl>(RD->getFirstDecl()));
}

void ASTContext::addCopyConstructorForExceptionObject(CXXRecordDecl *RD,
                                                      CXXConstructorDecl *CD) {
  return ABI->addCopyConstructorForExceptionObject(
      cast<CXXRecordDecl>(RD->getFirstDecl()),
      cast<CXXConstructorDecl>(CD->getFirstDecl()));
}

void ASTContext::addTypedefNameForUnnamedTagDecl(TagDecl *TD,
                                                 TypedefNameDecl *DD) {
  return ABI->addTypedefNameForUnnamedTagDecl(TD, DD);
}

TypedefNameDecl *
ASTContext::getTypedefNameForUnnamedTagDecl(const TagDecl *TD) {
  return ABI->getTypedefNameForUnnamedTagDecl(TD);
}

void ASTContext::addDeclaratorForUnnamedTagDecl(TagDecl *TD,
                                                DeclaratorDecl *DD) {
  return ABI->addDeclaratorForUnnamedTagDecl(TD, DD);
}

DeclaratorDecl *ASTContext::getDeclaratorForUnnamedTagDecl(const TagDecl *TD) {
  return ABI->getDeclaratorForUnnamedTagDecl(TD);
}

void ASTContext::setParameterIndex(const ParmVarDecl *D, unsigned int index) {
  ParamIndices[D] = index;
}

unsigned ASTContext::getParameterIndex(const ParmVarDecl *D) const {
  ParameterIndexTable::const_iterator I = ParamIndices.find(D);
  assert(I != ParamIndices.end() &&
         "ParmIndices lacks entry set by ParmVarDecl");
  return I->second;
}

APValue *
ASTContext::getMaterializedTemporaryValue(const MaterializeTemporaryExpr *E,
                                          bool MayCreate) {
  assert(E && E->getStorageDuration() == SD_Static &&
         "don't need to cache the computed value for this temporary");
  if (MayCreate) {
    APValue *&MTVI = MaterializedTemporaryValues[E];
    if (!MTVI)
      MTVI = new (*this) APValue;
    return MTVI;
  }

  return MaterializedTemporaryValues.lookup(E);
}

QualType ASTContext::getStringLiteralArrayType(QualType EltTy,
                                               unsigned Length) const {
  // A C++ string literal has a const-qualified element type (C++ 2.13.4p1).
  if (getLangOpts().CPlusPlus || getLangOpts().ConstStrings)
    EltTy = EltTy.withConst();

  EltTy = adjustStringLiteralBaseType(EltTy);

  // Get an array type for the string, according to C99 6.4.5. This includes
  // the null terminator character.
  return getConstantArrayType(EltTy, llvm::APInt(32, Length + 1),
                              ArrayType::Normal, /*IndexTypeQuals*/ 0);
}

StringLiteral *
ASTContext::getPredefinedStringLiteralFromCache(StringRef Key) const {
  StringLiteral *&Result = StringLiteralCache[Key];
  if (!Result)
    Result = StringLiteral::Create(
        *this, Key, StringLiteral::Ascii,
        /*Pascal*/ false, getStringLiteralArrayType(CharTy, Key.size()),
        SourceLocation());
  return Result;
}

bool ASTContext::AtomicUsesUnsupportedLibcall(const AtomicExpr *E) const {
  const llvm::Triple &T = getTargetInfo().getTriple();
  if (!T.isOSDarwin())
    return false;

  if (!(T.isiOS() && T.isOSVersionLT(7)) &&
      !(T.isMacOSX() && T.isOSVersionLT(10, 9)))
    return false;

  QualType AtomicTy = E->getPtr()->getType()->getPointeeType();
  CharUnits sizeChars = getTypeSizeInChars(AtomicTy);
  uint64_t Size = sizeChars.getQuantity();
  CharUnits alignChars = getTypeAlignInChars(AtomicTy);
  unsigned Align = alignChars.getQuantity();
  unsigned MaxInlineWidthInBits = getTargetInfo().getMaxAtomicInlineWidth();
  return (Size != Align || toBits(sizeChars) > MaxInlineWidthInBits);
}

/// Template specializations to abstract away from pointers and TypeLocs.
/// @{
template <typename T>
static ast_type_traits::DynTypedNode createDynTypedNode(const T &Node) {
  return ast_type_traits::DynTypedNode::create(*Node);
}
template <>
ast_type_traits::DynTypedNode createDynTypedNode(const TypeLoc &Node) {
  return ast_type_traits::DynTypedNode::create(Node);
}
template <>
ast_type_traits::DynTypedNode
createDynTypedNode(const NestedNameSpecifierLoc &Node) {
  return ast_type_traits::DynTypedNode::create(Node);
}
/// @}

/// A \c RecursiveASTVisitor that builds a map from nodes to their
/// parents as defined by the \c RecursiveASTVisitor.
///
/// Note that the relationship described here is purely in terms of AST
/// traversal - there are other relationships (for example declaration context)
/// in the AST that are better modeled by special matchers.
///
/// FIXME: Currently only builds up the map using \c Stmt and \c Decl nodes.
class ASTContext::ParentMap::ASTVisitor
    : public RecursiveASTVisitor<ASTVisitor> {
public:
  ASTVisitor(ParentMap &Map) : Map(Map) {}

private:
  friend class RecursiveASTVisitor<ASTVisitor>;

  using VisitorBase = RecursiveASTVisitor<ASTVisitor>;

  bool shouldVisitTemplateInstantiations() const { return true; }

  bool shouldVisitImplicitCode() const { return true; }

  template <typename T, typename MapNodeTy, typename BaseTraverseFn,
            typename MapTy>
  bool TraverseNode(T Node, MapNodeTy MapNode, BaseTraverseFn BaseTraverse,
                    MapTy *Parents) {
    if (!Node)
      return true;
    if (ParentStack.size() > 0) {
      // FIXME: Currently we add the same parent multiple times, but only
      // when no memoization data is available for the type.
      // For example when we visit all subexpressions of template
      // instantiations; this is suboptimal, but benign: the only way to
      // visit those is with hasAncestor / hasParent, and those do not create
      // new matches.
      // The plan is to enable DynTypedNode to be storable in a map or hash
      // map. The main problem there is to implement hash functions /
      // comparison operators for all types that DynTypedNode supports that
      // do not have pointer identity.
      auto &NodeOrVector = (*Parents)[MapNode];
      if (NodeOrVector.isNull()) {
        if (const auto *D = ParentStack.back().get<Decl>())
          NodeOrVector = D;
        else if (const auto *S = ParentStack.back().get<Stmt>())
          NodeOrVector = S;
        else
          NodeOrVector = new ast_type_traits::DynTypedNode(ParentStack.back());
      } else {
        if (!NodeOrVector.template is<ParentVector *>()) {
          auto *Vector = new ParentVector(
              1, getSingleDynTypedNodeFromParentMap(NodeOrVector));
          delete NodeOrVector
              .template dyn_cast<ast_type_traits::DynTypedNode *>();
          NodeOrVector = Vector;
        }

        auto *Vector = NodeOrVector.template get<ParentVector *>();
        // Skip duplicates for types that have memoization data.
        // We must check that the type has memoization data before calling
        // std::find() because DynTypedNode::operator== can't compare all
        // types.
        bool Found = ParentStack.back().getMemoizationData() &&
                     std::find(Vector->begin(), Vector->end(),
                               ParentStack.back()) != Vector->end();
        if (!Found)
          Vector->push_back(ParentStack.back());
      }
    }
    ParentStack.push_back(createDynTypedNode(Node));
    bool Result = BaseTraverse();
    ParentStack.pop_back();
    return Result;
  }

  bool TraverseDecl(Decl *DeclNode) {
    return TraverseNode(
        DeclNode, DeclNode, [&] { return VisitorBase::TraverseDecl(DeclNode); },
        &Map.PointerParents);
  }

  bool TraverseStmt(Stmt *StmtNode) {
    return TraverseNode(
        StmtNode, StmtNode, [&] { return VisitorBase::TraverseStmt(StmtNode); },
        &Map.PointerParents);
  }

  bool TraverseTypeLoc(TypeLoc TypeLocNode) {
    return TraverseNode(
        TypeLocNode, ast_type_traits::DynTypedNode::create(TypeLocNode),
        [&] { return VisitorBase::TraverseTypeLoc(TypeLocNode); },
        &Map.OtherParents);
  }

  bool TraverseNestedNameSpecifierLoc(NestedNameSpecifierLoc NNSLocNode) {
    return TraverseNode(
        NNSLocNode, ast_type_traits::DynTypedNode::create(NNSLocNode),
        [&] { return VisitorBase::TraverseNestedNameSpecifierLoc(NNSLocNode); },
        &Map.OtherParents);
  }

  ParentMap &Map;
  llvm::SmallVector<ast_type_traits::DynTypedNode, 16> ParentStack;
};

ASTContext::ParentMap::ParentMap(ASTContext &Ctx) {
  ASTVisitor(*this).TraverseAST(Ctx);
}

ASTContext::DynTypedNodeList
ASTContext::getParents(const ast_type_traits::DynTypedNode &Node) {
  if (!Parents)
    // We build the parent map for the traversal scope (usually whole TU), as
    // hasAncestor can escape any subtree.
    Parents = llvm::make_unique<ParentMap>(*this);
  return Parents->getParents(Node);
}

bool
ASTContext::ObjCMethodsAreEqual(const ObjCMethodDecl *MethodDecl,
                                const ObjCMethodDecl *MethodImpl) {
  // No point trying to match an unavailable/deprecated mothod.
  if (MethodDecl->hasAttr<UnavailableAttr>()
      || MethodDecl->hasAttr<DeprecatedAttr>())
    return false;
  if (MethodDecl->getObjCDeclQualifier() !=
      MethodImpl->getObjCDeclQualifier())
    return false;
  if (!hasSameType(MethodDecl->getReturnType(), MethodImpl->getReturnType()))
    return false;

  if (MethodDecl->param_size() != MethodImpl->param_size())
    return false;

  for (ObjCMethodDecl::param_const_iterator IM = MethodImpl->param_begin(),
       IF = MethodDecl->param_begin(), EM = MethodImpl->param_end(),
       EF = MethodDecl->param_end();
       IM != EM && IF != EF; ++IM, ++IF) {
    const ParmVarDecl *DeclVar = (*IF);
    const ParmVarDecl *ImplVar = (*IM);
    if (ImplVar->getObjCDeclQualifier() != DeclVar->getObjCDeclQualifier())
      return false;
    if (!hasSameType(DeclVar->getType(), ImplVar->getType()))
      return false;
  }

  return (MethodDecl->isVariadic() == MethodImpl->isVariadic());
}

uint64_t ASTContext::getTargetNullPointerValue(QualType QT) const {
  LangAS AS;
  if (QT->getUnqualifiedDesugaredType()->isNullPtrType())
    AS = LangAS::Default;
  else
    AS = QT->getPointeeType().getAddressSpace();

  return getTargetInfo().getNullPointerValue(AS);
}

unsigned ASTContext::getTargetAddressSpace(LangAS AS) const {
  if (isTargetAddressSpace(AS))
    return toTargetAddressSpace(AS);
  else
    return (*AddrSpaceMap)[(unsigned)AS];
}

QualType ASTContext::getCorrespondingSaturatedType(QualType Ty) const {
  assert(Ty->isFixedPointType());

  if (Ty->isSaturatedFixedPointType()) return Ty;

  const auto &BT = Ty->getAs<BuiltinType>();
  switch (BT->getKind()) {
    default:
      llvm_unreachable("Not a fixed point type!");
    case BuiltinType::ShortAccum:
      return SatShortAccumTy;
    case BuiltinType::Accum:
      return SatAccumTy;
    case BuiltinType::LongAccum:
      return SatLongAccumTy;
    case BuiltinType::UShortAccum:
      return SatUnsignedShortAccumTy;
    case BuiltinType::UAccum:
      return SatUnsignedAccumTy;
    case BuiltinType::ULongAccum:
      return SatUnsignedLongAccumTy;
    case BuiltinType::ShortFract:
      return SatShortFractTy;
    case BuiltinType::Fract:
      return SatFractTy;
    case BuiltinType::LongFract:
      return SatLongFractTy;
    case BuiltinType::UShortFract:
      return SatUnsignedShortFractTy;
    case BuiltinType::UFract:
      return SatUnsignedFractTy;
    case BuiltinType::ULongFract:
      return SatUnsignedLongFractTy;
  }
}

LangAS ASTContext::getLangASForBuiltinAddressSpace(unsigned AS) const {
  if (LangOpts.OpenCL)
    return getTargetInfo().getOpenCLBuiltinAddressSpace(AS);

  if (LangOpts.CUDA)
    return getTargetInfo().getCUDABuiltinAddressSpace(AS);

  return getLangASFromTargetAS(AS);
}

// Explicitly instantiate this in case a Redeclarable<T> is used from a TU that
// doesn't include ASTContext.h
template
clang::LazyGenerationalUpdatePtr<
    const Decl *, Decl *, &ExternalASTSource::CompleteRedeclChain>::ValueType
clang::LazyGenerationalUpdatePtr<
    const Decl *, Decl *, &ExternalASTSource::CompleteRedeclChain>::makeValue(
        const clang::ASTContext &Ctx, Decl *Value);

unsigned char ASTContext::getFixedPointScale(QualType Ty) const {
  assert(Ty->isFixedPointType());

  const auto *BT = Ty->getAs<BuiltinType>();
  const TargetInfo &Target = getTargetInfo();
  switch (BT->getKind()) {
    default:
      llvm_unreachable("Not a fixed point type!");
    case BuiltinType::ShortAccum:
    case BuiltinType::SatShortAccum:
      return Target.getShortAccumScale();
    case BuiltinType::Accum:
    case BuiltinType::SatAccum:
      return Target.getAccumScale();
    case BuiltinType::LongAccum:
    case BuiltinType::SatLongAccum:
      return Target.getLongAccumScale();
    case BuiltinType::UShortAccum:
    case BuiltinType::SatUShortAccum:
      return Target.getUnsignedShortAccumScale();
    case BuiltinType::UAccum:
    case BuiltinType::SatUAccum:
      return Target.getUnsignedAccumScale();
    case BuiltinType::ULongAccum:
    case BuiltinType::SatULongAccum:
      return Target.getUnsignedLongAccumScale();
    case BuiltinType::ShortFract:
    case BuiltinType::SatShortFract:
      return Target.getShortFractScale();
    case BuiltinType::Fract:
    case BuiltinType::SatFract:
      return Target.getFractScale();
    case BuiltinType::LongFract:
    case BuiltinType::SatLongFract:
      return Target.getLongFractScale();
    case BuiltinType::UShortFract:
    case BuiltinType::SatUShortFract:
      return Target.getUnsignedShortFractScale();
    case BuiltinType::UFract:
    case BuiltinType::SatUFract:
      return Target.getUnsignedFractScale();
    case BuiltinType::ULongFract:
    case BuiltinType::SatULongFract:
      return Target.getUnsignedLongFractScale();
  }
}

unsigned char ASTContext::getFixedPointIBits(QualType Ty) const {
  assert(Ty->isFixedPointType());

  const auto *BT = Ty->getAs<BuiltinType>();
  const TargetInfo &Target = getTargetInfo();
  switch (BT->getKind()) {
    default:
      llvm_unreachable("Not a fixed point type!");
    case BuiltinType::ShortAccum:
    case BuiltinType::SatShortAccum:
      return Target.getShortAccumIBits();
    case BuiltinType::Accum:
    case BuiltinType::SatAccum:
      return Target.getAccumIBits();
    case BuiltinType::LongAccum:
    case BuiltinType::SatLongAccum:
      return Target.getLongAccumIBits();
    case BuiltinType::UShortAccum:
    case BuiltinType::SatUShortAccum:
      return Target.getUnsignedShortAccumIBits();
    case BuiltinType::UAccum:
    case BuiltinType::SatUAccum:
      return Target.getUnsignedAccumIBits();
    case BuiltinType::ULongAccum:
    case BuiltinType::SatULongAccum:
      return Target.getUnsignedLongAccumIBits();
    case BuiltinType::ShortFract:
    case BuiltinType::SatShortFract:
    case BuiltinType::Fract:
    case BuiltinType::SatFract:
    case BuiltinType::LongFract:
    case BuiltinType::SatLongFract:
    case BuiltinType::UShortFract:
    case BuiltinType::SatUShortFract:
    case BuiltinType::UFract:
    case BuiltinType::SatUFract:
    case BuiltinType::ULongFract:
    case BuiltinType::SatULongFract:
      return 0;
  }
}

FixedPointSemantics ASTContext::getFixedPointSemantics(QualType Ty) const {
  assert((Ty->isFixedPointType() || Ty->isIntegerType()) &&
         "Can only get the fixed point semantics for a "
         "fixed point or integer type.");
  if (Ty->isIntegerType())
    return FixedPointSemantics::GetIntegerSemantics(getIntWidth(Ty),
                                                    Ty->isSignedIntegerType());

  bool isSigned = Ty->isSignedFixedPointType();
  return FixedPointSemantics(
      static_cast<unsigned>(getTypeSize(Ty)), getFixedPointScale(Ty), isSigned,
      Ty->isSaturatedFixedPointType(),
      !isSigned && getTargetInfo().doUnsignedFixedPointTypesHavePadding());
}

APFixedPoint ASTContext::getFixedPointMax(QualType Ty) const {
  assert(Ty->isFixedPointType());
  return APFixedPoint::getMax(getFixedPointSemantics(Ty));
}

APFixedPoint ASTContext::getFixedPointMin(QualType Ty) const {
  assert(Ty->isFixedPointType());
  return APFixedPoint::getMin(getFixedPointSemantics(Ty));
}

<<<<<<< HEAD
QualType ASTContext::getCorrespondingSignedFixedPointType(QualType Ty) const {
  assert(Ty->isUnsignedFixedPointType() &&
         "Expected unsigned fixed point type");
  const auto *BTy = Ty->getAs<BuiltinType>();

  switch (BTy->getKind()) {
  case BuiltinType::UShortAccum:
    return ShortAccumTy;
  case BuiltinType::UAccum:
    return AccumTy;
  case BuiltinType::ULongAccum:
    return LongAccumTy;
  case BuiltinType::SatUShortAccum:
    return SatShortAccumTy;
  case BuiltinType::SatUAccum:
    return SatAccumTy;
  case BuiltinType::SatULongAccum:
    return SatLongAccumTy;
  case BuiltinType::UShortFract:
    return ShortFractTy;
  case BuiltinType::UFract:
    return FractTy;
  case BuiltinType::ULongFract:
    return LongFractTy;
  case BuiltinType::SatUShortFract:
    return SatShortFractTy;
  case BuiltinType::SatUFract:
    return SatFractTy;
  case BuiltinType::SatULongFract:
    return SatLongFractTy;
  default:
    llvm_unreachable("Unexpected unsigned fixed point type");
  }
=======
RecordDecl *ASTContext::getCachedTypeApp(const RecordDecl *Base, ArrayRef<const Type *> TypeArgs) {
  assert(Base != nullptr && "Base decl shouldn't be null");
  assert(Base->isGenericOrItypeGeneric() && "Base RecordDecl should be generic");
  const auto it = CachedTypeApps.find(std::make_pair(Base, TypeArgs));
  if (it == CachedTypeApps.end()) return nullptr;
  return it->second;
}

std::vector<const RecordDecl *> ASTContext::getTypeAppsWithBase(const RecordDecl *Base) {
  std::vector<const RecordDecl *> TypeApps;
  for (const auto Iter : CachedTypeApps) {
    auto Key = Iter.getFirst();
    // The key is a pair (generic base, type application).
    // The value ('Iter.getSecond()') is the corresponding (instantiated) RecordDecl.
    if (Key.first == Base) TypeApps.push_back(Iter.getSecond());
  }
  return TypeApps;
}

void ASTContext::addCachedTypeApp(const RecordDecl *Base, ArrayRef<const Type *> TypeArgs, RecordDecl *Inst) {
  assert(Base != nullptr && Inst != nullptr && "Decls shouldn't be null");
  assert(Base->isGenericOrItypeGeneric() && "Base RecordDecl should be generic");
  assert(Base == Base->getCanonicalDecl() && "Expected key to be canonical decl");
  assert(Base == Inst->genericBaseDecl() && "Base decl must match in key and value");
  assert((getCachedTypeApp(Base, TypeArgs) == nullptr) && "Type application is already cached");
  // Copy the storage backing up the type arguments, since we'll potentially continue to query the map
  // after `TypeArgs` has been de-allocated (e.g. if `TypeArgs` was allocated on the stack).
  auto TypeArgsCopy = new (*this) llvm::SmallVector<const Type *, 4>(TypeArgs.begin(), TypeArgs.end());
  CachedTypeApps.insert(std::make_pair(std::make_pair(Base, ArrayRef<const Type *>(*TypeArgsCopy)), Inst));
}

ArrayRef<RecordDecl *> ASTContext::getDelayedTypeApps(RecordDecl *Base) {
  assert(Base != nullptr && "Base decl shouldn't be null");
  assert(Base->isGenericOrItypeGeneric() && "Base RecordDecl should be generic");
  assert(Base->getCanonicalDecl() == Base && "Key should be a canonical decl");
  const auto Iter = DelayedTypeApps.find(Base);
  if (Iter == DelayedTypeApps.end()) return ArrayRef<RecordDecl *>();
  return ArrayRef<RecordDecl *>(Iter->second);
}

void ASTContext::addDelayedTypeApp(RecordDecl *TypeApp) {
  assert(TypeApp != nullptr && "Type application decl shouldn't be null");
  assert(TypeApp->isInstantiated() && TypeApp->isDelayedTypeApp() && "Expected a delayed type application");
  auto Base = TypeApp->genericBaseDecl();
  assert(Base->getCanonicalDecl() == Base && "Base should be a canonical decl");
  auto Iter = DelayedTypeApps.find(Base);
  if (Iter == DelayedTypeApps.end()) {
    // This is the first type application added with 'Base' as key.
    DelayedTypeApps.insert(std::make_pair(Base, llvm::SmallVector<RecordDecl *, 4>()));
  }
  Iter = DelayedTypeApps.find(Base);
  assert(Iter != DelayedTypeApps.end() && "Expected key to be found");
  // Take a reference so we can modify the vector stored in the map (as opposed to a copy).
  llvm::SmallVector<RecordDecl *, 4> &Delayed = Iter->second;
  Delayed.push_back(TypeApp);
}

bool ASTContext::removeDelayedTypeApps(RecordDecl *Base) {
  assert(Base != nullptr && "Base decl shouldn't be null");
  assert(Base->isGenericOrItypeGeneric() && "Base RecordDecl should be generic");
  assert(Base->getCanonicalDecl() == Base && "Key should be a canonical decl");
  return DelayedTypeApps.erase(Base);
}

const ExistentialType *ASTContext::getCachedExistentialType(const Type *TypeVar, QualType InnerType) {
  auto Iter = CachedExistTypes.find(std::make_pair(TypeVar, InnerType));
  if (Iter != CachedExistTypes.end()) return Iter->second;
  return nullptr;
}

void ASTContext::addCachedExistentialType(const Type *TypeVar, QualType InnerType, const ExistentialType *ExistType) {
  if (getCachedExistentialType(TypeVar, InnerType)) llvm_unreachable("Cannot re-add existential type to the cache");
  CachedExistTypes.insert(std::make_pair(std::make_pair(TypeVar, InnerType), ExistType));
>>>>>>> cb9e1e3e
}<|MERGE_RESOLUTION|>--- conflicted
+++ resolved
@@ -10951,7 +10951,8 @@
 }
 
 QualType ASTContext::getStringLiteralArrayType(QualType EltTy,
-                                               unsigned Length) const {
+                                               unsigned Length,
+                                               CheckedArrayKind Kind) const {
   // A C++ string literal has a const-qualified element type (C++ 2.13.4p1).
   if (getLangOpts().CPlusPlus || getLangOpts().ConstStrings)
     EltTy = EltTy.withConst();
@@ -11344,7 +11345,6 @@
   return APFixedPoint::getMin(getFixedPointSemantics(Ty));
 }
 
-<<<<<<< HEAD
 QualType ASTContext::getCorrespondingSignedFixedPointType(QualType Ty) const {
   assert(Ty->isUnsignedFixedPointType() &&
          "Expected unsigned fixed point type");
@@ -11378,7 +11378,8 @@
   default:
     llvm_unreachable("Unexpected unsigned fixed point type");
   }
-=======
+}
+
 RecordDecl *ASTContext::getCachedTypeApp(const RecordDecl *Base, ArrayRef<const Type *> TypeArgs) {
   assert(Base != nullptr && "Base decl shouldn't be null");
   assert(Base->isGenericOrItypeGeneric() && "Base RecordDecl should be generic");
@@ -11452,5 +11453,4 @@
 void ASTContext::addCachedExistentialType(const Type *TypeVar, QualType InnerType, const ExistentialType *ExistType) {
   if (getCachedExistentialType(TypeVar, InnerType)) llvm_unreachable("Cannot re-add existential type to the cache");
   CachedExistTypes.insert(std::make_pair(std::make_pair(TypeVar, InnerType), ExistType));
->>>>>>> cb9e1e3e
 }