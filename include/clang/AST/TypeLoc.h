--- conflicted
+++ resolved
@@ -682,8 +682,7 @@
   }
 };
 
-<<<<<<< HEAD
-/// \brief Wrapper for source info for typedefs.
+/// Wrapper for source info for typedefs.
 class TypeOpaqueTypeLoc : public InheritingConcreteTypeLoc<TypeSpecTypeLoc,
         TypeOpaqueTypeLoc,
         TypeOpaqueType> {
@@ -693,7 +692,7 @@
     }
 };
 
-/// \brief Wrapper for source info for typedefs.
+/// Wrapper for source info for typedefs.
 class TypeRevealTypeLoc : public InheritingConcreteTypeLoc<TypeSpecTypeLoc,
         TypeRevealTypeLoc,
         TypeRevealType> {
@@ -704,10 +703,7 @@
 };
 
 
-/// \brief Wrapper for source info for injected class names of class
-=======
 /// Wrapper for source info for injected class names of class
->>>>>>> da2b5426
 /// templates.
 class InjectedClassNameTypeLoc :
     public InheritingConcreteTypeLoc<TypeSpecTypeLoc,
