--- conflicted
+++ resolved
@@ -396,6 +396,8 @@
     unsigned Kind : 3;
   };
 
+  enum { NumBoundsCheckKindBits = 2 };
+
   class UnaryOperatorBitfields {
     friend class UnaryOperator;
 
@@ -403,6 +405,7 @@
 
     unsigned Opc : 5;
     unsigned CanOverflow : 1;
+    unsigned BoundsCheckKind : NumBoundsCheckKindBits;
 
     SourceLocation Loc;
   };
@@ -421,6 +424,7 @@
 
     unsigned : NumExprBits;
 
+    unsigned BoundsCheckKind : NumBoundsCheckKindBits;
     SourceLocation RBracketLoc;
   };
 
@@ -480,16 +484,13 @@
     unsigned : NumExprBits;
 
     unsigned Kind : 6;
-<<<<<<< HEAD
+
     unsigned PartOfExplicitCast : 1; // Only set for ImplicitCastExpr.
+    unsigned BoundsSafeInterface : 1;
 
     /// The number of CXXBaseSpecifiers in the cast. 14 bits would be enough
     /// here. ([implimits] Direct and indirect base classes [16384]).
     unsigned BasePathSize;
-=======
-    unsigned BoundsSafeInterface : 1;
-    unsigned BasePathSize : 32 - 7 - NumExprBits;
->>>>>>> 96940ffe
   };
 
   class BinaryOperatorBitfields {
@@ -861,7 +862,6 @@
     unsigned IsImplicit : 1;
   };
 
-<<<<<<< HEAD
   //===--- Obj-C Expression bitfields classes ---===//
 
   class ObjCIndirectCopyRestoreExprBitfields {
@@ -885,10 +885,11 @@
     unsigned IsUnique : 1;
 
     SourceLocation Loc;
-=======
+  };
+
   enum { NumBoundsExprKindBits = 3 };
 
-  class BoundsExprBitFields {
+  class BoundsExprBitfields {
     friend class BoundsExpr;
 
     unsigned : NumExprBits;
@@ -896,31 +897,16 @@
     unsigned IsCompilerGenerated : 1;
   };
 
-  enum { NumBoundsCheckKindBits = 2 };
 
   enum { NumInteropTypeExprKindBits = 1 };
 
-  class InteropTypeExprBitFields {
+  class InteropTypeExprBitfields {
     friend class InteropTypeExpr;
 
     unsigned : NumExprBits;
     unsigned IsCompilerGenerated : 1;
   };
 
-  class ArraySubscriptExprBitFields {
-    friend class ArraySubscriptExpr;
-
-    unsigned : NumExprBits;
-    unsigned BoundsCheckKind : NumBoundsCheckKindBits;
-  };
-
-  class UnaryOperatorBitFields {
-    friend class UnaryOperator;
-
-    unsigned : NumExprBits;
-    unsigned BoundsCheckKind : NumBoundsCheckKindBits;
->>>>>>> 96940ffe
-  };
 
   union {
     // Same order as in StmtNodes.td.
@@ -984,14 +970,9 @@
 
     // C++ Coroutines TS expressions
     CoawaitExprBitfields CoawaitBits;
-<<<<<<< HEAD
-=======
-    BoundsExprBitFields BoundsExprBits;
-    InteropTypeExprBitFields InteropTypeExprBits;
-    ArraySubscriptExprBitFields ArraySubscriptExprBits;
-    UnaryOperatorBitFields UnaryOperatorBits;
-  };
->>>>>>> 96940ffe
+
+    BoundsExprBitfields BoundsExprBits;
+    InteropTypeExprBitfields InteropTypeExprBits;
 
     // Obj-C Expressions
     ObjCIndirectCopyRestoreExprBitfields ObjCIndirectCopyRestoreExprBits;
@@ -1300,15 +1281,15 @@
 
 
 /// CompoundStmt - This represents a group of statements like { stmt stmt }.
-<<<<<<< HEAD
 class CompoundStmt final : public Stmt,
                            private llvm::TrailingObjects<CompoundStmt, Stmt *> {
-=======
-///
-class CompoundStmt : public Stmt {
-  Stmt** Body;
-  SourceLocation LBraceLoc, RBraceLoc;
-  // Written checked scope specifier.
+  friend class ASTStmtReader;
+  friend TrailingObjects;
+
+  /// The location of the closing "}". LBraceLoc is stored in CompoundStmtBits.
+  SourceLocation RBraceLoc;
+
+    // Written checked scope specifier.
   unsigned WrittenCSS : 2;
   // Inferred checked scope specifier, using information from parent
   // scope also.
@@ -1319,66 +1300,39 @@
   // Checked scope modifier (_Bounds_only) location.
   SourceLocation CSMLoc;
 
-
-
->>>>>>> 96940ffe
-  friend class ASTStmtReader;
-  friend TrailingObjects;
-
-  /// The location of the closing "}". LBraceLoc is stored in CompoundStmtBits.
-  SourceLocation RBraceLoc;
-
-  CompoundStmt(ArrayRef<Stmt *> Stmts, SourceLocation LB, SourceLocation RB);
-  explicit CompoundStmt(EmptyShell Empty) : Stmt(CompoundStmtClass, Empty) {}
+  CompoundStmt(ArrayRef<Stmt *> Stmts, SourceLocation LB, SourceLocation RB,
+               CheckedScopeSpecifier WrittenCSS = CSS_None,
+               CheckedScopeSpecifier CSS = CSS_Unchecked,
+               SourceLocation CSSLoc = SourceLocation(),
+               SourceLocation CSMLoc = SourceLocation());
+
+  explicit CompoundStmt(EmptyShell Empty) : Stmt(CompoundStmtClass, Empty),
+        WrittenCSS(CSS_None), CSS(CSS_Unchecked), CSSLoc(), CSMLoc() {}
 
   void setStmts(ArrayRef<Stmt *> Stmts);
 
 public:
-<<<<<<< HEAD
-  static CompoundStmt *Create(const ASTContext &C, ArrayRef<Stmt *> Stmts,
-                              SourceLocation LB, SourceLocation RB);
-=======
-  CompoundStmt(const ASTContext &C, ArrayRef<Stmt*> Stmts,
+  static CompoundStmt *Create(const ASTContext &C, ArrayRef<Stmt*> Stmts,
                SourceLocation LB, SourceLocation RB,
                CheckedScopeSpecifier WrittenCSS = CSS_None,
                CheckedScopeSpecifier CSS = CSS_Unchecked,
                SourceLocation CSSLoc = SourceLocation(),
                SourceLocation CSMLoc = SourceLocation());
->>>>>>> 96940ffe
 
   // Build an empty compound statement with a location.
   explicit CompoundStmt(SourceLocation Loc)
-<<<<<<< HEAD
-      : Stmt(CompoundStmtClass), RBraceLoc(Loc) {
-=======
-    : Stmt(CompoundStmtClass), Body(nullptr), LBraceLoc(Loc), RBraceLoc(Loc),
+      : Stmt(CompoundStmtClass), RBraceLoc(Loc),
         WrittenCSS(CSS_None), CSS(CSS_Unchecked), CSSLoc(Loc), CSMLoc(Loc) {
->>>>>>> 96940ffe
     CompoundStmtBits.NumStmts = 0;
     CompoundStmtBits.LBraceLoc = Loc;
   }
 
-<<<<<<< HEAD
   // Build an empty compound statement.
   static CompoundStmt *CreateEmpty(const ASTContext &C, unsigned NumStmts);
-=======
-  // \brief Build an empty compound statement.
-  explicit CompoundStmt(EmptyShell Empty)
-    : Stmt(CompoundStmtClass, Empty), Body(nullptr), WrittenCSS(CSS_None),
-        CSS(CSS_Unchecked), CSSLoc(), CSMLoc() {
-    CompoundStmtBits.NumStmts = 0;
-  }
-
-  void setStmts(const ASTContext &C, ArrayRef<Stmt *> Stmts);
->>>>>>> 96940ffe
 
   bool body_empty() const { return CompoundStmtBits.NumStmts == 0; }
   unsigned size() const { return CompoundStmtBits.NumStmts; }
 
-<<<<<<< HEAD
-  using body_iterator = Stmt **;
-  using body_range = llvm::iterator_range<body_iterator>;
-=======
   CheckedScopeSpecifier getWrittenCheckedSpecifier() const {
     return (CheckedScopeSpecifier) WrittenCSS;
   }
@@ -1391,9 +1345,8 @@
   void setCheckedSpecifiers(CheckedScopeSpecifier NS) { CSS = NS; }
   bool isCheckedScope() const { return CSS != CSS_Unchecked; }
 
-  typedef Stmt** body_iterator;
-  typedef llvm::iterator_range<body_iterator> body_range;
->>>>>>> 96940ffe
+  using body_iterator = Stmt **;
+  using body_range = llvm::iterator_range<body_iterator>;
 
   body_range body() { return body_range(body_begin(), body_end()); }
   body_iterator body_begin() { return getTrailingObjects<Stmt *>(); }
