--- conflicted
+++ resolved
@@ -941,12 +941,9 @@
       TYPE_DEDUCED_TEMPLATE_SPECIALIZATION = 45,
       /// \brief A DependentSizedExtVectorType record.
       TYPE_DEPENDENT_SIZED_EXT_VECTOR = 46,
-<<<<<<< HEAD
-      TYPE_TYPEVARIABLE        = 47
-=======
       /// \brief A DependentAddressSpaceType record.
-      TYPE_DEPENDENT_ADDRESS_SPACE = 47
->>>>>>> ad9b4c40
+      TYPE_DEPENDENT_ADDRESS_SPACE = 47,
+      TYPE_TYPEVARIABLE = 48
     };
 
     /// \brief The type IDs for special types constructed by semantic
