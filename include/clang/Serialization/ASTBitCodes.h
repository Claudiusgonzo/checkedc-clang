--- conflicted
+++ resolved
@@ -1172,17 +1172,15 @@
 
       /// A DependentAddressSpaceType record.
       TYPE_DEPENDENT_ADDRESS_SPACE = 47,
-<<<<<<< HEAD
-      TYPE_TYPEVARIABLE = 48,
-      TYPE_TYPEOPAQUE = 49,
-      TYPE_TYPEREVEAL = 50
-=======
 
       /// A dependentSizedVectorType record.
       TYPE_DEPENDENT_SIZED_VECTOR = 48,
 
-      TYPE_TYPEVARIABLE = 49
->>>>>>> da2b5426
+      TYPE_TYPEVARIABLE = 49,
+
+      TYPE_TYPEOPAQUE = 50,
+
+      TYPE_TYPEREVEAL = 51
     };
 
     /// The type IDs for special types constructed by semantic
@@ -1301,19 +1299,17 @@
     enum DeclCode {
       /// A TypedefDecl record.
       DECL_TYPEDEF = 51,
+
       /// A TypeAliasDecl record.
-
       DECL_TYPEALIAS,
-<<<<<<< HEAD
-      /// \brief A TypeOpaqueDecl record.
+
+      /// A TypeOpaqueDecl record.
       DECL_TYPEOPAQUE,
-      /// \brief A TypeRevealDecl record.
+
+      /// A TypeRevealDecl record.
       DECL_TYPEREVEAL,
-      /// \brief An EnumDecl record.
-=======
 
       /// An EnumDecl record.
->>>>>>> da2b5426
       DECL_ENUM,
 
       /// A RecordDecl record.
@@ -1538,7 +1534,7 @@
 
       /// An OMPRequiresDecl record.
       DECL_OMP_REQUIRES,
-	 
+
       /// An EmptyDecl record.
       DECL_EMPTY,
 
